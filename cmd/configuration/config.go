--- conflicted
+++ resolved
@@ -52,11 +52,7 @@
 	FetcherStorage       fetcher.Storage
 	FetcherGlobalStorage fetcher.GlobalStorage
 	MetricStorage        metric.MetricStorage
-<<<<<<< HEAD
 	Archive              archive.Archive
-	//ExchangeStorage exchange.Storage
-=======
->>>>>>> f77fe775
 
 	World                *world.TheWorld
 	FetcherRunner        fetcher.FetcherRunner
