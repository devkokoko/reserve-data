--- conflicted
+++ resolved
@@ -272,12 +272,8 @@
 		"config.json",
 		infuraMainnetEndpoint,
 		[]string{
-<<<<<<< HEAD
+			myCryptoAPIEndpoint,
 			myEtherAPIMainnetEndpoint,
-=======
-			"https://api.mycryptoapi.com/eth",
-			"https://api.myetherapi.com/eth",
->>>>>>> 15b600b2
 		},
 	),
 	common.KovanMode: NewSettingPaths(
