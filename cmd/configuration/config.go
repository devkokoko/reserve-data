package configuration

import (
	"log"
	"path/filepath"
	"time"

	"github.com/KyberNetwork/reserve-data/common"
	"github.com/KyberNetwork/reserve-data/common/archive"
	"github.com/KyberNetwork/reserve-data/common/blockchain"
	"github.com/KyberNetwork/reserve-data/core"
	"github.com/KyberNetwork/reserve-data/data"
	"github.com/KyberNetwork/reserve-data/data/datapruner"
	"github.com/KyberNetwork/reserve-data/data/fetcher"
	"github.com/KyberNetwork/reserve-data/data/fetcher/http_runner"
	"github.com/KyberNetwork/reserve-data/data/storage"
	"github.com/KyberNetwork/reserve-data/exchange/binance"
	"github.com/KyberNetwork/reserve-data/exchange/bittrex"
	"github.com/KyberNetwork/reserve-data/exchange/huobi"
	"github.com/KyberNetwork/reserve-data/http"
	"github.com/KyberNetwork/reserve-data/metric"
	"github.com/KyberNetwork/reserve-data/settings"
	"github.com/KyberNetwork/reserve-data/stat"
	"github.com/KyberNetwork/reserve-data/stat/statpruner"
	statstorage "github.com/KyberNetwork/reserve-data/stat/storage"
	statutil "github.com/KyberNetwork/reserve-data/stat/util"
	"github.com/KyberNetwork/reserve-data/world"
)

const (
	infuraMainnetEndpoint     = "https://mainnet.infura.io"
	infuraKovanEndpoint       = "https://kovan.infura.io"
	infuraRopstenEndpoint     = "https://ropsten.infura.io"
	myEtherAPIMainnetEndpoint = "https://api.myetherapi.com/eth"
	myEtherAPIRopstenEndpoint = "https://api.myetherapi.com/rop"
	semidNodeKyberEndpoint    = "https://semi-node.kyber.network"
	myCryptoAPIEndpoint       = "https://api.mycryptoapi.com/eth"
	mewGivethAPIEndpoint      = "https://mew.giveth.io/"

	localDevChainEndpoint = "http://blockchain:8545"
)

// SettingPaths contains path of all setting files.
type SettingPaths struct {
	settingPath           string
	feePath               string
	dataStoragePath       string
	analyticStoragePath   string
	statStoragePath       string
	logStoragePath        string
	rateStoragePath       string
	userStoragePath       string
	feeSetRateStoragePath string
	secretPath            string
	endPoint              string
	bkendpoints           []string
}

// NewSettingPaths creates new SettingPaths instance from given parameters.
func NewSettingPaths(
	settingPath, feePath, dataStoragePath, analyticStoragePath, statStoragePath,
	logStoragePath, rateStoragePath, userStoragePath, feeSetRateStoragePath, secretPath, endPoint string,
	bkendpoints []string) SettingPaths {
	cmdDir := common.CmdDirLocation()
	return SettingPaths{
		settingPath:           filepath.Join(cmdDir, settingPath),
		feePath:               filepath.Join(cmdDir, feePath),
		dataStoragePath:       filepath.Join(cmdDir, dataStoragePath),
		analyticStoragePath:   filepath.Join(cmdDir, analyticStoragePath),
		statStoragePath:       filepath.Join(cmdDir, statStoragePath),
		logStoragePath:        filepath.Join(cmdDir, logStoragePath),
		rateStoragePath:       filepath.Join(cmdDir, rateStoragePath),
		userStoragePath:       filepath.Join(cmdDir, userStoragePath),
		feeSetRateStoragePath: filepath.Join(cmdDir, feeSetRateStoragePath),
		secretPath:            filepath.Join(cmdDir, secretPath),
		endPoint:              endPoint,
		bkendpoints:           bkendpoints,
	}
}

type Config struct {
	ActivityStorage         core.ActivityStorage
	StepFunctionDataStorage data.StepFunctionDataStorage
	DataStorage             data.Storage
	DataGlobalStorage       data.GlobalStorage
	StatStorage             stat.StatStorage
	AnalyticStorage         stat.AnalyticStorage
	UserStorage             stat.UserStorage
	LogStorage              stat.LogStorage
	RateStorage             stat.RateStorage
	FeeSetRateStorage       stat.FeeSetRateStorage
	FetcherStorage          fetcher.Storage
	FetcherGlobalStorage    fetcher.GlobalStorage
	MetricStorage           metric.MetricStorage
	Archive                 archive.Archive

	World                *world.TheWorld
	FetcherRunner        fetcher.FetcherRunner
	DataControllerRunner datapruner.StorageControllerRunner
	StatFetcherRunner    stat.FetcherRunner
	StatControllerRunner statpruner.ControllerRunner
	FetcherExchanges     []fetcher.Exchange
	Exchanges            []common.Exchange
	BlockchainSigner     blockchain.Signer
	DepositSigner        blockchain.Signer
	//IntermediatorSigner blockchain.Signer

	EnableAuthentication bool
	AuthEngine           http.Authentication

	EthereumEndpoint        string
	BackupEthereumEndpoints []string
	Blockchain              *blockchain.BaseBlockchain

	// etherscan api key (optional)
	EtherscanApiKey string

	ChainType      string
	Setting        *settings.Settings
	IPlocator      *statutil.IPLocator
	AddressSetting *settings.AddressSetting
}

// GetStatConfig: load config to run stat server only
func (self *Config) AddStatConfig(settingPath SettingPaths) {

	analyticStorage, err := statstorage.NewBoltAnalyticStorage(settingPath.analyticStoragePath)
	if err != nil {
		panic(err)
	}

	statStorage, err := statstorage.NewBoltStatStorage(settingPath.statStoragePath)
	if err != nil {
		panic(err)
	}

	logStorage, err := statstorage.NewBoltLogStorage(settingPath.logStoragePath)
	if err != nil {
		panic(err)
	}

	rateStorage, err := statstorage.NewBoltRateStorage(settingPath.rateStoragePath)
	if err != nil {
		panic(err)
	}

	userStorage, err := statstorage.NewBoltUserStorage(settingPath.userStoragePath)
	if err != nil {
		panic(err)
	}

	feeSetRateStorage, err := statstorage.NewBoltFeeSetRateStorage(settingPath.feeSetRateStoragePath)
	if err != nil {
		panic(err)
	}

	ipLocator, err := statutil.NewIPLocator()
	if err != nil {
		panic(err)
	}
	var statFetcherRunner stat.FetcherRunner
	var statControllerRunner statpruner.ControllerRunner
	if common.RunningMode() == common.SimulationMode {
		if statFetcherRunner, err = http_runner.NewHttpRunner(http_runner.WithHttpRunnerPort(8002)); err != nil {
			panic(err)
		}
	} else {
		statFetcherRunner = stat.NewTickerRunner(
			5*time.Second,  // block fetching interval
			7*time.Second,  // log fetching interval
			10*time.Second, // rate fetching interval
			2*time.Second,  // tradelog processing interval
			2*time.Second)  // catlog processing interval
		statControllerRunner = statpruner.NewControllerTickerRunner(24*time.Hour, 24*time.Hour)
	}

	apiKey := GetEtherscanAPIKey(settingPath.secretPath)

	self.StatStorage = statStorage
	self.AnalyticStorage = analyticStorage
	self.UserStorage = userStorage
	self.LogStorage = logStorage
	self.RateStorage = rateStorage
	self.StatControllerRunner = statControllerRunner
	self.FeeSetRateStorage = feeSetRateStorage
	self.StatFetcherRunner = statFetcherRunner
	self.EtherscanApiKey = apiKey
	self.IPlocator = ipLocator
}

func (self *Config) AddCoreConfig(settingPath SettingPaths, kyberENV string) {
	setting, err := GetSetting(settingPath, kyberENV, self.AddressSetting)
	if err != nil {
		log.Panicf("Failed to create setting: %s", err.Error())
	}
	self.Setting = setting
	dataStorage, err := storage.NewBoltStorage(settingPath.dataStoragePath)
	if err != nil {
		panic(err)
	}

	var fetcherRunner fetcher.FetcherRunner
	var dataControllerRunner datapruner.StorageControllerRunner
	if common.RunningMode() == common.SimulationMode {
		if fetcherRunner, err = http_runner.NewHttpRunner(http_runner.WithHttpRunnerPort(8001)); err != nil {
			log.Fatalf("failed to create HTTP runner: %s", err.Error())
		}
	} else {
		fetcherRunner = fetcher.NewTickerRunner(
			7*time.Second,  // orderbook fetching interval
			5*time.Second,  // authdata fetching interval
			3*time.Second,  // rate fetching interval
			5*time.Second,  // block fetching interval
			10*time.Second, // global data fetching interval
		)
		dataControllerRunner = datapruner.NewStorageControllerTickerRunner(24 * time.Hour)
	}

	pricingSigner := PricingSignerFromConfigFile(settingPath.secretPath)
	depositSigner := DepositSignerFromConfigFile(settingPath.secretPath)

	self.ActivityStorage = dataStorage
	self.StepFunctionDataStorage = dataStorage
	self.DataStorage = dataStorage
	self.DataGlobalStorage = dataStorage
	self.FetcherStorage = dataStorage
	self.FetcherGlobalStorage = dataStorage
	self.MetricStorage = dataStorage
	self.FetcherRunner = fetcherRunner
	self.DataControllerRunner = dataControllerRunner
	self.BlockchainSigner = pricingSigner
	//self.IntermediatorSigner = huoBiintermediatorSigner
	self.DepositSigner = depositSigner
	//self.ExchangeStorage = exsStorage
	// var huobiConfig common.HuobiConfig
	// exchangesIDs := os.Getenv("KYBER_EXCHANGES")
	// if strings.Contains(exchangesIDs, "huobi") {
	// 	huobiConfig = *self.GetHuobiConfig(kyberENV, addressConfig.Intermediator, huobiIntermediatorSigner)
	// }

	// create Exchange pool
	exchangePool, err := NewExchangePool(
		settingPath,
		self.Blockchain,
		kyberENV,
		self.Setting,
	)
	if err != nil {
		log.Panicf("Can not create exchangePool: %s", err.Error())
	}
	fetcherExchanges, err := exchangePool.FetcherExchanges()
	if err != nil {
		log.Panicf("cannot Create fetcher exchanges : (%s)", err.Error())
	}
	self.FetcherExchanges = fetcherExchanges
	coreExchanges, err := exchangePool.CoreExchanges()
	if err != nil {
		log.Panicf("cannot Create core exchanges : (%s)", err.Error())
	}
	self.Exchanges = coreExchanges
}

var ConfigPaths = map[string]SettingPaths{
	common.DevMode: NewSettingPaths(
		"dev_setting.json",
		"fee.json",
		"dev.db",
		"dev_analytics.db",
		"dev_stats.db",
		"dev_logs.db",
		"dev_rates.db",
		"dev_users.db",
		"dev_fee_setrate.db",
		"config.json",
		infuraMainnetEndpoint,
		[]string{
<<<<<<< HEAD
			semidNodeKyberEndpoint,
			infuraMainnetEndpoint,
=======
			myCryptoAPIEndpoint,
>>>>>>> add353d4
			myEtherAPIMainnetEndpoint,
		},
	),
	common.KovanMode: NewSettingPaths(
		"kovan_setting.json",
		"fee.json",
		"kovan.db",
		"kovan_analytics.db",
		"kovan_stats.db",
		"kovan_logs.db",
		"kovan_rates.db",
		"kovan_users.db",
		"kovan_fee_setrate.db",
		"config.json",
		infuraKovanEndpoint,
		[]string{},
	),
	common.ProductionMode: NewSettingPaths(
		"mainnet_setting.json",
		"fee.json",
		"mainnet.db",
		"mainnet_analytics.db",
		"mainnet_stats.db",
		"mainnet_logs.db",
		"mainnet_rates.db",
		"mainnet_users.db",
		"mainnet_fee_setrate.db",
		"mainnet_config.json",
		infuraMainnetEndpoint,
		[]string{
			semidNodeKyberEndpoint,
			myCryptoAPIEndpoint,
			myEtherAPIMainnetEndpoint,
			mewGivethAPIEndpoint,
		},
	),
	common.MainnetMode: NewSettingPaths(
		"mainnet_setting.json",
		"fee.json",
		"mainnet.db",
		"mainnet_analytics.db",
		"mainnet_stats.db",
		"mainnet_logs.db",
		"mainnet_rates.db",
		"mainnet_users.db",
		"mainnet_fee_setrate.db",
		"mainnet_config.json",
		infuraMainnetEndpoint,
		[]string{
			infuraMainnetEndpoint,
			semidNodeKyberEndpoint,
			myCryptoAPIEndpoint,
			myEtherAPIMainnetEndpoint,
			mewGivethAPIEndpoint,
		},
	),
	common.StagingMode: NewSettingPaths(
		"staging_setting.json",
		"fee.json",
		"staging.db",
		"staging_analytics.db",
		"staging_stats.db",
		"staging_logs.db",
		"staging_rates.db",
		"staging_users.db",
		"staging_fee_setrate.db",
		"staging_config.json",
		infuraMainnetEndpoint,
		[]string{
			infuraMainnetEndpoint,
			semidNodeKyberEndpoint,
			myCryptoAPIEndpoint,
			myEtherAPIMainnetEndpoint,
			mewGivethAPIEndpoint,
		},
	),
	common.SimulationMode: NewSettingPaths(
		"shared/deployment_dev.json",
		"fee.json",
		"core.db",
		"core_analytics.db",
		"core_stats.db",
		"core_logs.db",
		"core_rates.db",
		"core_users.db",
		"core_fee_setrate.db",
		"config.json",
		localDevChainEndpoint,
		[]string{
			localDevChainEndpoint,
		},
	),
	common.RopstenMode: NewSettingPaths(
		"ropsten_setting.json",
		"fee.json",
		"ropsten.db",
		"ropsten_analytics.db",
		"ropsten_stats.db",
		"ropsten_logs.db",
		"ropsten_rates.db",
		"ropsten_users.db",
		"ropsten_fee_setrate.db",
		"config.json",
		infuraRopstenEndpoint,
		[]string{
			myEtherAPIRopstenEndpoint,
		},
	),
	common.AnalyticDevMode: NewSettingPaths(
		"shared/deployment_dev.json",
		"fee.json",
		"core.db",
		"core_analytics.db",
		"core_stats.db",
		"core_logs.db",
		"core_rates.db",
		"core_users.db",
		"core_fee_setrate.db",
		"config.json",
		localDevChainEndpoint,
		[]string{
			localDevChainEndpoint,
		},
	),
}

var BinanceInterfaces = make(map[string]binance.Interface)
var HuobiInterfaces = make(map[string]huobi.Interface)
var BittrexInterfaces = make(map[string]bittrex.Interface)

func SetInterface(base_url string) {
	BittrexInterfaces[common.DevMode] = bittrex.NewDevInterface()
	BittrexInterfaces[common.KovanMode] = bittrex.NewKovanInterface(base_url)
	BittrexInterfaces[common.MainnetMode] = bittrex.NewRealInterface()
	BittrexInterfaces[common.StagingMode] = bittrex.NewRealInterface()
	BittrexInterfaces[common.SimulationMode] = bittrex.NewSimulatedInterface(base_url)
	BittrexInterfaces[common.RopstenMode] = bittrex.NewRopstenInterface(base_url)
	BittrexInterfaces[common.AnalyticDevMode] = bittrex.NewRopstenInterface(base_url)

	HuobiInterfaces[common.DevMode] = huobi.NewDevInterface()
	HuobiInterfaces[common.KovanMode] = huobi.NewKovanInterface(base_url)
	HuobiInterfaces[common.MainnetMode] = huobi.NewRealInterface()
	HuobiInterfaces[common.StagingMode] = huobi.NewRealInterface()
	HuobiInterfaces[common.SimulationMode] = huobi.NewSimulatedInterface(base_url)
	HuobiInterfaces[common.RopstenMode] = huobi.NewRopstenInterface(base_url)
	HuobiInterfaces[common.AnalyticDevMode] = huobi.NewRopstenInterface(base_url)

	BinanceInterfaces[common.DevMode] = binance.NewDevInterface()
	BinanceInterfaces[common.KovanMode] = binance.NewKovanInterface(base_url)
	BinanceInterfaces[common.MainnetMode] = binance.NewRealInterface()
	BinanceInterfaces[common.StagingMode] = binance.NewRealInterface()
	BinanceInterfaces[common.SimulationMode] = binance.NewSimulatedInterface(base_url)
	BinanceInterfaces[common.RopstenMode] = binance.NewRopstenInterface(base_url)
	BinanceInterfaces[common.AnalyticDevMode] = binance.NewRopstenInterface(base_url)
}<|MERGE_RESOLUTION|>--- conflicted
+++ resolved
@@ -274,12 +274,9 @@
 		"config.json",
 		infuraMainnetEndpoint,
 		[]string{
-<<<<<<< HEAD
 			semidNodeKyberEndpoint,
 			infuraMainnetEndpoint,
-=======
 			myCryptoAPIEndpoint,
->>>>>>> add353d4
 			myEtherAPIMainnetEndpoint,
 		},
 	),
