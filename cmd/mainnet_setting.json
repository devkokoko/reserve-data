--- conflicted
+++ resolved
@@ -400,8 +400,6 @@
       "internal use": false,
       "listed": true
     },
-<<<<<<< HEAD
-=======
     "MDS": {
       "name": "MediShares",
       "decimals": 18,
@@ -437,7 +435,6 @@
       "internal use": false,
       "listed": true
     },
->>>>>>> a5713466
     "ETH": {
       "name": "Ethereum",
       "decimals": 18,
