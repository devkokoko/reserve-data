--- conflicted
+++ resolved
@@ -155,21 +155,13 @@
 		}
 	}
 
-<<<<<<< HEAD
-	//nonceCorpus := nonce.NewAutoIncreasing(infura, fileSigner)
-	nonceCorpus := nonce.NewTimeWindow(infura, config.BlockchainSigner)
-	nonceDeposit := nonce.NewTimeWindow(infura, config.DepositSigner)
-	//nonceIntermediator := nonce.NewTimeWindow(infura, config.IntermediatorSigner
-
-=======
 	var nonceCorpus *nonce.TimeWindow
 	var nonceDeposit *nonce.TimeWindow
-	
+
 	if !noCore {
 		nonceCorpus = nonce.NewTimeWindow(infura, config.BlockchainSigner)
 		nonceDeposit = nonce.NewTimeWindow(infura, config.DepositSigner)
 	}
->>>>>>> 45e85803
 	//set block chain
 	bc, err := blockchain.NewBlockchain(
 		client,
