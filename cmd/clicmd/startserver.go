package cmd

import (
	"fmt"
	"log"
	"os"
	"path/filepath"
	"runtime"

	"github.com/KyberNetwork/reserve-data"
	"github.com/KyberNetwork/reserve-data/blockchain"
	"github.com/KyberNetwork/reserve-data/common"
	"github.com/KyberNetwork/reserve-data/http"
	"github.com/spf13/cobra"
)

<<<<<<< HEAD
const (
	remoteLogPath  string = "core-log/"
	defaultBaseURL        = "http://127.0.0.1"
	coreDefaultURL string = "http://127.0.0.1:8000"
)
=======
const remoteLogPath string = "core-log"
>>>>>>> 15b600b2

// logDir is located at base of this repository.
var logDir = filepath.Join(filepath.Dir(filepath.Dir(common.CurrentDir())), "log")
var noAuthEnable bool
var servPort int = 8000
var endpointOW string
var base_url string
var enableStat bool
var noCore bool
var stdoutLog bool
var dryrun bool
var coreURL string

func serverStart(_ *cobra.Command, _ []string) {
	numCPU := runtime.NumCPU()
	runtime.GOMAXPROCS(numCPU)
	configLog(stdoutLog)
	//create temp folder for exported file
	err := os.MkdirAll("./exported", 0730)
	if err != nil {
		panic(err)
	}
	//get configuration from ENV variable
	kyberENV := common.RunningMode()
	InitInterface()
	config := GetConfigFromENV(kyberENV)
	backupLog(config.Archive)

	var (
		rData reserve.ReserveData
		rCore reserve.ReserveCore
		rStat reserve.ReserveStats
		bc    *blockchain.Blockchain
	)
	//Create Data and Core, run if not in dry mode
	if !noCore {
		var iErr error
		//create blockchain only if there is core
		bc, iErr = CreateBlockchain(config, kyberENV)
		if iErr != nil {
			log.Panicf("Can not create blockchain: (%s)", iErr)
		}
		rData, rCore = CreateDataCore(config, kyberENV, bc)
		if !dryrun {
			if kyberENV != common.SimulationMode {
				if iErr = rData.RunStorageController(); iErr != nil {
					log.Panic(err)
				}
			}
			if iErr = rData.Run(); iErr != nil {
				log.Panic(iErr)
			}
		}
		//set static field supportExchange from common...
		for _, ex := range config.Exchanges {
			common.SupportedExchanges[ex.ID()] = ex
		}
	}

	//Create Stat, run if not in dry mode
	if enableStat {
		stbc, err := CreateStatBlockChain(config.Blockchain, config.AddressSetting, kyberENV)
		if err != nil {
			log.Panic(err)
		}
		rStat = CreateStat(config, kyberENV, stbc)
		if !dryrun {
			if kyberENV != common.SimulationMode {
				if err := rStat.RunStorageController(); err != nil {
					log.Panic(err)
				}
			}
			if err := rStat.Run(); err != nil {
				log.Panic(err)
			}
		}
	}

	//Create Server
	servPortStr := fmt.Sprintf(":%d", servPort)
	server := http.NewHTTPServer(
		rData, rCore, rStat,
		config.MetricStorage,
		servPortStr,
		config.EnableAuthentication,
		config.AuthEngine,
		kyberENV,
		bc, config.Setting,
	)

	if !dryrun {
		server.Run()
	} else {
		log.Printf("Dry run finished. All configs are corrected")
	}
}

var startServer = &cobra.Command{
	Use:   "server ",
	Short: "initiate the server with specific config",
	Long: `Start reserve-data core server with preset Environment and
Allow overwriting some parameter`,
	Example: "KYBER_ENV=dev KYBER_EXCHANGES=bittrex ./cmd server --noauth -p 8000",
	Run:     serverStart,
}

func init() {
	// start server flags.
	startServer.Flags().BoolVarP(&noAuthEnable, "noauth", "", false, "disable authentication")
	startServer.Flags().IntVarP(&servPort, "port", "p", 8000, "server port")
	startServer.Flags().StringVar(&endpointOW, "endpoint", "", "endpoint, default to configuration file")
	startServer.PersistentFlags().StringVar(&base_url, "base_url", defaultBaseURL, "base_url for authenticated enpoint")
	startServer.Flags().BoolVarP(&enableStat, "enable-stat", "", false, "enable stat related fetcher and api, event logs will not be fetched")
	startServer.Flags().BoolVarP(&noCore, "no-core", "", false, "disable core related fetcher and api, this should be used only when we want to run an independent stat server")
	startServer.Flags().BoolVarP(&stdoutLog, "log-to-stdout", "", false, "send log to both log file and stdout terminal")
	startServer.Flags().BoolVarP(&dryrun, "dryrun", "", false, "only test if all the configs are set correctly, will not actually run core")
	startServer.Flags().StringVar(&coreURL, "core-url", coreDefaultURL, "core url from which stat can call for setting APis")
	RootCmd.AddCommand(startServer)
}<|MERGE_RESOLUTION|>--- conflicted
+++ resolved
@@ -14,15 +14,11 @@
 	"github.com/spf13/cobra"
 )
 
-<<<<<<< HEAD
 const (
-	remoteLogPath  string = "core-log/"
+	remoteLogPath  string = "core-log"
 	defaultBaseURL        = "http://127.0.0.1"
 	coreDefaultURL string = "http://127.0.0.1:8000"
 )
-=======
-const remoteLogPath string = "core-log"
->>>>>>> 15b600b2
 
 // logDir is located at base of this repository.
 var logDir = filepath.Join(filepath.Dir(filepath.Dir(common.CurrentDir())), "log")
