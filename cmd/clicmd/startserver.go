package cmd

import (
	"encoding/json"
	"fmt"
	"io"
	"io/ioutil"
	"log"
	"os"
	"regexp"
	"runtime"

	"github.com/KyberNetwork/reserve-data"
	"github.com/KyberNetwork/reserve-data/blockchain"
	"github.com/KyberNetwork/reserve-data/cmd/configuration"
	"github.com/KyberNetwork/reserve-data/common"
	"github.com/KyberNetwork/reserve-data/common/archive"
	"github.com/KyberNetwork/reserve-data/common/blockchain/nonce"
	"github.com/KyberNetwork/reserve-data/core"
	"github.com/KyberNetwork/reserve-data/data"
	"github.com/KyberNetwork/reserve-data/data/fetcher"
	"github.com/KyberNetwork/reserve-data/http"
	"github.com/KyberNetwork/reserve-data/stat"
	ethereum "github.com/ethereum/go-ethereum/common"
	"github.com/robfig/cron"
	"github.com/spf13/cobra"
	lumberjack "gopkg.in/natefinch/lumberjack.v2"
)

const (
	LOG_PATH string = "/go/src/github.com/KyberNetwork/reserve-data/log/"
)

var noAuthEnable bool
var servPort int = 8000
var endpointOW string
var base_url, auth_url string
var enableStat bool
var noCore bool
var stdoutLog bool

func loadTimestamp(path string) []uint64 {
	raw, err := ioutil.ReadFile(path)
	if err != nil {
		panic(err)
	}
	timestamp := []uint64{}
	err = json.Unmarshal(raw, &timestamp)
	if err != nil {
		panic(err)
	}
	return timestamp
}

// GetConfigFromENV: From ENV variable and overwriting instruction, build the config
func GetConfigFromENV(kyberENV string) *configuration.Config {
	log.Printf("Running in %s mode \n", kyberENV)
	var config *configuration.Config
	config = configuration.GetConfig(kyberENV,
		!noAuthEnable,
		endpointOW,
		noCore,
		enableStat)
	return config
}

//set config log
func configLog(stdoutLog bool) {
	logger := &lumberjack.Logger{
		Filename: LOG_PATH + "core.log",
		// MaxSize:  1, // megabytes
		MaxBackups: 0,
		MaxAge:     0, //days
		// Compress:   true, // disabled by default
	}

	if stdoutLog {
		mw := io.MultiWriter(os.Stdout, logger)
		log.SetOutput(mw)
	} else {
		log.SetOutput(logger)
	}
	log.SetFlags(log.LstdFlags | log.Lmicroseconds | log.Lshortfile)

	c := cron.New()
	c.AddFunc("@daily", func() { logger.Rotate() })
	c.Start()
}

func InitInterface(kyberENV string) {
	if base_url != configuration.Baseurl {
		log.Printf("Overwriting base URL with %s \n", base_url)
	}
	configuration.SetInterface(base_url)
}

func backupLog(arch archive.Archive) {
	c := cron.New()
	c.AddFunc("@daily", func() {
		files, err := ioutil.ReadDir(LOG_PATH)
		if err != nil {
			log.Printf("ERROR: Log backup: Can not view log folder")
		}
		for _, file := range files {
			matched, err := regexp.MatchString("core.*.log", file.Name())
			if (!file.IsDir()) && (matched) && (err == nil) {
				log.Printf("File name is %s", file.Name())
				err := arch.UploadFile(arch.GetLogBucketName(), arch.GetLogFolderPath(), LOG_PATH+file.Name())
				if err != nil {
					log.Printf("ERROR: Log backup: Can not upload Log file %s", err)
				} else {
					var err error
					var ok bool
					if file.Name() != "core.log" {
						ok, err = arch.CheckFileIntergrity(arch.GetLogBucketName(), arch.GetLogFolderPath(), LOG_PATH+file.Name())
						if !ok || (err != nil) {
							log.Printf("ERROR: Log backup: File intergrity is corrupted")
						}
						err = os.Remove(LOG_PATH + file.Name())
					}
					if err != nil {
						log.Printf("ERROR: Log backup: Cannot remove local log file %s", err)
					} else {
						log.Printf("Log backup: backup file %s succesfully", file.Name())
					}
				}
			}
		}
		return
	})
	c.Start()
}

func serverStart(cmd *cobra.Command, args []string) {
	numCPU := runtime.NumCPU()
	runtime.GOMAXPROCS(numCPU)
	configLog(stdoutLog)
<<<<<<< HEAD
=======
	//create temp folder for exported file
	err := os.MkdirAll("./exported", 0730)
	if err != nil {
		panic(err)
	}
>>>>>>> 2d8c5bb0
	//get configuration from ENV variable
	kyberENV := os.Getenv("KYBER_ENV")
	if kyberENV == "" {
		kyberENV = "dev"
	}
	InitInterface(kyberENV)
	config := GetConfigFromENV(kyberENV)
	backupLog(config.Archive)
	var dataFetcher *fetcher.Fetcher
	var statFetcher *stat.Fetcher
	var rData reserve.ReserveData
	var rCore reserve.ReserveCore
	var rStat reserve.ReserveStats

	//set static field supportExchange from common...
	for _, ex := range config.Exchanges {
		common.SupportedExchanges[ex.ID()] = ex
	}

	if !noCore {
		//get fetcher based on config and ENV == simulation.
		dataFetcher = fetcher.NewFetcher(
			config.FetcherStorage,
			config.FetcherGlobalStorage,
			config.World,
			config.FetcherRunner,
			config.ReserveAddress,
			kyberENV == "simulation",
		)
		for _, ex := range config.FetcherExchanges {
			dataFetcher.AddExchange(ex)
		}
	}

	if enableStat {
		var deployBlock uint64
		if kyberENV == "mainnet" || kyberENV == "production" || kyberENV == "dev" {
			deployBlock = 5069586
		}
		statFetcher = stat.NewFetcher(
			config.StatStorage,
			config.LogStorage,
			config.RateStorage,
			config.UserStorage,
			config.StatFetcherRunner,
			deployBlock,
			config.ReserveAddress,
			config.ThirdPartyReserves,
		)
	}

	//set block chain
	bc, err := blockchain.NewBlockchain(
		config.Blockchain,
		config.WrapperAddress,
		config.PricingAddress,
		config.FeeBurnerAddress,
		config.NetworkAddress,
		config.ReserveAddress,
		config.WhitelistAddress,
	)
	if err != nil {
		panic(err)
	}

	if !noCore {
		nonceCorpus := nonce.NewTimeWindow(config.BlockchainSigner.GetAddress(), 2000)
		nonceDeposit := nonce.NewTimeWindow(config.DepositSigner.GetAddress(), 10000)
		bc.RegisterPricingOperator(config.BlockchainSigner, nonceCorpus)
		bc.RegisterDepositOperator(config.DepositSigner, nonceDeposit)
	}

	// we need to implicitly add old contract addresses to production
	if kyberENV == "production" || kyberENV == "mainnet" {
		// bc.AddOldNetwork(...)
		bc.AddOldBurners(ethereum.HexToAddress("0x4E89bc8484B2c454f2F7B25b612b648c45e14A8e"))
	}

	for _, token := range config.SupportedTokens {
		bc.AddToken(token)
	}
	err = bc.LoadAndSetTokenIndices()
	if err != nil {
		fmt.Printf("Can't load and set token indices: %s\n", err)
	} else {
		if !noCore {
			dataFetcher.SetBlockchain(bc)
			rData = data.NewReserveData(
				config.DataStorage,
				dataFetcher,
				config.DataControllerRunner,
				config.Archive,
				config.DataGlobalStorage,
			)
			if kyberENV != "simulation" {
				rData.RunStorageController()
			}
			rData.Run()
			rCore = core.NewReserveCore(bc, config.ActivityStorage, config.ReserveAddress)
		}
		if enableStat {
			statFetcher.SetBlockchain(bc)
			rStat = stat.NewReserveStats(
				config.AnalyticStorage,
				config.StatStorage,
				config.LogStorage,
				config.RateStorage,
				config.UserStorage,
				config.StatControllerRunner,
				statFetcher,
				config.Archive,
			)
			if kyberENV != "simulation" {
				rStat.RunStorageController()
			}
			rStat.Run()
		}
		servPortStr := fmt.Sprintf(":%d", servPort)
		server := http.NewHTTPServer(
			rData, rCore, rStat,
			config.MetricStorage,
			servPortStr,
			config.EnableAuthentication,
			config.AuthEngine,
			kyberENV,
		)

		server.Run()

	}
}

var startServer = &cobra.Command{
	Use:   "server ",
	Short: "initiate the server with specific config",
	Long: `Start reserve-data core server with preset Environment and
Allow overwriting some parameter`,
	Example: "KYBER_ENV=dev KYBER_EXCHANGES=bittrex ./cmd server --noauth -p 8000",
	Run:     serverStart,
}

func init() {
	// start server flags.
	startServer.Flags().BoolVarP(&noAuthEnable, "noauth", "", false, "disable authentication")
	startServer.Flags().IntVarP(&servPort, "port", "p", 8000, "server port")
	startServer.Flags().StringVar(&endpointOW, "endpoint", "", "endpoint, default to configuration file")
	startServer.PersistentFlags().StringVar(&base_url, "base_url", "http://127.0.0.1", "base_url for authenticated enpoint")
	startServer.Flags().BoolVarP(&enableStat, "enable-stat", "", false, "enable stat related fetcher and api, event logs will not be fetched")
	startServer.Flags().BoolVarP(&noCore, "no-core", "", false, "disable core related fetcher and api, this should be used only when we want to run an independent stat server")
	startServer.Flags().BoolVarP(&stdoutLog, "log-to-stdout", "", false, "send log to both log file and stdout terminal")
	RootCmd.AddCommand(startServer)
}<|MERGE_RESOLUTION|>--- conflicted
+++ resolved
@@ -105,14 +105,14 @@
 			matched, err := regexp.MatchString("core.*.log", file.Name())
 			if (!file.IsDir()) && (matched) && (err == nil) {
 				log.Printf("File name is %s", file.Name())
-				err := arch.UploadFile(arch.GetLogBucketName(), arch.GetLogFolderPath(), LOG_PATH+file.Name())
+				err := arch.UploadFile(arch.GetLogBucketName(), LOG_PATH, LOG_PATH+file.Name())
 				if err != nil {
 					log.Printf("ERROR: Log backup: Can not upload Log file %s", err)
 				} else {
 					var err error
 					var ok bool
 					if file.Name() != "core.log" {
-						ok, err = arch.CheckFileIntergrity(arch.GetLogBucketName(), arch.GetLogFolderPath(), LOG_PATH+file.Name())
+						ok, err = arch.CheckFileIntergrity(arch.GetLogBucketName(), LOG_PATH, LOG_PATH+file.Name())
 						if !ok || (err != nil) {
 							log.Printf("ERROR: Log backup: File intergrity is corrupted")
 						}
@@ -135,14 +135,11 @@
 	numCPU := runtime.NumCPU()
 	runtime.GOMAXPROCS(numCPU)
 	configLog(stdoutLog)
-<<<<<<< HEAD
-=======
 	//create temp folder for exported file
 	err := os.MkdirAll("./exported", 0730)
 	if err != nil {
 		panic(err)
 	}
->>>>>>> 2d8c5bb0
 	//get configuration from ENV variable
 	kyberENV := os.Getenv("KYBER_ENV")
 	if kyberENV == "" {
