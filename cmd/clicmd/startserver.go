package cmd

import (
	"fmt"
	"log"
	"os"
	"runtime"

	"github.com/KyberNetwork/reserve-data"
	"github.com/KyberNetwork/reserve-data/common"
	"github.com/KyberNetwork/reserve-data/http"
	"github.com/spf13/cobra"
)

const (
	LOG_PATH        string = "/go/src/github.com/KyberNetwork/reserve-data/log/"
	REMOTE_LOG_PATH string = "core-log/"
)

var noAuthEnable bool
var servPort int = 8000
var endpointOW string
var base_url string
var enableStat bool
var noCore bool
var stdoutLog bool
var dryrun bool

<<<<<<< HEAD
func backupLog(arch archive.Archive) {
	c := cron.New()
	err := c.AddFunc("@daily", func() {
		files, err := ioutil.ReadDir(LOG_PATH)
		if err != nil {
			log.Printf("ERROR: Log backup: Can not view log folder")
		}
		for _, file := range files {
			matched, err := regexp.MatchString("core.*\\.log", file.Name())
			if (!file.IsDir()) && (matched) && (err == nil) {
				log.Printf("File name is %s", file.Name())
				err := arch.UploadFile(arch.GetLogBucketName(), REMOTE_LOG_PATH, LOG_PATH+file.Name())
				if err != nil {
					log.Printf("ERROR: Log backup: Can not upload Log file %s", err)
				} else {
					var err error
					var ok bool
					if file.Name() != "core.log" {
						ok, err = arch.CheckFileIntergrity(arch.GetLogBucketName(), REMOTE_LOG_PATH, LOG_PATH+file.Name())
						if !ok || (err != nil) {
							log.Printf("ERROR: Log backup: File intergrity is corrupted")
						}
						err = os.Remove(LOG_PATH + file.Name())
					}
					if err != nil {
						log.Printf("ERROR: Log backup: Cannot remove local log file %s", err)
					} else {
						log.Printf("Log backup: backup file %s succesfully", file.Name())
					}
				}
			}
		}
		return
	})
	if err != nil {
		log.Printf("Cannot set cron rolling log: %s", err.Error())
	}
	c.Start()
}

=======
>>>>>>> 397b8026
func serverStart(cmd *cobra.Command, args []string) {
	numCPU := runtime.NumCPU()
	runtime.GOMAXPROCS(numCPU)
	configLog(stdoutLog)
	//create temp folder for exported file
	err := os.MkdirAll("./exported", 0730)
	if err != nil {
		panic(err)
	}
	//get configuration from ENV variable
	kyberENV := os.Getenv("KYBER_ENV")
	if kyberENV == "" {
		kyberENV = "dev"
	}
	InitInterface(kyberENV)
	config := GetConfigFromENV(kyberENV)
	backupLog(config.Archive)

	var rData reserve.ReserveData
	var rCore reserve.ReserveCore
	var rStat reserve.ReserveStats

	//set static field supportExchange from common...
	for _, ex := range config.Exchanges {
		common.SupportedExchanges[ex.ID()] = ex
	}

	//Create blockchain object
	bc, err := CreateBlockchain(config, kyberENV)
	if err != nil {
		log.Panicf("Can not create blockchain: (%s)", err)
	}

	//Create Data and Core, run if not in dry mode
	if !noCore {
		rData, rCore = CreateDataCore(config, kyberENV, bc)
		if !dryrun {
			if kyberENV != "simulation" {
				if err := rData.RunStorageController(); err != nil {
					log.Fatalf("Run storage controller error: %s", err.Error())
				}
			}
			if err := rData.Run(); err != nil {
				log.Fatalf("rData run error: %s", err.Error())
			}
		}
	}

	//Create Stat, run if not in dry mode
	if enableStat {
		rStat = CreateStat(config, kyberENV, bc)
		if !dryrun {
			if kyberENV != "simulation" {
				if err := rStat.RunStorageController(); err != nil {
					log.Fatalf("Run storage controller error: %s", err.Error())
				}
			}
			if err := rStat.Run(); err != nil {
				log.Fatalf("Stat run error: %s", err.Error())
			}
		}
	}

	//Create Server
	servPortStr := fmt.Sprintf(":%d", servPort)
	server := http.NewHTTPServer(
		rData, rCore, rStat,
		config.MetricStorage,
		config.Exchanges,
		servPortStr,
		config.EnableAuthentication,
		config.AuthEngine,
		kyberENV,
	)

	if !dryrun {
		server.Run()
	} else {
		log.Printf("Dry run finished. All configs are corrected")
	}
}

var startServer = &cobra.Command{
	Use:   "server ",
	Short: "initiate the server with specific config",
	Long: `Start reserve-data core server with preset Environment and
Allow overwriting some parameter`,
	Example: "KYBER_ENV=dev KYBER_EXCHANGES=bittrex ./cmd server --noauth -p 8000",
	Run:     serverStart,
}

func init() {
	// start server flags.
	startServer.Flags().BoolVarP(&noAuthEnable, "noauth", "", false, "disable authentication")
	startServer.Flags().IntVarP(&servPort, "port", "p", 8000, "server port")
	startServer.Flags().StringVar(&endpointOW, "endpoint", "", "endpoint, default to configuration file")
	startServer.PersistentFlags().StringVar(&base_url, "base_url", "http://127.0.0.1", "base_url for authenticated enpoint")
	startServer.Flags().BoolVarP(&enableStat, "enable-stat", "", false, "enable stat related fetcher and api, event logs will not be fetched")
	startServer.Flags().BoolVarP(&noCore, "no-core", "", false, "disable core related fetcher and api, this should be used only when we want to run an independent stat server")
	startServer.Flags().BoolVarP(&stdoutLog, "log-to-stdout", "", false, "send log to both log file and stdout terminal")
	startServer.Flags().BoolVarP(&dryrun, "dryrun", "", false, "only test if all the configs are set correctly, will not actually run core")

	RootCmd.AddCommand(startServer)
}<|MERGE_RESOLUTION|>--- conflicted
+++ resolved
@@ -26,49 +26,6 @@
 var stdoutLog bool
 var dryrun bool
 
-<<<<<<< HEAD
-func backupLog(arch archive.Archive) {
-	c := cron.New()
-	err := c.AddFunc("@daily", func() {
-		files, err := ioutil.ReadDir(LOG_PATH)
-		if err != nil {
-			log.Printf("ERROR: Log backup: Can not view log folder")
-		}
-		for _, file := range files {
-			matched, err := regexp.MatchString("core.*\\.log", file.Name())
-			if (!file.IsDir()) && (matched) && (err == nil) {
-				log.Printf("File name is %s", file.Name())
-				err := arch.UploadFile(arch.GetLogBucketName(), REMOTE_LOG_PATH, LOG_PATH+file.Name())
-				if err != nil {
-					log.Printf("ERROR: Log backup: Can not upload Log file %s", err)
-				} else {
-					var err error
-					var ok bool
-					if file.Name() != "core.log" {
-						ok, err = arch.CheckFileIntergrity(arch.GetLogBucketName(), REMOTE_LOG_PATH, LOG_PATH+file.Name())
-						if !ok || (err != nil) {
-							log.Printf("ERROR: Log backup: File intergrity is corrupted")
-						}
-						err = os.Remove(LOG_PATH + file.Name())
-					}
-					if err != nil {
-						log.Printf("ERROR: Log backup: Cannot remove local log file %s", err)
-					} else {
-						log.Printf("Log backup: backup file %s succesfully", file.Name())
-					}
-				}
-			}
-		}
-		return
-	})
-	if err != nil {
-		log.Printf("Cannot set cron rolling log: %s", err.Error())
-	}
-	c.Start()
-}
-
-=======
->>>>>>> 397b8026
 func serverStart(cmd *cobra.Command, args []string) {
 	numCPU := runtime.NumCPU()
 	runtime.GOMAXPROCS(numCPU)
