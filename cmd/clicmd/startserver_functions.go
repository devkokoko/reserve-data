--- conflicted
+++ resolved
@@ -32,7 +32,7 @@
 	// startingBlockStaging is the block the first version of
 	// staging network contract is created.
 	startingBlockStaging = 5042909
-<<<<<<< HEAD
+	logFileName          = "core.log"
 	// defaultTimeOut is the default time out for requesting to core for setting
 	defaultTimeOut = time.Duration(10 * time.Second)
 )
@@ -42,9 +42,6 @@
 	oldNetwork        = [1]string{"0x964F35fAe36d75B1e72770e244F6595B68508CF5"}
 	stagingOldBurners = [1]string{"0xB2cB365D803Ad914e63EA49c95eC663715c2F673"}
 	stagingOldNetwork = [1]string{"0xD2D21FdeF0D054D2864ce328cc56D1238d6b239e"}
-=======
-	logFileName          = "core.log"
->>>>>>> 15b600b2
 )
 
 func backupLog(arch archive.Archive) {
@@ -251,11 +248,8 @@
 		config.StatControllerRunner,
 		statFetcher,
 		config.Archive,
-<<<<<<< HEAD
+		baseblockchain.NewCMCEthUSDRate(),
 		settingClient,
-=======
-		baseblockchain.NewCMCEthUSDRate(),
->>>>>>> 15b600b2
 	)
 	return rStat
 }