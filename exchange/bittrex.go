package exchange

import (
	"sync"

	"github.com/KyberNetwork/reserve-data/common"
	ethereum "github.com/ethereum/go-ethereum/common"

	"math/big"
)

type Bittrex struct {
	signer    Signer
	endpoint  BittrexEndpoint
	pairs     []common.TokenPair
	addresses map[string]ethereum.Address
}

func (self *Bittrex) MarshalText() (text []byte, err error) {
	return []byte(self.ID()), nil
}

func (self *Bittrex) Address(token common.Token) (ethereum.Address, bool) {
	addr, supported := self.addresses[token.ID]
	return addr, supported
}

func (self *Bittrex) ID() common.ExchangeID {
	return common.ExchangeID("bittrex")
}

func (self *Bittrex) TokenPairs() []common.TokenPair {
	return self.pairs
}

func (self *Bittrex) Name() string {
	return "bittrex"
}

func (self *Bittrex) Trade(tradeType string, base common.Token, quote common.Token, rate float64, amount float64) (done float64, remaining float64, finished bool, err error) {
	return self.endpoint.Trade(
		self.signer.GetBittrexKey(),
		tradeType, base, quote, rate, amount, self.signer)
}

<<<<<<< HEAD
func (self *Bittrex) Withdraw(token common.Token, amount *big.Int, address ethereum.Address) error {
	return self.endpoint.Withdraw(
		self.signer.GetBittrexKey(),
		token, amount, address, self.signer)
=======
	timestamp := common.GetTimestamp()
	resp, err := client.Do(req)
	result.Timestamp = timestamp
	result.Valid = true
	if err != nil {
		result.Valid = false
		result.Error = err.Error()
	} else {
		defer resp.Body.Close()
		resp_body, err := ioutil.ReadAll(resp.Body)
		returnTime := common.GetTimestamp()
		result.ReturnTime = returnTime
		if err != nil {
			result.Valid = false
			result.Error = err.Error()
		} else {
			resp_data := bitresp{}
			json.Unmarshal(resp_body, &resp_data)
			if !resp_data.Success {
				result.Valid = false
			} else {
				for _, buy := range resp_data.Result["buy"] {
					result.Bids = append(
						result.Bids,
						common.PriceEntry{
							buy["Quantity"],
							buy["Rate"],
						},
					)
				}
				for _, sell := range resp_data.Result["sell"] {
					result.Asks = append(
						result.Asks,
						common.PriceEntry{
							sell["Quantity"],
							sell["Rate"],
						},
					)
				}
			}
		}
	}
	data.Store(pair.PairID(), result)
>>>>>>> 1f8ee1c1
}

func (self Bittrex) FetchPriceData() (map[common.TokenPairID]common.ExchangePrice, error) {
	wait := sync.WaitGroup{}
	data := sync.Map{}
	pairs := self.pairs
	for _, pair := range pairs {
		wait.Add(1)
		go self.endpoint.FetchOnePairData(&wait, pair, &data)
	}
	wait.Wait()
	result := map[common.TokenPairID]common.ExchangePrice{}
	data.Range(func(key, value interface{}) bool {
		result[key.(common.TokenPairID)] = value.(common.ExchangePrice)
		return true
	})
	return result, nil
}

func (self Bittrex) FetchEBalanceData() (common.EBalanceEntry, error) {
	result := common.EBalanceEntry{}
	result.Timestamp = common.GetTimestamp()
	result.Valid = true
	//response, err := self.endpoint.GetInfo(
	//	self.signer.GetBittrexKey(),
	//	self.signer,
	//)
	result.ReturnTime = common.GetTimestamp()
	//if err != nil {
	//	result.Valid = false
	//	result.Error = error.Error()
	//}
	return result, nil
}

func NewBittrex(signer Signer, endpoint BittrexEndpoint) *Bittrex {
	return &Bittrex{
		signer,
		endpoint,
		[]common.TokenPair{
			common.MustCreateTokenPair("OMG", "ETH"),
			common.MustCreateTokenPair("DGD", "ETH"),
			common.MustCreateTokenPair("CVC", "ETH"),
			common.MustCreateTokenPair("FUN", "ETH"),
			common.MustCreateTokenPair("MCO", "ETH"),
			common.MustCreateTokenPair("GNT", "ETH"),
			common.MustCreateTokenPair("ADX", "ETH"),
			common.MustCreateTokenPair("PAY", "ETH"),
			common.MustCreateTokenPair("BAT", "ETH"),
		},
		map[string]ethereum.Address{
			"ETH": ethereum.HexToAddress("0xce656971fe4fc43a0211b792d380900761b7862c"),
			"OMG": ethereum.HexToAddress("0xce656971fe4fc43a0211b792d380900761b7862c"),
			"DGD": ethereum.HexToAddress("0xce656971fe4fc43a0211b792d380900761b7862c"),
			"CVC": ethereum.HexToAddress("0xce656971fe4fc43a0211b792d380900761b7862c"),
			"MCO": ethereum.HexToAddress("0xce656971fe4fc43a0211b792d380900761b7862c"),
			"GNT": ethereum.HexToAddress("0xce656971fe4fc43a0211b792d380900761b7862c"),
			"ADX": ethereum.HexToAddress("0xce656971fe4fc43a0211b792d380900761b7862c"),
			"EOS": ethereum.HexToAddress("0xce656971fe4fc43a0211b792d380900761b7862c"),
			"PAY": ethereum.HexToAddress("0xce656971fe4fc43a0211b792d380900761b7862c"),
			"BAT": ethereum.HexToAddress("0xce656971fe4fc43a0211b792d380900761b7862c"),
			"KNC": ethereum.HexToAddress("0xce656971fe4fc43a0211b792d380900761b7862c"),
		},
	}
}<|MERGE_RESOLUTION|>--- conflicted
+++ resolved
@@ -10,8 +10,7 @@
 )
 
 type Bittrex struct {
-	signer    Signer
-	endpoint  BittrexEndpoint
+	interf    BittrexInterface
 	pairs     []common.TokenPair
 	addresses map[string]ethereum.Address
 }
@@ -37,71 +36,21 @@
 	return "bittrex"
 }
 
-func (self *Bittrex) Trade(tradeType string, base common.Token, quote common.Token, rate float64, amount float64) (done float64, remaining float64, finished bool, err error) {
-	return self.endpoint.Trade(
-		self.signer.GetBittrexKey(),
-		tradeType, base, quote, rate, amount, self.signer)
+func (self *Bittrex) Trade(tradeType string, base common.Token, quote common.Token, rate float64, amount float64, timepoint uint64) (done float64, remaining float64, finished bool, err error) {
+	return self.interf.Trade(tradeType, base, quote, rate, amount, timepoint)
 }
 
-<<<<<<< HEAD
-func (self *Bittrex) Withdraw(token common.Token, amount *big.Int, address ethereum.Address) error {
-	return self.endpoint.Withdraw(
-		self.signer.GetBittrexKey(),
-		token, amount, address, self.signer)
-=======
-	timestamp := common.GetTimestamp()
-	resp, err := client.Do(req)
-	result.Timestamp = timestamp
-	result.Valid = true
-	if err != nil {
-		result.Valid = false
-		result.Error = err.Error()
-	} else {
-		defer resp.Body.Close()
-		resp_body, err := ioutil.ReadAll(resp.Body)
-		returnTime := common.GetTimestamp()
-		result.ReturnTime = returnTime
-		if err != nil {
-			result.Valid = false
-			result.Error = err.Error()
-		} else {
-			resp_data := bitresp{}
-			json.Unmarshal(resp_body, &resp_data)
-			if !resp_data.Success {
-				result.Valid = false
-			} else {
-				for _, buy := range resp_data.Result["buy"] {
-					result.Bids = append(
-						result.Bids,
-						common.PriceEntry{
-							buy["Quantity"],
-							buy["Rate"],
-						},
-					)
-				}
-				for _, sell := range resp_data.Result["sell"] {
-					result.Asks = append(
-						result.Asks,
-						common.PriceEntry{
-							sell["Quantity"],
-							sell["Rate"],
-						},
-					)
-				}
-			}
-		}
-	}
-	data.Store(pair.PairID(), result)
->>>>>>> 1f8ee1c1
+func (self *Bittrex) Withdraw(token common.Token, amount *big.Int, address ethereum.Address, timepoint uint64) error {
+	return self.interf.Withdraw(token, amount, address, timepoint)
 }
 
-func (self Bittrex) FetchPriceData() (map[common.TokenPairID]common.ExchangePrice, error) {
+func (self *Bittrex) FetchPriceData(timepoint uint64) (map[common.TokenPairID]common.ExchangePrice, error) {
 	wait := sync.WaitGroup{}
 	data := sync.Map{}
 	pairs := self.pairs
 	for _, pair := range pairs {
 		wait.Add(1)
-		go self.endpoint.FetchOnePairData(&wait, pair, &data)
+		go self.interf.FetchOnePairData(&wait, pair, &data, timepoint)
 	}
 	wait.Wait()
 	result := map[common.TokenPairID]common.ExchangePrice{}
@@ -112,7 +61,7 @@
 	return result, nil
 }
 
-func (self Bittrex) FetchEBalanceData() (common.EBalanceEntry, error) {
+func (self *Bittrex) FetchEBalanceData(timepoint uint64) (common.EBalanceEntry, error) {
 	result := common.EBalanceEntry{}
 	result.Timestamp = common.GetTimestamp()
 	result.Valid = true
@@ -128,10 +77,9 @@
 	return result, nil
 }
 
-func NewBittrex(signer Signer, endpoint BittrexEndpoint) *Bittrex {
+func NewBittrex(interf BittrexInterface) *Bittrex {
 	return &Bittrex{
-		signer,
-		endpoint,
+		interf,
 		[]common.TokenPair{
 			common.MustCreateTokenPair("OMG", "ETH"),
 			common.MustCreateTokenPair("DGD", "ETH"),
