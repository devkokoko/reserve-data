package exchange

import (
	"errors"
	"fmt"
	"log"
	"math/big"
	"strconv"
	"strings"
	"sync"

	"github.com/KyberNetwork/reserve-data/common"
	"github.com/ethereum/go-ethereum/accounts/abi/bind"
	ethereum "github.com/ethereum/go-ethereum/common"
	"github.com/ethereum/go-ethereum/core/types"
)

const (
	HUOBI_EPSILON float64 = 0.0000000001 // 10e-10
)

type NonceCorpus interface {
	GetAddress() ethereum.Address
	GetNextNonce() (*big.Int, error)
	MinedNonce() (*big.Int, error)
}

type Signer interface {
	GetAddress() ethereum.Address
	Sign(*types.Transaction) (*types.Transaction, error)
	GetTransactOpts() *bind.TransactOpts
}

type Huobi struct {
	interf            HuobiInterface
	pairs             []common.TokenPair
	addresses         *common.ExchangeAddresses
	exchangeInfo      *common.ExchangeInfo
	fees              common.ExchangeFees
	blockchain        Blockchain
	intermediatorAddr ethereum.Address
	storage           Storage
}

func (self *Huobi) MarshalText() (text []byte, err error) {
	return []byte(self.ID()), nil
}

func (self *Huobi) TokenAddresses() map[string]ethereum.Address {
	return self.addresses.GetData()
}

func (self *Huobi) Address(token common.Token) (ethereum.Address, bool) {

	_, supported := self.addresses.Get(token.ID)
	addr := self.intermediatorAddr
	return addr, supported
}

func (self *Huobi) UpdateAllDepositAddresses(address string, timepoint uint64) {
	data := self.addresses.GetData()
	for k, _ := range data {
		self.addresses.Update(k, ethereum.HexToAddress(address))
	}
}

func (self *Huobi) UpdateDepositAddress(token common.Token, address string) {
	liveAddress, _ := self.interf.GetDepositAddress(strings.ToLower(token.ID))
	if liveAddress.Address != "" {
		self.addresses.Update(token.ID, ethereum.HexToAddress(liveAddress.Address))
	} else {
		self.addresses.Update(token.ID, ethereum.HexToAddress(address))
	}
}

func (self *Huobi) UpdatePrecisionLimit(pair common.TokenPair, symbols HuobiExchangeInfo) {
	pairName := strings.ToLower(pair.Base.ID) + strings.ToLower(pair.Quote.ID)
	for _, symbol := range symbols.Data {
		if symbol.Base+symbol.Quote == pairName {
			exchangePrecisionLimit := common.ExchangePrecisionLimit{}
			exchangePrecisionLimit.Precision.Amount = symbol.AmountPrecision
			exchangePrecisionLimit.Precision.Price = symbol.PricePrecision
			self.exchangeInfo.Update(pair.PairID(), exchangePrecisionLimit)
			break
		}
	}
}

func (self *Huobi) UpdatePairsPrecision() {
	exchangeInfo, err := self.interf.GetExchangeInfo()
	if err != nil {
		log.Printf("Get exchange info failed: %s\n", err)
	} else {
		for _, pair := range self.pairs {
			self.UpdatePrecisionLimit(pair, exchangeInfo)
		}
	}
}

func (self *Huobi) GetInfo() (common.ExchangeInfo, error) {
	return *self.exchangeInfo, nil
}

func (self *Huobi) GetExchangeInfo(pair common.TokenPairID) (common.ExchangePrecisionLimit, error) {
	data, err := self.exchangeInfo.Get(pair)
	return data, err
}

func (self *Huobi) GetFee() common.ExchangeFees {
	return self.fees
}

func (self *Huobi) ID() common.ExchangeID {
	return common.ExchangeID("huobi")
}

func (self *Huobi) TokenPairs() []common.TokenPair {
	return self.pairs
}

func (self *Huobi) Name() string {
	return "huobi"
}

func (self *Huobi) QueryOrder(symbol string, id uint64) (done float64, remaining float64, finished bool, err error) {
	result, err := self.interf.OrderStatus(symbol, id)
	if err != nil {
		return 0, 0, false, err
	} else {
		done, _ := strconv.ParseFloat(result.Data.ExecutedQty, 64)
		total, _ := strconv.ParseFloat(result.Data.OrigQty, 64)
		return done, total - done, total-done < HUOBI_EPSILON, nil
	}
}

func (self *Huobi) Trade(tradeType string, base common.Token, quote common.Token, rate float64, amount float64, timepoint uint64) (id string, done float64, remaining float64, finished bool, err error) {
	result, err := self.interf.Trade(tradeType, base, quote, rate, amount, timepoint)
	symbol := base.ID + quote.ID

	if err != nil {
		return "", 0, 0, false, err
	} else {
		orderID, _ := strconv.ParseUint(result.OrderID, 10, 64)
		done, remaining, finished, err := self.QueryOrder(
			base.ID+quote.ID,
			orderID,
		)
		id := fmt.Sprintf("%s_%s", result.OrderID, symbol)
		return id, done, remaining, finished, err
	}
}

func (self *Huobi) Withdraw(token common.Token, amount *big.Int, address ethereum.Address, timepoint uint64) (string, error) {
	withdrawID, err := self.interf.Withdraw(token, amount, address, timepoint)
	if err != nil {
		return "", err
	}
	// this magical logic base on inspection on huobi website
	result := withdrawID + "01"
	return result, err
}

func (self *Huobi) CancelOrder(id common.ActivityID) error {
	idParts := strings.Split(id.EID, "_")
	idNo, err := strconv.ParseUint(idParts[0], 10, 64)
	if err != nil {
		return err
	}
	symbol := idParts[1]
	result, err := self.interf.CancelOrder(symbol, idNo)
	if err != nil {
		return err
	}
	if result.Status != "ok" {
		return errors.New("Couldn't cancel order id " + id.EID)
	}
	return nil
}

func (self *Huobi) FetchOnePairData(
	wg *sync.WaitGroup,
	pair common.TokenPair,
	data *sync.Map,
	timepoint uint64) {

	defer wg.Done()
	result := common.ExchangePrice{}

	timestamp := common.Timestamp(fmt.Sprintf("%d", timepoint))
	result.Timestamp = timestamp
	result.Valid = true
	resp_data, err := self.interf.GetDepthOnePair(pair)
	returnTime := common.GetTimestamp()
	result.ReturnTime = returnTime
	if err != nil {
		result.Valid = false
		result.Error = err.Error()
	} else {
		if resp_data.Status != "ok" {
			result.Valid = false
		} else {
			for _, buy := range resp_data.Tick.Bids {
				quantity := buy[1]
				rate := buy[0]
				result.Bids = append(
					result.Bids,
					common.PriceEntry{
						quantity,
						rate,
					},
				)
			}
			for _, sell := range resp_data.Tick.Asks {
				quantity := sell[1]
				rate := sell[0]
				result.Asks = append(
					result.Asks,
					common.PriceEntry{
						quantity,
						rate,
					},
				)
			}
		}
	}
	data.Store(pair.PairID(), result)
}

func (self *Huobi) FetchPriceData(timepoint uint64) (map[common.TokenPairID]common.ExchangePrice, error) {
	wait := sync.WaitGroup{}
	data := sync.Map{}
	pairs := self.pairs
	for _, pair := range pairs {
		wait.Add(1)
		go self.FetchOnePairData(&wait, pair, &data, timepoint)
	}
	wait.Wait()
	result := map[common.TokenPairID]common.ExchangePrice{}
	data.Range(func(key, value interface{}) bool {
		result[key.(common.TokenPairID)] = value.(common.ExchangePrice)
		return true
	})
	return result, nil
}

func (self *Huobi) OpenOrdersForOnePair(
	wg *sync.WaitGroup,
	pair common.TokenPair,
	data *sync.Map,
	timepoint uint64) {

	// defer wg.Done()

	// result, err := self.interf.OpenOrdersForOnePair(pair, timepoint)

	//TODO: complete open orders for one pair
}

func (self *Huobi) FetchOrderData(timepoint uint64) (common.OrderEntry, error) {
	result := common.OrderEntry{}
	result.Timestamp = common.Timestamp(fmt.Sprintf("%d", timepoint))
	result.Valid = true
	result.Data = []common.Order{}

	wait := sync.WaitGroup{}
	data := sync.Map{}
	pairs := self.pairs
	for _, pair := range pairs {
		wait.Add(1)
		go self.OpenOrdersForOnePair(&wait, pair, &data, timepoint)
	}
	wait.Wait()

	result.ReturnTime = common.GetTimestamp()

	data.Range(func(key, value interface{}) bool {
		orders := value.([]common.Order)
		result.Data = append(result.Data, orders...)
		return true
	})
	return result, nil
}

func (self *Huobi) FetchEBalanceData(timepoint uint64) (common.EBalanceEntry, error) {
	result := common.EBalanceEntry{}
	result.Timestamp = common.Timestamp(fmt.Sprintf("%d", timepoint))
	result.Valid = true
	resp_data, err := self.interf.GetInfo()
	result.ReturnTime = common.GetTimestamp()
	if err != nil {
		result.Valid = false
		result.Error = err.Error()
	} else {
		result.AvailableBalance = map[string]float64{}
		result.LockedBalance = map[string]float64{}
		result.DepositBalance = map[string]float64{}
		if resp_data.Status != "ok" {
			result.Valid = false
			result.Error = fmt.Sprintf("Cannot fetch ebalance")
		} else {
			balances := resp_data.Data.List
			for _, b := range balances {
				tokenID := strings.ToUpper(b.Currency)
				_, exist := common.SupportedTokens[tokenID]
				if exist {
					balance, _ := strconv.ParseFloat(b.Balance, 64)
					if b.Type == "trade" {
						result.AvailableBalance[tokenID] = balance
					} else {
						result.LockedBalance[tokenID] = balance
					}
					result.DepositBalance[tokenID] = 0
				}
			}
			return result, nil
		}
	}
	return result, nil
}

func (self *Huobi) FetchOnePairTradeHistory(
	wait *sync.WaitGroup,
	data *sync.Map,
	pair common.TokenPair) {

	defer wait.Done()
	result := []common.TradeHistory{}
	resp, err := self.interf.GetAccountTradeHistory(pair.Base, pair.Quote)
	if err != nil {
		log.Printf("Cannot fetch data for pair %s%s: %s", pair.Base.ID, pair.Quote.ID, err.Error())
	}
	pairString := pair.PairID()
	for _, trade := range resp.Data {
		price, _ := strconv.ParseFloat(trade.Price, 64)
		quantity, _ := strconv.ParseFloat(trade.Amount, 64)
		historyType := "sell"
		if trade.Type == "buy-limit" {
			historyType = "buy"
		}
		tradeHistory := common.TradeHistory{
			strconv.FormatUint(trade.ID, 10),
			price,
			quantity,
			historyType,
			trade.Timestamp,
		}
		result = append(result, tradeHistory)
	}
	data.Store(pairString, result)
}

func (self *Huobi) FetchTradeHistory(timepoint uint64) (map[common.TokenPairID][]common.TradeHistory, error) {
	result := map[common.TokenPairID][]common.TradeHistory{}
	data := sync.Map{}
	pairs := self.pairs
	wait := sync.WaitGroup{}
	for _, pair := range pairs {
		wait.Add(1)
		go self.FetchOnePairTradeHistory(&wait, &data, pair)
	}
	wait.Wait()
	data.Range(func(key, value interface{}) bool {
		result[key.(common.TokenPairID)] = value.([]common.TradeHistory)
		return true
	})
	return result, nil
}

<<<<<<< HEAD
func getDepositInfo(id common.ActivityID) (string, float64, string) {
	idParts := strings.Split(id.EID, "|")
	txID := idParts[0]
	sentAmount, err := strconv.ParseFloat(idParts[2], 64)
	if err != nil {
		log.Println("The ID is malform, cannot get Amount from EID")
	}
	tokenID := idParts[1]
	return txID, sentAmount, tokenID
}

func (self *Huobi) Send2ndTransaction(amount float64, token common.Token, exchangeAddress ethereum.Address) (*types.Transaction, error) {
	IAmount := getBigIntFromFloat(amount, token.Decimal)
	// Check balance, removed from huobi's blockchain object.
	// currBalance := self.blockchain.CheckBalance(token)
	// log.Printf("current balance of token %s is %d", token.ID, currBalance)
	// //self.blockchain.
	// if currBalance.Cmp(IAmount) < 0 {
	// 	log.Printf("balance is not enough, wait till next check")
	// 	return nil, errors.New("balance is not enough")
	// }
	var tx *types.Transaction
	var err error
	if token.ID == "ETH" {
		tx, err = self.blockchain.SendETHFromAccountToExchange(IAmount, exchangeAddress)
	} else {
		tx, err = self.blockchain.SendTokenFromAccountToExchange(IAmount, exchangeAddress, ethereum.HexToAddress(token.Address))
	}
	if err != nil {
		log.Printf("ERROR: Can not send transaction to exchange: %v", err)
		return nil, err
	}
	log.Printf("Transaction submitted. Tx is: \n %v", tx)
	return tx, nil

}

func (self *Huobi) PendingIntermediateTxs() (map[common.ActivityID]common.TXEntry, error) {

	result, err := self.storage.GetPendingIntermediateTXs()
	if err != nil {
		return nil, err
	}
	return result, nil
}

func (self *Huobi) FindTx2Pending(id common.ActivityID) (common.TXEntry, bool) {
	pendings, err := self.storage.GetPendingIntermediateTXs()
	if err != nil {
		log.Printf("can't get pendings tx2 records: %v", err)
		return common.TXEntry{}, false
	}
	for actID, txentry := range pendings {
		if actID == id {
			return txentry, true
		}
	}
	return common.TXEntry{}, false
}

func (self *Huobi) DepositStatus(id common.ActivityID, timepoint uint64) (string, error) {
	txID, sentAmount, tokenID := getDepositInfo(id)
	tx2Entry, found := self.storage.GetIntermedatorTx(id)
	var isPending bool
	var data common.TXEntry
	if found != nil {
		tx2Entry, isPending = self.FindTx2Pending(id)
	}
	if (found != nil) && (!isPending) {
		//if the 2nd transaction is not in the current Deposit status, check the 1st tx first.
		status, blockno, err := self.blockchain.TxStatus(ethereum.HexToHash(txID))
		if err != nil {
			log.Println("Can not get TX status")
		}
		log.Printf("Status was %s at block %d ", status, blockno)
		if status == "mined" {
			//if it is mined, send 2nd tx.
			log.Printf("found a new deposit status, which deposit %.5f %s. Procceed to send it to Huobi", sentAmount, tokenID)
			//check if the token is supported
			token, err := common.GetToken(tokenID)
			if err != nil {
				return "", err
			}
			exchangeAddress, ok := self.addresses.Get(tokenID)
			if !ok {
				return "", errors.New("Wrong token address configuration")
			}
			tx2, err := self.Send2ndTransaction(sentAmount, token, exchangeAddress)
			if err != nil {
				return "failed", err
=======
func (self *Huobi) DepositStatus(
	id common.ActivityID, txHash, currency string, amount float64, timepoint uint64) (string, error) {
	deposits, err := self.interf.DepositHistory()
	if err != nil && deposits.Status != "ok" {
		return "", err
	}
	for _, deposit := range deposits.Data {
		if deposit.TxHash == txHash {
			if deposit.State == "safe" {
				return "done", nil
>>>>>>> 688576e8
			}
			Txhash := tx2.Hash().Hex()
			data = common.TXEntry{Txhash, self.Name(), tokenID, "submitted", "", sentAmount, common.GetTimestamp()}
			err = self.storage.StorePendingIntermediateTx(id, data)
			//err = self.storage.StoreIntermediateTx(Txhash, self.Name(), tokenID, "submitted", "", sentAmount, common.GetTimestamp(), id)
			if err != nil {
				return "", err
			}
		} else {
			return "", nil
		}
	} else {
		//if the 2nd transaction is in the Deposit Status, check its status.
		status, _, err := self.blockchain.TxStatus(ethereum.HexToHash(tx2Entry.Hash))
		if err != nil {
			return "", err
		}
		if status == "mined" {
			log.Println("2nd Transaction is mined. Processed to store it and check the Deposit history")
			data = common.TXEntry{tx2Entry.Hash, self.Name(), tokenID, "mined", "", sentAmount, common.GetTimestamp()}
			err = self.storage.StorePendingIntermediateTx(id, data)
			if err != nil {
				return "", err
			}
			deposits, err := self.interf.DepositHistory()
			if err != nil && deposits.Status != "ok" {
				return "", err
			}
			for _, deposit := range deposits.Data {
				log.Printf("deposit tx is %s, with token %s", deposit.TxHash, deposit.Currency)
				if deposit.TxHash == tx2Entry.Hash {
					if deposit.State == "safe" {
						data = common.TXEntry{tx2Entry.Hash, self.Name(), tokenID, "mined", "done", sentAmount, common.GetTimestamp()}
						err = self.storage.StoreIntermediateTx(id, data)
						if err != nil {
							return "", err
						}
						err = self.storage.RemovePendingIntermediateTx(id)
						return "done", nil
					}
				}
			}
			return "", errors.New("Deposit doesn't exist. This shouldn't happen unless tx returned from huobi and tx2 are not consistently designed")
		} else if status == "failed" || status == "lost" {
			data = common.TXEntry{tx2Entry.Hash, self.Name(), tokenID, "failed", "failed", sentAmount, common.GetTimestamp()}
			err = self.storage.StoreIntermediateTx(id, data)
			if err != nil {
				return "failed", err
			}
			err = self.storage.RemovePendingIntermediateTx(id)
			if err != nil {
				return "failed", err
			}
			return "failed", nil
		}
	}
<<<<<<< HEAD
	return "", nil
=======
	return "", errors.New(fmt.Sprintf("Deposit doesn't exist. This should not happen unless you have more than %s deposits at the same time.", len(common.SupportedTokens)*2))
>>>>>>> 688576e8
}

func (self *Huobi) WithdrawStatus(
	id, currency string, amount float64, timepoint uint64) (string, string, error) {
	withdrawID, _ := strconv.ParseUint(id, 10, 64)
	withdraws, err := self.interf.WithdrawHistory()
	if err != nil {
		return "", "", nil
	}
	log.Printf("Withdrawal id: %s", withdrawID)
	for _, withdraw := range withdraws.Data {
		if withdraw.TxID == withdrawID {
			if withdraw.State == "confirmed" {
				return "done", withdraw.TxHash, nil
			}
			return "", withdraw.TxHash, nil
		}
	}
	return "", "", errors.New("Withdrawal doesn't exist. This shouldn't happen unless tx returned from withdrawal from huobi and activity ID are not consistently designed")
}

func (self *Huobi) OrderStatus(id common.ActivityID, timepoint uint64) (string, error) {
	tradeID := id.EID
	parts := strings.Split(tradeID, "_")
	orderID, err := strconv.ParseUint(parts[0], 10, 64)
	if err != nil {
		// if this crashes, it means core put malformed activity ID
		panic(err)
	}
	symbol := parts[1]
	order, err := self.interf.OrderStatus(symbol, orderID)
	if err != nil {
		return "", err
	}
	if order.Data.State == "pre-submitted" || order.Data.State == "submitting" || order.Data.State == "submitted" || order.Data.State == "partial-filled" || order.Data.State == "partial-canceled" {
		return "", nil
	} else {
		return "done", nil
	}
}

<<<<<<< HEAD
func NewHuobi(addressConfig map[string]string, feeConfig common.ExchangeFees, interf HuobiInterface,
	intorSigner Signer, ethEndpoint string, intorAddr ethereum.Address, storage Storage) *Huobi {
	pairs, fees := getExchangePairsAndFeesFromConfig(addressConfig, feeConfig, "huobi")
	bc, err := NewBlockchain(intorSigner, ethEndpoint)
	if err != nil {
		log.Printf("Cant create Huobi's blockchain: %v", err)
		panic(err)
	}
=======
func NewHuobi(addressConfig map[string]string, feeConfig common.ExchangeFees, interf HuobiInterface) *Huobi {
	pairs, fees := getExchangePairsAndFeesFromConfig(addressConfig, feeConfig, "huobi")
>>>>>>> 688576e8
	return &Huobi{
		interf,
		pairs,
		common.NewExchangeAddresses(),
		common.NewExchangeInfo(),
		fees,
<<<<<<< HEAD
		*bc,
		intorAddr,
		storage,
=======
>>>>>>> 688576e8
	}
}<|MERGE_RESOLUTION|>--- conflicted
+++ resolved
@@ -366,7 +366,6 @@
 	return result, nil
 }
 
-<<<<<<< HEAD
 func getDepositInfo(id common.ActivityID) (string, float64, string) {
 	idParts := strings.Split(id.EID, "|")
 	txID := idParts[0]
@@ -457,18 +456,6 @@
 			tx2, err := self.Send2ndTransaction(sentAmount, token, exchangeAddress)
 			if err != nil {
 				return "failed", err
-=======
-func (self *Huobi) DepositStatus(
-	id common.ActivityID, txHash, currency string, amount float64, timepoint uint64) (string, error) {
-	deposits, err := self.interf.DepositHistory()
-	if err != nil && deposits.Status != "ok" {
-		return "", err
-	}
-	for _, deposit := range deposits.Data {
-		if deposit.TxHash == txHash {
-			if deposit.State == "safe" {
-				return "done", nil
->>>>>>> 688576e8
 			}
 			Txhash := tx2.Hash().Hex()
 			data = common.TXEntry{Txhash, self.Name(), tokenID, "submitted", "", sentAmount, common.GetTimestamp()}
@@ -525,11 +512,7 @@
 			return "failed", nil
 		}
 	}
-<<<<<<< HEAD
 	return "", nil
-=======
-	return "", errors.New(fmt.Sprintf("Deposit doesn't exist. This should not happen unless you have more than %s deposits at the same time.", len(common.SupportedTokens)*2))
->>>>>>> 688576e8
 }
 
 func (self *Huobi) WithdrawStatus(
@@ -571,7 +554,6 @@
 	}
 }
 
-<<<<<<< HEAD
 func NewHuobi(addressConfig map[string]string, feeConfig common.ExchangeFees, interf HuobiInterface,
 	intorSigner Signer, ethEndpoint string, intorAddr ethereum.Address, storage Storage) *Huobi {
 	pairs, fees := getExchangePairsAndFeesFromConfig(addressConfig, feeConfig, "huobi")
@@ -580,21 +562,14 @@
 		log.Printf("Cant create Huobi's blockchain: %v", err)
 		panic(err)
 	}
-=======
-func NewHuobi(addressConfig map[string]string, feeConfig common.ExchangeFees, interf HuobiInterface) *Huobi {
-	pairs, fees := getExchangePairsAndFeesFromConfig(addressConfig, feeConfig, "huobi")
->>>>>>> 688576e8
 	return &Huobi{
 		interf,
 		pairs,
 		common.NewExchangeAddresses(),
 		common.NewExchangeInfo(),
 		fees,
-<<<<<<< HEAD
 		*bc,
 		intorAddr,
 		storage,
-=======
->>>>>>> 688576e8
 	}
 }