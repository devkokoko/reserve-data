package exchange

import (
	"errors"
	"fmt"
	"log"
	"math/big"
	"regexp"
	"strconv"
	"strings"
	"sync"

	"github.com/KyberNetwork/reserve-data/common"
	ethereum "github.com/ethereum/go-ethereum/common"
)

const BINANCE_EPSILON float64 = 0.0000001 // 10e-7

type Binance struct {
	interf       BinanceInterface
	pairs        []common.TokenPair
	addresses    *common.ExchangeAddresses
	exchangeInfo *common.ExchangeInfo
	fees         common.ExchangeFees
}

func (self *Binance) TokenAddresses() map[string]ethereum.Address {
	return self.addresses.GetData()
}

func (self *Binance) MarshalText() (text []byte, err error) {
	return []byte(self.ID()), nil
}

func (self *Binance) Address(token common.Token) (ethereum.Address, bool) {
	addr, supported := self.addresses.Get(token.ID)
	return addr, supported
}

func (self *Binance) UpdateAllDepositAddresses(address string) {
	data := self.addresses.GetData()
	for k, _ := range data {
		self.addresses.Update(k, ethereum.HexToAddress(address))
	}
}

func (self *Binance) UpdateDepositAddress(token common.Token, address string) {
	liveAddress, _ := self.interf.GetDepositAddress(strings.ToLower(token.ID))
	if liveAddress.Address != "" {
		self.addresses.Update(token.ID, ethereum.HexToAddress(liveAddress.Address))
	} else {
		self.addresses.Update(token.ID, ethereum.HexToAddress(address))
	}
}

func (self *Binance) precisionFromStepSize(stepSize string) int {
	re := regexp.MustCompile("0*$")
	parts := strings.Split(re.ReplaceAllString(stepSize, ""), ".")
	if len(parts) > 1 {
		return len(parts[1])
	}
	return 0
}

func (self *Binance) UpdatePrecisionLimit(pair common.TokenPair, symbols []BinanceSymbol) {
	pairName := strings.ToUpper(pair.Base.ID) + strings.ToUpper(pair.Quote.ID)
	for _, symbol := range symbols {
		if symbol.Symbol == strings.ToUpper(pairName) {
			//update precision
			exchangePrecisionLimit := common.ExchangePrecisionLimit{}
			exchangePrecisionLimit.Precision.Amount = symbol.BaseAssetPrecision
			exchangePrecisionLimit.Precision.Price = symbol.QuotePrecision
			// update limit
			for _, filter := range symbol.Filters {
				if filter.FilterType == "LOT_SIZE" {
					// update amount min
					minQuantity, _ := strconv.ParseFloat(filter.MinQuantity, 64)
					exchangePrecisionLimit.AmountLimit.Min = minQuantity
					// update amount max
					maxQuantity, _ := strconv.ParseFloat(filter.MaxQuantity, 64)
					exchangePrecisionLimit.AmountLimit.Max = maxQuantity
					exchangePrecisionLimit.Precision.Amount = self.precisionFromStepSize(filter.StepSize)
				}

				if filter.FilterType == "PRICE_FILTER" {
					// update price min
					minPrice, _ := strconv.ParseFloat(filter.MinPrice, 64)
					exchangePrecisionLimit.PriceLimit.Min = minPrice
					// update price max
					maxPrice, _ := strconv.ParseFloat(filter.MaxPrice, 64)
					exchangePrecisionLimit.PriceLimit.Max = maxPrice
					exchangePrecisionLimit.Precision.Price = self.precisionFromStepSize(filter.TickSize)
				}

				if filter.FilterType == "MIN_NOTIONAL" {
					minNotional, _ := strconv.ParseFloat(filter.MinNotional, 64)
					exchangePrecisionLimit.MinNotional = minNotional
				}
			}
			self.exchangeInfo.Update(pair.PairID(), exchangePrecisionLimit)
			break
		}
	}
}

func (self *Binance) UpdatePairsPrecision() {
	exchangeInfo, err := self.interf.GetExchangeInfo()
	if err != nil {
		log.Printf("Get exchange info failed: %s\n", err)
	} else {
		symbols := exchangeInfo.Symbols
		for _, pair := range self.pairs {
			self.UpdatePrecisionLimit(pair, symbols)
		}
	}
}

func (self *Binance) GetInfo() (common.ExchangeInfo, error) {
	return *self.exchangeInfo, nil
}

func (self *Binance) GetExchangeInfo(pair common.TokenPairID) (common.ExchangePrecisionLimit, error) {
	data, err := self.exchangeInfo.Get(pair)
	return data, err
}

func (self *Binance) GetFee() common.ExchangeFees {
	return self.fees
}

func (self *Binance) ID() common.ExchangeID {
	return common.ExchangeID("binance")
}

func (self *Binance) TokenPairs() []common.TokenPair {
	return self.pairs
}

func (self *Binance) Name() string {
	return "binance"
}

func (self *Binance) QueryOrder(symbol string, id uint64, timepoint uint64) (done float64, remaining float64, finished bool, err error) {
	result, err := self.interf.OrderStatus(symbol, id, timepoint)
	if err != nil {
		return 0, 0, false, err
	} else {
		done, _ := strconv.ParseFloat(result.ExecutedQty, 64)
		total, _ := strconv.ParseFloat(result.OrigQty, 64)
		return done, total - done, total-done < BINANCE_EPSILON, nil
	}
}

func (self *Binance) Trade(tradeType string, base common.Token, quote common.Token, rate float64, amount float64, timepoint uint64) (id string, done float64, remaining float64, finished bool, err error) {
	result, err := self.interf.Trade(tradeType, base, quote, rate, amount, timepoint)
	symbol := base.ID + quote.ID

	if err != nil {
		return "", 0, 0, false, err
	} else {
		done, remaining, finished, err := self.QueryOrder(
			base.ID+quote.ID,
			result.OrderID,
			timepoint+20,
		)
		id := fmt.Sprintf("%s_%s", strconv.FormatUint(result.OrderID, 10), symbol)
		return id, done, remaining, finished, err
	}
}

func (self *Binance) Withdraw(token common.Token, amount *big.Int, address ethereum.Address, timepoint uint64) (string, error) {
	tx, err := self.interf.Withdraw(token, amount, address, timepoint)
	return tx, err
}

func (self *Binance) CancelOrder(id common.ActivityID) error {
	idParts := strings.Split(id.EID, "_")
	idNo, err := strconv.ParseUint(idParts[0], 10, 64)
	if err != nil {
		return err
	}
	symbol := idParts[1]
	_, err = self.interf.CancelOrder(symbol, idNo)
	if err != nil {
		return err
	}
	return nil
}

func (self *Binance) FetchOnePairData(
	wg *sync.WaitGroup,
	pair common.TokenPair,
	data *sync.Map,
	timepoint uint64) {

	defer wg.Done()
	result := common.ExchangePrice{}

	timestamp := common.Timestamp(fmt.Sprintf("%d", timepoint))
	result.Timestamp = timestamp
	result.Valid = true
	resp_data, err := self.interf.GetDepthOnePair(pair, timepoint)
	returnTime := common.GetTimestamp()
	result.ReturnTime = returnTime
	if err != nil {
		result.Valid = false
		result.Error = err.Error()
	} else {
		if resp_data.Code != 0 || resp_data.Msg != "" {
			result.Valid = false
			result.Error = fmt.Sprintf("Code: %d, Msg: %s", resp_data.Code, resp_data.Msg)
		} else {
			for _, buy := range resp_data.Bids {
				quantity, _ := strconv.ParseFloat(buy.Quantity, 64)
				rate, _ := strconv.ParseFloat(buy.Rate, 64)
				result.Bids = append(
					result.Bids,
					common.PriceEntry{
						quantity,
						rate,
					},
				)
			}
			for _, sell := range resp_data.Asks {
				quantity, _ := strconv.ParseFloat(sell.Quantity, 64)
				rate, _ := strconv.ParseFloat(sell.Rate, 64)
				result.Asks = append(
					result.Asks,
					common.PriceEntry{
						quantity,
						rate,
					},
				)
			}
		}
	}
	data.Store(pair.PairID(), result)
}

func (self *Binance) FetchPriceData(timepoint uint64) (map[common.TokenPairID]common.ExchangePrice, error) {
	wait := sync.WaitGroup{}
	data := sync.Map{}
	pairs := self.pairs
	for _, pair := range pairs {
		wait.Add(1)
		go self.FetchOnePairData(&wait, pair, &data, timepoint)
	}
	wait.Wait()
	result := map[common.TokenPairID]common.ExchangePrice{}
	data.Range(func(key, value interface{}) bool {
		result[key.(common.TokenPairID)] = value.(common.ExchangePrice)
		return true
	})
	return result, nil
}

func (self *Binance) OpenOrdersForOnePair(
	wg *sync.WaitGroup,
	pair common.TokenPair,
	data *sync.Map,
	timepoint uint64) {

	defer wg.Done()

	result, err := self.interf.OpenOrdersForOnePair(pair, timepoint)

	if err == nil {
		orders := []common.Order{}
		for _, order := range result {
			price, _ := strconv.ParseFloat(order.Price, 64)
			orgQty, _ := strconv.ParseFloat(order.OrigQty, 64)
			executedQty, _ := strconv.ParseFloat(order.ExecutedQty, 64)
			orders = append(orders, common.Order{
				ID:          fmt.Sprintf("%s_%s%s", order.OrderId, strings.ToUpper(pair.Base.ID), strings.ToUpper(pair.Quote.ID)),
				Base:        strings.ToUpper(pair.Base.ID),
				Quote:       strings.ToUpper(pair.Quote.ID),
				OrderId:     fmt.Sprintf("%d", order.OrderId),
				Price:       price,
				OrigQty:     orgQty,
				ExecutedQty: executedQty,
				TimeInForce: order.TimeInForce,
				Type:        order.Type,
				Side:        order.Side,
				StopPrice:   order.StopPrice,
				IcebergQty:  order.IcebergQty,
				Time:        order.Time,
			})
		}
		data.Store(pair.PairID(), orders)
	} else {
		log.Printf("Unsuccessful response from Binance: %s", err)
	}
}

func (self *Binance) FetchOrderData(timepoint uint64) (common.OrderEntry, error) {
	result := common.OrderEntry{}
	result.Timestamp = common.Timestamp(fmt.Sprintf("%d", timepoint))
	result.Valid = true
	result.Data = []common.Order{}

	wait := sync.WaitGroup{}
	data := sync.Map{}
	pairs := self.pairs
	for _, pair := range pairs {
		wait.Add(1)
		go self.OpenOrdersForOnePair(&wait, pair, &data, timepoint)
	}
	wait.Wait()

	result.ReturnTime = common.GetTimestamp()

	data.Range(func(key, value interface{}) bool {
		orders := value.([]common.Order)
		result.Data = append(result.Data, orders...)
		return true
	})
	return result, nil
}

func (self *Binance) FetchEBalanceData(timepoint uint64) (common.EBalanceEntry, error) {
	result := common.EBalanceEntry{}
	result.Timestamp = common.Timestamp(fmt.Sprintf("%d", timepoint))
	result.Valid = true
	resp_data, err := self.interf.GetInfo(timepoint)
	result.ReturnTime = common.GetTimestamp()
	if err != nil {
		result.Valid = false
		result.Error = err.Error()
	} else {
		result.AvailableBalance = map[string]float64{}
		result.LockedBalance = map[string]float64{}
		result.DepositBalance = map[string]float64{}
		if resp_data.Code != 0 {
			result.Valid = false
			result.Error = fmt.Sprintf("Code: %s, Msg: %s", resp_data.Code, resp_data.Msg)
		} else {
			for _, b := range resp_data.Balances {
				tokenID := b.Asset
				_, exist := common.SupportedTokens[tokenID]
				if exist {
					avai, _ := strconv.ParseFloat(b.Free, 64)
					locked, _ := strconv.ParseFloat(b.Locked, 64)
					result.AvailableBalance[tokenID] = avai
					result.LockedBalance[tokenID] = locked
					result.DepositBalance[tokenID] = 0
				}
			}
		}
	}
	return result, nil
}

func (self *Binance) FetchOnePairTradeHistory(
	wait *sync.WaitGroup,
	data *sync.Map,
	pair common.TokenPair,
	timepoint uint64) {

	defer wait.Done()
	result := []common.TradeHistory{}
	resp, err := self.interf.GetAccountTradeHistory(pair.Base, pair.Quote, 0, timepoint)
	if err != nil {
		log.Printf("Cannot fetch data for pair %s%s: %s", pair.Base.ID, pair.Quote.ID, err.Error())
	}
	pairString := pair.PairID()
	for _, trade := range resp {
		price, _ := strconv.ParseFloat(trade.Price, 64)
		quantity, _ := strconv.ParseFloat(trade.Qty, 64)
		historyType := "sell"
		if trade.IsBuyer {
			historyType = "buy"
		}
		tradeHistory := common.TradeHistory{
			strconv.FormatUint(trade.ID, 10),
			price,
			quantity,
			historyType,
			trade.Time,
		}
		result = append(result, tradeHistory)
	}
	data.Store(pairString, result)
}

func (self *Binance) FetchTradeHistory(timepoint uint64) (map[common.TokenPairID][]common.TradeHistory, error) {
	result := map[common.TokenPairID][]common.TradeHistory{}
	data := sync.Map{}
	pairs := self.pairs
	wait := sync.WaitGroup{}
	for _, pair := range pairs {
		wait.Add(1)
		go self.FetchOnePairTradeHistory(&wait, &data, pair, timepoint)
	}
	wait.Wait()
	data.Range(func(key, value interface{}) bool {
		result[key.(common.TokenPairID)] = value.([]common.TradeHistory)
		return true
	})
	return result, nil
}

func (self *Binance) DepositStatus(id common.ActivityID, timepoint uint64) (string, error) {
	idParts := strings.Split(id.EID, "|")
	if len(idParts) != 3 {
		// here, the exchange id part in id is malformed
		// 1. because analytic didn't pass original ID
		// 2. id is not constructed correctly in a form of uuid + "|" + token
		return "", errors.New("Invalid deposit id")
	}
	txID := idParts[0]
	startTime := timepoint - 86400000
	endTime := timepoint
	deposits, err := self.interf.DepositHistory(startTime, endTime)
	if err != nil || !deposits.Success {
		return "", err
	} else {
		for _, deposit := range deposits.Deposits {
			if deposit.TxID == txID {
				if deposit.Status == 1 {
					return "done", nil
				} else {
					return "", nil
				}
			}
		}
		return "", errors.New("Deposit doesn't exist. This shouldn't happen unless tx returned from binance and activity ID are not consistently designed")
	}
}

func (self *Binance) WithdrawStatus(id common.ActivityID, timepoint uint64) (string, string, error) {
	withdrawID := id.EID
	startTime := timepoint - 86400000
	endTime := timepoint
	withdraws, err := self.interf.WithdrawHistory(startTime, endTime)
	if err != nil || !withdraws.Success {
		return "", "", err
	} else {
		for _, withdraw := range withdraws.Withdrawals {
			if withdraw.ID == withdrawID {
				if withdraw.Status == 3 || withdraw.Status == 5 || withdraw.Status == 6 {
					return "done", withdraw.TxID, nil
				} else {
					return "", withdraw.TxID, nil
				}
			}
		}
		return "", "", errors.New("Withdrawal doesn't exist. This shouldn't happen unless tx returned from withdrawal from binance and activity ID are not consistently designed")
	}
}

func (self *Binance) OrderStatus(id common.ActivityID, timepoint uint64) (string, error) {
	tradeID := id.EID
	parts := strings.Split(tradeID, "_")
	orderID, err := strconv.ParseUint(parts[0], 10, 64)
	if err != nil {
		// if this crashes, it means core put malformed activity ID
		panic(err)
	}
	symbol := parts[1]
	order, err := self.interf.OrderStatus(symbol, orderID, timepoint)
	if err != nil {
		return "", err
	}
	if order.Status == "NEW" || order.Status == "PARTIALLY_FILLED" || order.Status == "PENDING_CANCEL" {
		return "", nil
	} else {
		return "done", nil
	}
}

func NewBinance(interf BinanceInterface) *Binance {
	return &Binance{
		interf,
		[]common.TokenPair{
			common.MustCreateTokenPair("OMG", "ETH"),
			common.MustCreateTokenPair("KNC", "ETH"),
			common.MustCreateTokenPair("SNT", "ETH"),
<<<<<<< HEAD
			// common.MustCreateTokenPair("SALT", "ETH"),
=======
			common.MustCreateTokenPair("EOS", "ETH"),
>>>>>>> 25531f84
			common.MustCreateTokenPair("ELF", "ETH"),
			common.MustCreateTokenPair("POWR", "ETH"),
			common.MustCreateTokenPair("MANA", "ETH"),
			common.MustCreateTokenPair("BAT", "ETH"),
			common.MustCreateTokenPair("REQ", "ETH"),
			common.MustCreateTokenPair("GTO", "ETH"),
		},
		common.NewExchangeAddresses(),
		common.NewExchangeInfo(),
		common.NewExchangeFee(
			common.TradingFee{
				"taker": 0.001,
				"maker": 0.001,
			},
			common.NewFundingFee(
				map[string]float64{
					"ETH":  0.01,
					"EOS":  1,
					"OMG":  0.7,
					"KNC":  2.6,
					"SNT":  38.0,
					"ELF":  6.2,
					"POWR": 13.6,
					"MANA": 89,
					"BAT":  23,
					"REQ":  27.8,
					"GTO":  31,
				},
				map[string]float64{
					"ETH":  0,
					"EOS":  0,
					"OMG":  0,
					"KNC":  0,
					"SNT":  0,
					"ELF":  0,
					"POWR": 0,
					"MANA": 0,
					"BAT":  0,
					"REQ":  0,
					"GTO":  0,
				},
			),
		),
	}
}<|MERGE_RESOLUTION|>--- conflicted
+++ resolved
@@ -475,11 +475,7 @@
 			common.MustCreateTokenPair("OMG", "ETH"),
 			common.MustCreateTokenPair("KNC", "ETH"),
 			common.MustCreateTokenPair("SNT", "ETH"),
-<<<<<<< HEAD
-			// common.MustCreateTokenPair("SALT", "ETH"),
-=======
 			common.MustCreateTokenPair("EOS", "ETH"),
->>>>>>> 25531f84
 			common.MustCreateTokenPair("ELF", "ETH"),
 			common.MustCreateTokenPair("POWR", "ETH"),
 			common.MustCreateTokenPair("MANA", "ETH"),
