--- conflicted
+++ resolved
@@ -14,25 +14,15 @@
 )
 
 type FileSigner struct {
-<<<<<<< HEAD
 	LiquiKey      string `json:"liqui_key"`
 	LiquiSecret   string `json:"liqui_secret"`
 	BinanceKey    string `json:"binance_key"`
 	BinanceSecret string `json:"binance_secret"`
+	BittrexKey    string `json:"bittrex_key"`
+	BittrexSecret string `json:"bittrex_secret"`
 	Keystore      string `json:"keystore_path"`
 	Passphrase    string `json:"passphrase"`
 	opts          *bind.TransactOpts
-=======
-	LiquiKey    	string `json:"liqui_key"`
-	LiquiSecret 	string `json:"liqui_secret"`
-	BittrexKey		string `json:"bittrex_key"`
-	BittrexSecret 	string `json:"bittrex_secret"`
-	BinanceKey		string `json:"binance_key"`
-	BinanceSecret	string `json:"binance_secret"`
-	Keystore    	string `json:"keystore_path"`
-	Passphrase  	string `json:"passphrase"`
-	opts        	*bind.TransactOpts
->>>>>>> 7e07ab57
 }
 
 func (self FileSigner) GetAddress() ethereum.Address {
@@ -51,13 +41,10 @@
 	return self.LiquiKey
 }
 
-<<<<<<< HEAD
-=======
 func (self FileSigner) GetBittrexKey() string {
 	return self.BittrexKey
 }
 
->>>>>>> 7e07ab57
 func (self FileSigner) GetBinanceKey() string {
 	return self.BinanceKey
 }
@@ -68,10 +55,6 @@
 	return ethereum.Bytes2Hex(mac.Sum(nil))
 }
 
-<<<<<<< HEAD
-func (self FileSigner) BinanceSign(msg string) string {
-	mac := hmac.New(sha512.New, []byte(self.BinanceSecret))
-=======
 func (self FileSigner) BittrexSign(msg string) string {
 	mac := hmac.New(sha512.New, []byte(self.BittrexSecret))
 	mac.Write([]byte(msg))
@@ -79,8 +62,7 @@
 }
 
 func (self FileSigner) BinanceSign(msg string) string {
-	mac := hmac.New(sha512.New, []byte(self.BittrexSecret))
->>>>>>> 7e07ab57
+	mac := hmac.New(sha512.New, []byte(self.BinanceSecret))
 	mac.Write([]byte(msg))
 	return ethereum.Bytes2Hex(mac.Sum(nil))
 }
