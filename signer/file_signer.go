package signer

import (
	"crypto/hmac"
	"crypto/sha512"
	"encoding/json"
	"io/ioutil"
	"math/big"
	"os"

	"github.com/ethereum/go-ethereum/accounts/abi/bind"
	ethereum "github.com/ethereum/go-ethereum/common"
	"github.com/ethereum/go-ethereum/core/types"
)

type FileSigner struct {
<<<<<<< HEAD
	LiquiKey       string `json:"liqui_key"`
	LiquiSecret    string `json:"liqui_secret"`
	BitfinexKey    string `json:"bitfinex_key"`
	BitfinexSecret string `json:"bitfinex_secret"`
	Keystore       string `json:"keystore_path"`
	Passphrase     string `json:"passphrase"`
	opts           *bind.TransactOpts
=======
	LiquiKey      string `json:"liqui_key"`
	LiquiSecret   string `json:"liqui_secret"`
	BinanceKey    string `json:"binance_key"`
	BinanceSecret string `json:"binance_secret"`
	BittrexKey    string `json:"bittrex_key"`
	BittrexSecret string `json:"bittrex_secret"`
	Keystore      string `json:"keystore_path"`
	Passphrase    string `json:"passphrase"`
	opts          *bind.TransactOpts
>>>>>>> 6bdab9e7
}

func (self FileSigner) GetAddress() ethereum.Address {
	return self.opts.From
}

func (self FileSigner) Sign(address ethereum.Address, tx *types.Transaction) (*types.Transaction, error) {
	return self.opts.Signer(types.HomesteadSigner{}, address, tx)
}

func (self FileSigner) GetTransactOpts() *bind.TransactOpts {
	return self.opts
}

func (self FileSigner) GetLiquiKey() string {
	return self.LiquiKey
}

<<<<<<< HEAD
func (self FileSigner) GetBitfinexKey() string {
	return self.BitfinexKey
=======
func (self FileSigner) GetBittrexKey() string {
	return self.BittrexKey
}

func (self FileSigner) GetBinanceKey() string {
	return self.BinanceKey
>>>>>>> 6bdab9e7
}

func (self FileSigner) LiquiSign(msg string) string {
	mac := hmac.New(sha512.New, []byte(self.LiquiSecret))
	mac.Write([]byte(msg))
	return ethereum.Bytes2Hex(mac.Sum(nil))
}

<<<<<<< HEAD
func (self FileSigner) BitfinexSign(msg string) string {
	mac := hmac.New(sha512.New384, []byte(self.BitfinexSecret))
=======
func (self FileSigner) BittrexSign(msg string) string {
	mac := hmac.New(sha512.New, []byte(self.BittrexSecret))
	mac.Write([]byte(msg))
	return ethereum.Bytes2Hex(mac.Sum(nil))
}

func (self FileSigner) BinanceSign(msg string) string {
	mac := hmac.New(sha512.New, []byte(self.BinanceSecret))
>>>>>>> 6bdab9e7
	mac.Write([]byte(msg))
	return ethereum.Bytes2Hex(mac.Sum(nil))
}

func NewFileSigner(file string) *FileSigner {
	raw, err := ioutil.ReadFile(file)
	if err != nil {
		panic(err)
	}
	signer := FileSigner{}
	err = json.Unmarshal(raw, &signer)
	if err != nil {
		panic(err)
	}
	keyio, err := os.Open(signer.Keystore)
	if err != nil {
		panic(err)
	}
	auth, err := bind.NewTransactor(keyio, signer.Passphrase)
	if err != nil {
		panic(err)
	}

	auth.GasLimit = big.NewInt(1000000)
	auth.GasPrice = big.NewInt(20000000000)
	signer.opts = auth
	return &signer
}<|MERGE_RESOLUTION|>--- conflicted
+++ resolved
@@ -14,25 +14,17 @@
 )
 
 type FileSigner struct {
-<<<<<<< HEAD
 	LiquiKey       string `json:"liqui_key"`
 	LiquiSecret    string `json:"liqui_secret"`
+	BinanceKey     string `json:"binance_key"`
+	BinanceSecret  string `json:"binance_secret"`
+	BittrexKey     string `json:"bittrex_key"`
+	BittrexSecret  string `json:"bittrex_secret"`
 	BitfinexKey    string `json:"bitfinex_key"`
 	BitfinexSecret string `json:"bitfinex_secret"`
 	Keystore       string `json:"keystore_path"`
 	Passphrase     string `json:"passphrase"`
 	opts           *bind.TransactOpts
-=======
-	LiquiKey      string `json:"liqui_key"`
-	LiquiSecret   string `json:"liqui_secret"`
-	BinanceKey    string `json:"binance_key"`
-	BinanceSecret string `json:"binance_secret"`
-	BittrexKey    string `json:"bittrex_key"`
-	BittrexSecret string `json:"bittrex_secret"`
-	Keystore      string `json:"keystore_path"`
-	Passphrase    string `json:"passphrase"`
-	opts          *bind.TransactOpts
->>>>>>> 6bdab9e7
 }
 
 func (self FileSigner) GetAddress() ethereum.Address {
@@ -51,17 +43,16 @@
 	return self.LiquiKey
 }
 
-<<<<<<< HEAD
 func (self FileSigner) GetBitfinexKey() string {
 	return self.BitfinexKey
-=======
+}
+
 func (self FileSigner) GetBittrexKey() string {
 	return self.BittrexKey
 }
 
 func (self FileSigner) GetBinanceKey() string {
 	return self.BinanceKey
->>>>>>> 6bdab9e7
 }
 
 func (self FileSigner) LiquiSign(msg string) string {
@@ -70,10 +61,12 @@
 	return ethereum.Bytes2Hex(mac.Sum(nil))
 }
 
-<<<<<<< HEAD
 func (self FileSigner) BitfinexSign(msg string) string {
 	mac := hmac.New(sha512.New384, []byte(self.BitfinexSecret))
-=======
+	mac.Write([]byte(msg))
+	return ethereum.Bytes2Hex(mac.Sum(nil))
+}
+
 func (self FileSigner) BittrexSign(msg string) string {
 	mac := hmac.New(sha512.New, []byte(self.BittrexSecret))
 	mac.Write([]byte(msg))
@@ -82,7 +75,6 @@
 
 func (self FileSigner) BinanceSign(msg string) string {
 	mac := hmac.New(sha512.New, []byte(self.BinanceSecret))
->>>>>>> 6bdab9e7
 	mac.Write([]byte(msg))
 	return ethereum.Bytes2Hex(mac.Sum(nil))
 }
