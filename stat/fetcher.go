--- conflicted
+++ resolved
@@ -52,6 +52,7 @@
 	apiKey                 string
 	sleepTime              time.Duration
 	blockNumMarker         uint64
+	setting                Setting
 }
 
 func NewFetcher(
@@ -64,7 +65,6 @@
 	deployBlock uint64,
 	beginBlockSetRate uint64,
 	apiKey string,
-<<<<<<< HEAD
 	setting Setting) *Fetcher {
 	sleepTime := time.Second
 	fetcher := &Fetcher{
@@ -79,24 +79,6 @@
 		apiKey:            apiKey,
 		sleepTime:         sleepTime,
 		setting:           setting,
-=======
-	thirdPartyReserves []ethereum.Address) *Fetcher {
-	sleepTime := time.Second
-	fetcher := &Fetcher{
-		statStorage:        statStorage,
-		logStorage:         logStorage,
-		rateStorage:        rateStorage,
-		userStorage:        userStorage,
-		feeSetRateStorage:  feeSetRateStorage,
-		blockchain:         nil,
-		runner:             runner,
-		deployBlock:        deployBlock,
-		reserveAddress:     reserve,
-		pricingAddress:     pricingAddress,
-		apiKey:             apiKey,
-		thirdPartyReserves: thirdPartyReserves,
-		sleepTime:          sleepTime,
->>>>>>> df560f5c
 	}
 	lastBlockChecked, err := fetcher.feeSetRateStorage.GetLastBlockChecked()
 	if err != nil {
@@ -666,7 +648,6 @@
 
 func (self *Fetcher) ReserveSupportedTokens(reserve ethereum.Address) ([]common.Token, error) {
 	tokens := []common.Token{}
-<<<<<<< HEAD
 	reserveAddr, err := self.setting.GetAddress(settings.Reserve)
 	if err != nil {
 		return tokens, err
@@ -678,25 +659,17 @@
 			return tokens, err
 		}
 		for _, token := range internalTokens {
-=======
-	if reserve == self.reserveAddress {
-		for _, token := range common.InternalTokens() {
->>>>>>> df560f5c
 			if token.ID != "ETH" {
 				tokens = append(tokens, token)
 			}
 		}
 	} else {
-<<<<<<< HEAD
 		activeTokens, err := self.setting.GetActiveTokens()
 		if err != nil {
 			log.Printf("ERROR: Can not get internal tokens: %s", err)
 			return tokens, err
 		}
 		for _, token := range activeTokens {
-=======
-		for _, token := range common.NetworkTokens() {
->>>>>>> df560f5c
 			if token.ID != "ETH" {
 				tokens = append(tokens, token)
 			}
@@ -972,19 +945,25 @@
 
 	var srcAmount, destAmount, ethAmount, burnFee float64
 
-	srcToken := common.MustGetSupportedTokenByAddress(srcAddr)
+	srcToken, err := self.setting.GetTokenByAddress(ethereum.HexToAddress(srcAddr))
+	if err != nil {
+		log.Panicf("GetTradeInfo: can't get src Token (%s)", err)
+	}
 	srcAmount = common.BigToFloat(trade.SrcAmount, srcToken.Decimal)
 	if srcToken.IsETH() {
 		ethAmount = srcAmount
 	}
 
-	destToken := common.MustGetSupportedTokenByAddress(dstAddr)
+	destToken, err := self.setting.GetTokenByAddress(ethereum.HexToAddress(dstAddr))
+	if err != nil {
+		log.Panicf("GetTradeInfo: can't get dest Token (%s)", err)
+	}
 	destAmount = common.BigToFloat(trade.DestAmount, destToken.Decimal)
 	if destToken.IsETH() {
 		ethAmount = destAmount
 	}
 
-	eth := common.ETHToken()
+	eth := self.setting.ETHToken()
 	if trade.BurnFee != nil {
 		burnFee = common.BigToFloat(trade.BurnFee, eth.Decimal)
 	}
@@ -1059,7 +1038,7 @@
 	self.aggregateVolumeStat(trade, userAddr, srcAmount, ethAmount, trade.FiatAmount, volumeStats)
 
 	// reserve volume
-	eth := common.ETHToken()
+	eth := self.setting.ETHToken()
 	var assetAddr string
 	var assetAmount float64
 	if srcAddr != eth.Address {
@@ -1096,7 +1075,7 @@
 
 	// wallet fee
 	var walletFee float64
-	eth := common.ETHToken()
+	eth := self.setting.ETHToken()
 	if trade.WalletFee != nil {
 		walletFee = common.BigToFloat(trade.WalletFee, eth.Decimal)
 	}
@@ -1110,14 +1089,19 @@
 	dstAddr := common.AddrToString(trade.DestAddress)
 
 	var srcAmount, destAmount, ethAmount float64
-
-	srcToken := common.MustGetSupportedTokenByAddress(srcAddr)
+	srcToken, err := self.setting.GetTokenByAddress(ethereum.HexToAddress(srcAddr))
+	if err != nil {
+		log.Panicf("AggregateUserInfo: can't get src Token (%s)", err)
+	}
 	srcAmount = common.BigToFloat(trade.SrcAmount, srcToken.Decimal)
 	if srcToken.IsETH() {
 		ethAmount = srcAmount
 	}
 
-	destToken := common.MustGetSupportedTokenByAddress(dstAddr)
+	destToken, err := self.setting.GetTokenByAddress(ethereum.HexToAddress(dstAddr))
+	if err != nil {
+		log.Panicf("GetTradeInfo: can't get dest Token (%s)", err)
+	}
 	destAmount = common.BigToFloat(trade.DestAmount, destToken.Decimal)
 	if destToken.IsETH() {
 		ethAmount = destAmount
@@ -1251,7 +1235,7 @@
 		} else {
 			firstTradeInday, err := self.statStorage.GetFirstTradeInDay(userAddr, trade.Timestamp, i)
 			if err != nil {
-				log.Printf("ERROR: get first traede in day fail. %v", err)
+				log.Printf("ERROR: get first trade in day fail. %v", err)
 			}
 			if firstTradeInday == trade.Timestamp {
 				data.UniqueAddr++
