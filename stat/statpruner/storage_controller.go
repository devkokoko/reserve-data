--- conflicted
+++ resolved
@@ -5,12 +5,8 @@
 )
 
 const (
-<<<<<<< HEAD
 	expiredAnalyticPath string = "expired-analytic-data/"
-=======
-	expiredAnalyticPath string = "expired-analytic-data"
 	expiredRatePath     string = "expired-rate"
->>>>>>> 15b600b2
 )
 
 type StorageController struct {
@@ -22,11 +18,7 @@
 
 func NewStorageController(storageControllerRunner ControllerRunner, arch archive.Archive) (StorageController, error) {
 	storageController := StorageController{
-<<<<<<< HEAD
-		storageControllerRunner, arch, expiredAnalyticPath,
-=======
 		storageControllerRunner, arch, expiredAnalyticPath, expiredRatePath,
->>>>>>> 15b600b2
 	}
 	return storageController, nil
 }