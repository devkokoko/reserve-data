--- conflicted
+++ resolved
@@ -41,13 +41,8 @@
 	}
 	wg.Wait()
 	timeTook := time.Since(startTime).Nanoseconds()
-<<<<<<< HEAD
-	upperRange := nanosec + 5*time.Millisecond.Nanoseconds()
-	lowerRange := nanosec - 5*time.Millisecond.Nanoseconds()
-=======
 	upperRange := nanosec + TOLERANCE
 	lowerRange := nanosec - TOLERANCE
->>>>>>> efe266e2
 	if timeTook < lowerRange || timeTook > upperRange {
 		return fmt.Errorf("expect ticker in between %d and %d nanosec, but it came in %d instead", lowerRange, upperRange, timeTook)
 	}
@@ -65,13 +60,8 @@
 
 	t := <-ticker()
 	timeTook := t.Sub(startTime).Nanoseconds()
-<<<<<<< HEAD
-	upperRange := nanosec + 5*time.Millisecond.Nanoseconds()
-	lowerRange := nanosec - 5*time.Millisecond.Nanoseconds()
-=======
 	upperRange := nanosec + TOLERANCE
 	lowerRange := nanosec - TOLERANCE
->>>>>>> efe266e2
 	if timeTook < lowerRange || timeTook > upperRange {
 		return fmt.Errorf("expect ticker in between %d and %d nanosec, but it came in %d instead", lowerRange, upperRange, timeTook)
 	}
