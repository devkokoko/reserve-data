--- conflicted
+++ resolved
@@ -15,20 +15,12 @@
 
 	catlogProcessorState string = "catlog_processor_state"
 
-<<<<<<< HEAD
 	addressCategory  string = "address_category"
 	addressID        string = "address_id"
 	idAddress        string = "id_addresses"
 	addressTime      string = "address_time"
 	pendingAddresses string = "pending_addresses"
-=======
-	ADDRESS_CATEGORY  string = "address_category"
-	ADDRESS_ID        string = "address_id"
-	ID_ADDRESSES      string = "id_addresses"
-	ADDRESS_TIME      string = "address_time"
-	PENDING_ADDRESSES string = "pending_addresses"
 	kyced             string = "kyced"
->>>>>>> 15b600b2
 )
 
 type BoltUserStorage struct {
@@ -202,12 +194,8 @@
 				return uErr
 			}
 			cat := catBk.Get([]byte(address))
-<<<<<<< HEAD
+			kycedBucket := tx.Bucket([]byte(kyced))
 			if string(cat) != kycCategory {
-=======
-			kycedBucket := tx.Bucket([]byte(kyced))
-			if string(cat) != KYC_CATEGORY {
->>>>>>> 15b600b2
 				if uErr = pendingBk.Put([]byte(address), []byte{1}); uErr != nil {
 					return uErr
 				}
