--- conflicted
+++ resolved
@@ -357,11 +357,7 @@
 			}
 		}
 		if err := os.Remove(fileName); err != nil {
-<<<<<<< HEAD
-			log.Printf("Remove exprired data failed: %s", err.Error())
-=======
 			log.Fatal(err)
->>>>>>> 3722af74
 		}
 	}
 }
