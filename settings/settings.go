--- conflicted
+++ resolved
@@ -10,19 +10,8 @@
 	Address *AddressSetting
 }
 
-<<<<<<< HEAD
-var setting Settings
-
-func NewSetting() *Settings {
-	tokensSetting := NewTokenSetting()
-	addressSetting := NewAddressSetting()
-	setting = Settings{tokensSetting, addressSetting}
-	handleEmptyToken()
-	handleEmptyAddress()
-=======
 func NewSetting(tokenSetting *TokenSetting) *Settings {
 	setting := Settings{tokenSetting}
->>>>>>> 6e30f888
 	return &setting
 }
 
