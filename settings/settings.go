--- conflicted
+++ resolved
@@ -14,19 +14,15 @@
 
 func NewSetting() *Settings {
 	tokensSetting := NewTokenSetting()
-<<<<<<< HEAD
 	addressSetting := NewAddressSetting()
-=======
-	setting = Settings{tokensSetting}
+	setting := Settings{tokensSetting, addressSetting}
 	handleEmptyToken()
+	handleEmptyAddress()
 	return &setting
 }
 
 func handleEmptyToken() {
->>>>>>> 1dbfc00e
 	allToks, err := GetAllTokens()
-	setting := Settings{tokensSetting, addressSetting}
-
 	if err != nil || len(allToks) < 1 {
 		if err != nil {
 			log.Printf("Setting Init: Token DB is faulty (%s), attempt to load token from file", err)
@@ -42,9 +38,6 @@
 			log.Printf("Setting Init: Can not load Token from file: %s, Token DB is needed to be updated manually", err)
 		}
 	}
-<<<<<<< HEAD
-	handleEmptyAddress()
-	return &setting
 }
 
 func handleEmptyAddress() {
@@ -63,6 +56,4 @@
 			log.Printf("Setting Init: Can not load Address from file: %s, address DB is needed to be updated manually", err)
 		}
 	}
-=======
->>>>>>> 1dbfc00e
 }