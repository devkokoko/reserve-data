package settings

import (
	"log"
)

type Settings struct {
	Tokens  *TokenSetting
	Address *AddressSetting
}

// HandleEmptyToken will load the token settings from default file if the
// database is empty.
func WithHandleEmptyToken(pathJSON string) SettingOption {
	return func(setting *Settings) {
		allToks, err := setting.GetAllTokens()
		if err != nil || len(allToks) < 1 {
			if err != nil {
				log.Printf("Setting Init: Token DB is faulty (%s), attempt to load token from file", err)
			} else {
				log.Printf("Setting Init: Token DB is empty, attempt to load token from file")
			}
			if err = setting.LoadTokenFromFile(pathJSON); err != nil {
				log.Printf("Setting Init: Can not load Token from file: %s, Token DB is needed to be updated manually", err)
			}
		}
	}
}

// HandleEmptyAddress will load the address settings from default file if the
// database is empty.
func HandleEmptyAddress(setting *Settings, pathJSON string) {
	addressCount, err := setting.Address.Storage.CountAddress()
	if addressCount == 0 || err != nil {
		if err != nil {
			log.Printf("Setting Init: Address DB is faulty (%s), attempt to load Address from file", err)
		} else {
			log.Printf("Setting Init: Address DB is empty, attempt to load address from file")
		}
		if err = setting.LoadAddressFromFile(pathJSON); err != nil {
			log.Printf("Setting Init: Can not load Address from file: %s, address DB is needed to be updated manually", err)
		}
	}
}

// SettingOption sets the initialization behavior of the Settings instance.
type SettingOption func(s *Settings)

<<<<<<< HEAD
func NewSetting(tokenDB, addressDB, pathJson string, options ...SettingOption) *Settings {
=======
func NewSetting(tokenDB string, options ...SettingOption) *Settings {
>>>>>>> cca47fdb
	tokenSetting := NewTokenSetting(tokenDB)
	addressSetting := NewAddressSetting(addressDB)
	setting := &Settings{Tokens: tokenSetting,
		Address: addressSetting}
	for _, option := range options {
		option(setting)
	}
	return setting
}<|MERGE_RESOLUTION|>--- conflicted
+++ resolved
@@ -29,16 +29,18 @@
 
 // HandleEmptyAddress will load the address settings from default file if the
 // database is empty.
-func HandleEmptyAddress(setting *Settings, pathJSON string) {
-	addressCount, err := setting.Address.Storage.CountAddress()
-	if addressCount == 0 || err != nil {
-		if err != nil {
-			log.Printf("Setting Init: Address DB is faulty (%s), attempt to load Address from file", err)
-		} else {
-			log.Printf("Setting Init: Address DB is empty, attempt to load address from file")
-		}
-		if err = setting.LoadAddressFromFile(pathJSON); err != nil {
-			log.Printf("Setting Init: Can not load Address from file: %s, address DB is needed to be updated manually", err)
+func WithHandleEmptyAddress(pathJSON string) SettingOption {
+	return func(setting *Settings) {
+		addressCount, err := setting.Address.Storage.CountAddress()
+		if addressCount == 0 || err != nil {
+			if err != nil {
+				log.Printf("Setting Init: Address DB is faulty (%s), attempt to load Address from file", err)
+			} else {
+				log.Printf("Setting Init: Address DB is empty, attempt to load address from file")
+			}
+			if err = setting.LoadAddressFromFile(pathJSON); err != nil {
+				log.Printf("Setting Init: Can not load Address from file: %s, address DB is needed to be updated manually", err)
+			}
 		}
 	}
 }
@@ -46,11 +48,7 @@
 // SettingOption sets the initialization behavior of the Settings instance.
 type SettingOption func(s *Settings)
 
-<<<<<<< HEAD
-func NewSetting(tokenDB, addressDB, pathJson string, options ...SettingOption) *Settings {
-=======
-func NewSetting(tokenDB string, options ...SettingOption) *Settings {
->>>>>>> cca47fdb
+func NewSetting(tokenDB, addressDB string, options ...SettingOption) *Settings {
 	tokenSetting := NewTokenSetting(tokenDB)
 	addressSetting := NewAddressSetting(addressDB)
 	setting := &Settings{Tokens: tokenSetting,
