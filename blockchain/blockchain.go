package blockchain

import (
	"fmt"
	"log"
	"math"
	"math/big"
	"strings"
<<<<<<< HEAD
	"sync"

	"github.com/KyberNetwork/reserve-data/settings"
=======
	"time"
>>>>>>> 356b9f28

	"github.com/KyberNetwork/reserve-data/common"
	"github.com/KyberNetwork/reserve-data/common/blockchain"
	ethereum "github.com/ethereum/go-ethereum/common"
	"github.com/ethereum/go-ethereum/core/types"
)

const (
	PRICING_OP string = "pricingOP"
	DEPOSIT_OP string = "depositOP"
)

type tbindex struct {
	BulkIndex   uint64
	IndexInBulk uint64
}

const (
	FeeToWalletEvent string = "0x366bc34352215bf0bd3b527cfd6718605e1f5938777e42bcd8ed92f578368f52"
	BurnFeeEvent     string = "0xf838f6ddc89706878e3c3e698e9b5cbfbf2c0e3d3dcd0bd2e00f1ccf313e0185"
	TradeEvent       string = "0x1849bd6a030a1bca28b83437fd3de96f3d27a5d172fa7e9c78e7b61468928a39"
	UserCatEvent     string = "0x0aeb0f7989a09b8cccf58cea1aefa196ccf738cb14781d6910448dd5649d0e6e"
)

var (
	Big0   *big.Int = big.NewInt(0)
	BigMax *big.Int = big.NewInt(10).Exp(big.NewInt(10), big.NewInt(33), nil)
)

type Blockchain struct {
	*blockchain.BaseBlockchain
	wrapper       *blockchain.Contract
	pricing       *blockchain.Contract
	reserve       *blockchain.Contract
	rm            ethereum.Address
	wrapperAddr   ethereum.Address
	pricingAddr   ethereum.Address
	burnerAddr    ethereum.Address
	networkAddr   ethereum.Address
	whitelistAddr ethereum.Address
	oldNetworks   []ethereum.Address
	oldBurners    []ethereum.Address
	tokenIndices  map[string]tbindex
<<<<<<< HEAD
	setting       *settings.Settings
	mu            sync.RWMutex
=======

	localSetRateNonce     uint64
	setRateNonceTimestamp uint64

  gasOracle *GasOracle
}

func (self *Blockchain) StandardGasPrice() float64 {
	// we use node's recommended gas price because gas station is not returning
	// correct gas price now
	price, err := self.RecommendedGasPriceFromNode()
	if err != nil {
		return 0
	}
	return common.BigToFloat(price, 9)
}

func (self *Blockchain) FastGasPrice() float64 {
	if self.gasOracle == nil {
		return 0
	}
	return self.gasOracle.Fast
}

func (self *Blockchain) SafeLowGasPrice() float64 {
	if self.gasOracle == nil {
		return 0
	}
	return self.gasOracle.SafeLow
}

func (self *Blockchain) AddGasOracle(gasOracle *GasOracle) {
	self.gasOracle = gasOracle
>>>>>>> 356b9f28
}

func (self *Blockchain) AddOldNetwork(addr ethereum.Address) {
	self.oldNetworks = append(self.oldNetworks, addr)
}

func (self *Blockchain) AddOldBurners(addr ethereum.Address) {
	self.oldBurners = append(self.oldBurners, addr)
}

func (self *Blockchain) GetAddresses() *common.Addresses {
	exs := map[common.ExchangeID]common.TokenAddresses{}
	for _, ex := range common.SupportedExchanges {
		exs[ex.ID()] = ex.TokenAddresses()
	}
	tokens := map[string]common.TokenInfo{}
	tokenSettings, err := settings.GetInternalTokens()
	if err != nil {
		log.Printf("ERROR: can't read Token Settings")
	}
	for _, t := range tokenSettings {
		tokens[t.ID] = common.TokenInfo{
			Address:  ethereum.HexToAddress(t.Address),
			Decimals: t.Decimal,
		}
	}
	opAddrs := self.OperatorAddresses()
	return &common.Addresses{
		Tokens:           tokens,
		Exchanges:        exs,
		WrapperAddress:   self.wrapperAddr,
		PricingAddress:   self.pricingAddr,
		ReserveAddress:   self.rm,
		FeeBurnerAddress: self.burnerAddr,
		NetworkAddress:   self.networkAddr,
		PricingOperator:  opAddrs[PRICING_OP],
		DepositOperator:  opAddrs[DEPOSIT_OP],
	}
}

func (self *Blockchain) LoadAndSetTokenIndices(tokenAddrs []ethereum.Address) error {
	self.mu.Lock()
	defer self.mu.Unlock()
	self.tokenIndices = map[string]tbindex{}
	self.tokenIndices[ethereum.HexToAddress(settings.ETHToken().Address).Hex()] = tbindex{1000000, 1000000}
	opts := self.GetCallOpts(0)
	bulkIndices, indicesInBulk, err := self.GeneratedGetTokenIndicies(
		opts,
		self.pricingAddr,
		tokenAddrs,
	)
	if err != nil {
		return err
	}
	for i, tok := range tokenAddrs {
		self.tokenIndices[tok.Hex()] = tbindex{
			bulkIndices[i].Uint64(),
			indicesInBulk[i].Uint64(),
		}
	}

	log.Printf("Token indices: %+v", self.tokenIndices)
	return nil
}

func (self *Blockchain) RegisterPricingOperator(signer blockchain.Signer, nonceCorpus blockchain.NonceCorpus) {
	log.Printf("reserve pricing address: %s", signer.GetAddress().Hex())
	self.RegisterOperator(PRICING_OP, blockchain.NewOperator(signer, nonceCorpus))
}

func (self *Blockchain) RegisterDepositOperator(signer blockchain.Signer, nonceCorpus blockchain.NonceCorpus) {
	log.Printf("reserve depositor address: %s", signer.GetAddress().Hex())
	self.RegisterOperator(DEPOSIT_OP, blockchain.NewOperator(signer, nonceCorpus))
}

func readablePrint(data map[ethereum.Address]byte) string {
	result := ""
	for addr, b := range data {
		result = result + "|" + fmt.Sprintf("%s-%d", addr.Hex(), b)
	}
	return result
}

//====================== Write calls ===============================

// TODO: Need better test coverage
// we got a bug when compact is not set to old compact
// or when one of buy/sell got overflowed, it discards
// the other's compact
func (self *Blockchain) SetRates(
	tokens []ethereum.Address,
	buys []*big.Int,
	sells []*big.Int,
	block *big.Int,
	nonce *big.Int,
	gasPrice *big.Int) (*types.Transaction, error) {

	block.Add(block, big.NewInt(1))
	copts := self.GetCallOpts(0)
	baseBuys, baseSells, _, _, _, err := self.GeneratedGetTokenRates(
		copts, self.pricingAddr, tokens,
	)
	if err != nil {
		return nil, err
	}

	// This is commented out because we dont want to make too much of change. Don't remove
	// this check, it can be useful in the future.
	//
	// Don't submit any txs if it is just trying to set all tokens to 0 when they are already 0
	// if common.AllZero(buys, sells, baseBuys, baseSells) {
	// 	return nil, errors.New("Trying to set all rates to 0 but they are already 0. Skip the tx.")
	// }

	baseTokens := []ethereum.Address{}
	newBSells := []*big.Int{}
	newBBuys := []*big.Int{}
	newCSells := map[ethereum.Address]byte{}
	newCBuys := map[ethereum.Address]byte{}
	for i, token := range tokens {
		compactSell, overflow1 := BigIntToCompactRate(sells[i], baseSells[i])
		compactBuy, overflow2 := BigIntToCompactRate(buys[i], baseBuys[i])
		if overflow1 || overflow2 {
			baseTokens = append(baseTokens, token)
			newBSells = append(newBSells, sells[i])
			newBBuys = append(newBBuys, buys[i])
			newCSells[token] = 0
			newCBuys[token] = 0
		} else {
			newCSells[token] = compactSell.Compact
			newCBuys[token] = compactBuy.Compact
		}
	}
	bbuys, bsells, indices := BuildCompactBulk(
		newCBuys,
		newCSells,
		self.tokenIndices,
	)
	opts, err := self.GetTxOpts(PRICING_OP, nonce, gasPrice, nil)
	if err != nil {
		log.Printf("Getting transaction opts failed, err: %s", err)
		return nil, err
	} else {
		var tx *types.Transaction
		if len(baseTokens) > 0 {
			// set base tx
			tx, err = self.GeneratedSetBaseRate(
				opts, baseTokens, newBBuys, newBSells,
				bbuys, bsells, block, indices)
			if tx != nil {
				log.Printf(
					"broadcasting setbase tx %s, target buys(%s), target sells(%s), old base buy(%s) || old base sell(%s) || new base buy(%s) || new base sell(%s) || new compact buy(%s) || new compact sell(%s) || new buy bulk(%v) || new sell bulk(%v) || indices(%v)",
					tx.Hash().Hex(),
					buys, sells,
					baseBuys, baseSells,
					newBBuys, newBSells,
					readablePrint(newCBuys), readablePrint(newCSells),
					bbuys, bsells, indices,
				)
			}
		} else {
			// update compact tx
			tx, err = self.GeneratedSetCompactData(
				opts, bbuys, bsells, block, indices)
			if tx != nil {
				log.Printf(
					"broadcasting setcompact tx %s, target buys(%s), target sells(%s), old base buy(%s) || old base sell(%s) || new compact buy(%s) || new compact sell(%s) || new buy bulk(%v) || new sell bulk(%v) || indices(%v)",
					tx.Hash().Hex(),
					buys, sells,
					baseBuys, baseSells,
					readablePrint(newCBuys), readablePrint(newCSells),
					bbuys, bsells, indices,
				)
			}
			// log.Printf("Setting compact rates: tx(%s), err(%v) with basesells(%+v), buys(%+v), sells(%+v), block(%s), indices(%+v)",
			// 	tx.Hash().Hex(), err, baseTokens, buys, sells, block.Text(10), indices,
			// )
		}
		if err != nil {
			return nil, err
		} else {
			return self.SignAndBroadcast(tx, PRICING_OP)
		}
	}
}

func (self *Blockchain) Send(
	token common.Token,
	amount *big.Int,
	dest ethereum.Address) (*types.Transaction, error) {

	opts, err := self.GetTxOpts(DEPOSIT_OP, nil, nil, nil)
	if err != nil {
		return nil, err
	} else {
		tx, err := self.GeneratedWithdraw(
			opts,
			ethereum.HexToAddress(token.Address),
			amount, dest)
		if err != nil {
			return nil, err
		} else {
			return self.SignAndBroadcast(tx, DEPOSIT_OP)
		}
	}
}

func (self *Blockchain) SetImbalanceStepFunction(token ethereum.Address, xBuy []*big.Int, yBuy []*big.Int, xSell []*big.Int, ySell []*big.Int) (*types.Transaction, error) {
	opts, err := self.GetTxOpts(PRICING_OP, nil, nil, nil)
	if err != nil {
		log.Printf("Getting transaction opts failed, err: %s", err)
		return nil, err
	} else {
		tx, err := self.GeneratedSetImbalanceStepFunction(opts, token, xBuy, yBuy, xSell, ySell)
		if err != nil {
			return nil, err
		}
		return self.SignAndBroadcast(tx, PRICING_OP)
	}
}

func (self *Blockchain) SetQtyStepFunction(token ethereum.Address, xBuy []*big.Int, yBuy []*big.Int, xSell []*big.Int, ySell []*big.Int) (*types.Transaction, error) {
	opts, err := self.GetTxOpts(PRICING_OP, nil, nil, nil)
	if err != nil {
		log.Printf("Getting transaction opts failed, err: %s", err)
		return nil, err
	} else {
		tx, err := self.GeneratedSetQtyStepFunction(opts, token, xBuy, yBuy, xSell, ySell)
		if err != nil {
			return nil, err
		}
		return self.SignAndBroadcast(tx, PRICING_OP)
	}
}

//====================== Readonly calls ============================
func (self *Blockchain) FetchBalanceData(reserve ethereum.Address, atBlock uint64) (map[string]common.BalanceEntry, error) {
	result := map[string]common.BalanceEntry{}
	tokens := []ethereum.Address{}
	tokensSetting, err := settings.GetInternalTokens()
	if err != nil {
		return result, err
	}
	for _, tok := range tokensSetting {
		tokens = append(tokens, ethereum.HexToAddress(tok.Address))
	}
	timestamp := common.GetTimestamp()
	opts := self.GetCallOpts(atBlock)
	balances, err := self.GeneratedGetBalances(opts, reserve, tokens)
	returnTime := common.GetTimestamp()
	log.Printf("Fetcher ------> balances: %v, err: %s", balances, err)
	if err != nil {
		tokens, err := settings.GetInternalTokens()
		if err != nil {
			log.Printf("Fetcher ------> Can't get the list of internal Tokens (%s)", err)
		} else {
			for _, token := range tokens {
				result[token.ID] = common.BalanceEntry{
					Valid:      false,
					Error:      err.Error(),
					Timestamp:  timestamp,
					ReturnTime: returnTime,
				}
			}
		}
	} else {
		for i, tok := range tokensSetting {
			if balances[i].Cmp(Big0) == 0 || balances[i].Cmp(BigMax) > 0 {
				log.Printf("Fetcher ------> balances of token %s is invalid", tok.ID)
				result[tok.ID] = common.BalanceEntry{
					Valid:      false,
					Error:      "Got strange balances from node. It equals to 0 or is bigger than 10^33",
					Timestamp:  timestamp,
					ReturnTime: returnTime,
					Balance:    common.RawBalance(*balances[i]),
				}
			} else {
				result[tok.ID] = common.BalanceEntry{
					Valid:      true,
					Timestamp:  timestamp,
					ReturnTime: returnTime,
					Balance:    common.RawBalance(*balances[i]),
				}
			}
		}
	}
	return result, nil
}

func (self *Blockchain) FetchRates(atBlock uint64, currentBlock uint64) (common.AllRateEntry, error) {
	result := common.AllRateEntry{}
	tokenAddrs := []ethereum.Address{}
	validTokens := []common.Token{}
	tokenSettings, err := settings.GetInternalTokens()
	if err != nil {
		return result, err
	}
	for _, s := range tokenSettings {
		if s.ID != "ETH" {
			tokenAddrs = append(tokenAddrs, ethereum.HexToAddress(s.Address))
			validTokens = append(validTokens, s)
		}
	}
	timestamp := common.GetTimestamp()
	opts := self.GetCallOpts(atBlock)
	baseBuys, baseSells, compactBuys, compactSells, blocks, err := self.GeneratedGetTokenRates(
		opts, self.pricingAddr, tokenAddrs,
	)
	returnTime := common.GetTimestamp()
	result.Timestamp = timestamp
	result.ReturnTime = returnTime
	result.BlockNumber = currentBlock
	if err != nil {
		result.Valid = false
		result.Error = err.Error()
		return result, err
	} else {
		result.Valid = true
		result.Data = map[string]common.RateEntry{}
		for i, token := range validTokens {
			result.Data[token.ID] = common.NewRateEntry(
				baseBuys[i],
				int8(compactBuys[i]),
				baseSells[i],
				int8(compactSells[i]),
				blocks[i].Uint64(),
			)
		}
		return result, nil
	}
}

func (self *Blockchain) GetReserveRates(
	atBlock, currentBlock uint64, reserveAddress ethereum.Address,
	tokens []common.Token) (common.ReserveRates, error) {
	result := common.ReserveTokenRateEntry{}
	rates := common.ReserveRates{}
	rates.Timestamp = common.GetTimepoint()

	ETH := settings.ETHToken()
	srcAddresses := []ethereum.Address{}
	destAddresses := []ethereum.Address{}
	for _, token := range tokens {
		srcAddresses = append(srcAddresses, ethereum.HexToAddress(token.Address), ethereum.HexToAddress(ETH.Address))
		destAddresses = append(destAddresses, ethereum.HexToAddress(ETH.Address), ethereum.HexToAddress(token.Address))
	}

	opts := self.GetCallOpts(atBlock)
	reserveRate, sanityRate, err := self.GeneratedGetReserveRates(opts, reserveAddress, srcAddresses, destAddresses)
	if err != nil {
		return rates, err
	}

	rates.BlockNumber = atBlock
	rates.ToBlockNumber = currentBlock
	rates.ReturnTime = common.GetTimepoint()
	for index, token := range tokens {
		rateEntry := common.ReserveRateEntry{}
		rateEntry.BuyReserveRate = common.BigToFloat(reserveRate[index*2+1], 18)
		rateEntry.BuySanityRate = common.BigToFloat(sanityRate[index*2+1], 18)
		rateEntry.SellReserveRate = common.BigToFloat(reserveRate[index*2], 18)
		rateEntry.SellSanityRate = common.BigToFloat(sanityRate[index*2], 18)
		result[fmt.Sprintf("ETH-%s", token.ID)] = rateEntry
	}
	rates.Data = result

	return rates, err
}

func (self *Blockchain) GetPrice(token ethereum.Address, block *big.Int, priceType string, qty *big.Int, atBlock uint64) (*big.Int, error) {
	opts := self.GetCallOpts(atBlock)
	if priceType == "buy" {
		return self.GeneratedGetRate(opts, token, block, true, qty)
	} else {
		return self.GeneratedGetRate(opts, token, block, false, qty)
	}
}

func (self *Blockchain) GetRawLogs(fromBlock uint64, toBlock uint64) ([]types.Log, error) {
	var to *big.Int
	if toBlock != 0 {
		to = big.NewInt(int64(toBlock))
	}
	// we have to track events from network and fee burner contracts
	// including their old contracts
	addresses := []ethereum.Address{}
	addresses = append(addresses, self.networkAddr, self.burnerAddr, self.whitelistAddr)
	addresses = append(addresses, self.oldNetworks...)
	addresses = append(addresses, self.oldBurners...)
	param := common.NewFilterQuery(
		big.NewInt(int64(fromBlock)),
		to,
		addresses,
		[][]ethereum.Hash{
			{
				ethereum.HexToHash(TradeEvent),
				ethereum.HexToHash(BurnFeeEvent),
				ethereum.HexToHash(FeeToWalletEvent),
				ethereum.HexToHash(UserCatEvent),
			},
		},
	)
	log.Printf("LogFetcher - fetching logs data from block %d, to block %d", fromBlock, to.Uint64())
	return self.BaseBlockchain.GetLogs(param)
}

// return timestamp increasing array of trade log
func (self *Blockchain) GetLogs(fromBlock uint64, toBlock uint64) ([]common.KNLog, error) {
	result := []common.KNLog{}
	noCatLog := 0
	noTradeLog := 0
	// get all logs from fromBlock to best block
	logs, err := self.GetRawLogs(fromBlock, toBlock)
	if err != nil {
		return result, err
	}
	var prevLog *types.Log
	var tradeLog *common.TradeLog
	for i, l := range logs {
		if l.Removed {
			log.Printf("LogFetcher - Log is ignored because it is removed due to chain reorg")
		} else {
			if prevLog == nil || (l.TxHash != prevLog.TxHash && l.Topics[0].Hex() != UserCatEvent) {
				if tradeLog != nil {
					result = append(result, *tradeLog)
					noTradeLog += 1
					// log.Printf(
					// 	"LogFetcher - Fetched logs: TxHash(%s), TxIndex(%d), blockno(%d)",
					// 	tradeLog.TransactionHash.Hex(),
					// 	tradeLog.TransactionIndex,
					// 	tradeLog.BlockNumber,
					// )
				}
				if len(l.Topics) > 0 && l.Topics[0].Hex() != UserCatEvent {
					// start new TradeLog
					tradeLog = &common.TradeLog{}
					tradeLog.BlockNumber = l.BlockNumber
					tradeLog.TransactionHash = l.TxHash
					tradeLog.Index = l.Index
					tradeLog.Timestamp, err = self.InterpretTimestamp(
						tradeLog.BlockNumber,
						tradeLog.Index,
					)
					if err != nil {
						return result, err
					}
				}
			}
			if len(l.Topics) == 0 {
				log.Printf("Getting empty zero topic list. This shouldn't happen and is Ethereum responsibility.")
			} else {
				topic := l.Topics[0]
				switch topic.Hex() {
				case UserCatEvent:
					addr, cat := LogDataToCatLog(l.Data)
					t, err := self.InterpretTimestamp(
						l.BlockNumber,
						l.Index,
					)
					if err != nil {
						return result, err
					}
					// log.Printf(
					// 	"LogFetcher - raw log entry: removed(%s), txhash(%s), timestamp(%d)",
					// 	l.Removed, l.TxHash.Hex(), t,
					// )
					result = append(result, common.SetCatLog{
						Timestamp:       t,
						BlockNumber:     l.BlockNumber,
						TransactionHash: l.TxHash,
						Index:           l.Index,
						Address:         addr,
						Category:        cat,
					})
					noCatLog += 1
				case FeeToWalletEvent:
					reserveAddr, walletAddr, walletFee := LogDataToFeeWalletParams(l.Data)
					tradeLog.ReserveAddress = reserveAddr
					tradeLog.WalletAddress = walletAddr
					tradeLog.WalletFee = walletFee.Big()
				case BurnFeeEvent:
					reserveAddr, burnFees := LogDataToBurnFeeParams(l.Data)
					tradeLog.ReserveAddress = reserveAddr
					tradeLog.BurnFee = burnFees.Big()
				case TradeEvent:
					srcAddr, destAddr, srcAmount, destAmount := LogDataToTradeParams(l.Data)
					tradeLog.SrcAddress = srcAddr
					tradeLog.DestAddress = destAddr
					tradeLog.SrcAmount = srcAmount.Big()
					tradeLog.DestAmount = destAmount.Big()
					tradeLog.UserAddress = ethereum.BytesToAddress(l.Topics[1].Bytes())

					if ethRate := self.GetEthRate(tradeLog.Timestamp / 1000000); ethRate != 0 {
						// fiatAmount = amount * ethRate
						eth := settings.ETHToken()

						f := new(big.Float)
						if strings.ToLower(eth.Address) == strings.ToLower(srcAddr.String()) {
							f.SetInt(tradeLog.SrcAmount)
						} else {
							f.SetInt(tradeLog.DestAmount)
						}

						f = f.Mul(f, new(big.Float).SetFloat64(ethRate))
						f.Quo(f, new(big.Float).SetFloat64(math.Pow10(18)))
						tradeLog.FiatAmount, _ = f.Float64()
					}
				}
			}
			if len(l.Topics) > 0 && l.Topics[0].Hex() != UserCatEvent {
				prevLog = &logs[i]
			}
		}
	}
	if tradeLog != nil && (len(result) == 0 || tradeLog.TransactionHash != result[len(result)-1].TxHash()) {
		result = append(result, *tradeLog)
		noTradeLog += 1
	}
	log.Printf("LogFetcher - Fetched %d trade logs, %d cat logs", noTradeLog, noCatLog)
	return result, nil
}

// SetRateMinedNonce returns nonce of the pricing operator in confirmed
// state (not pending state).
//
// Getting mined nonce is not simple because there might be lag between
// node leading us to get outdated mined nonce from an unsynced node.
// To overcome this situation, we will keep a local nonce and require
// the nonce from node to be equal or greater than it.
// If the nonce from node is smaller than the local one, we will use
// the local one. However, if the local one stay with the same value
// for more than 15mins, the local one is considered incorrect
// because the chain might be reorganized so we will invalidate it
// and assign it to the nonce from node.
func (self *Blockchain) SetRateMinedNonce() (uint64, error) {
	nonceFromNode, err := self.GetMinedNonce(PRICING_OP)
	if err != nil {
		return nonceFromNode, err
	}
	if nonceFromNode < self.localSetRateNonce {
		if common.GetTimepoint()-self.setRateNonceTimestamp > uint64(15*time.Minute) {
			self.localSetRateNonce = nonceFromNode
			self.setRateNonceTimestamp = common.GetTimepoint()
			return nonceFromNode, nil
		} else {
			return self.localSetRateNonce, nil
		}
	} else {
		self.localSetRateNonce = nonceFromNode
		self.setRateNonceTimestamp = common.GetTimepoint()
		return nonceFromNode, nil
	}
}

func NewBlockchain(
	base *blockchain.BaseBlockchain,
	wrapperAddr, pricingAddr, burnerAddr,
	networkAddr, reserveAddr, whitelistAddr ethereum.Address) (*Blockchain, error) {
	log.Printf("wrapper address: %s", wrapperAddr.Hex())
	wrapper := blockchain.NewContract(
		wrapperAddr,
		"/go/src/github.com/KyberNetwork/reserve-data/blockchain/wrapper.abi",
	)
	log.Printf("reserve address: %s", reserveAddr.Hex())
	reserve := blockchain.NewContract(
		reserveAddr,
		"/go/src/github.com/KyberNetwork/reserve-data/blockchain/reserve.abi",
	)
	log.Printf("pricing address: %s", pricingAddr.Hex())
	pricing := blockchain.NewContract(
		pricingAddr,
		"/go/src/github.com/KyberNetwork/reserve-data/blockchain/pricing.abi",
	)

	log.Printf("burner address: %s", burnerAddr.Hex())
	log.Printf("network address: %s", networkAddr.Hex())
	log.Printf("whitelist address: %s", whitelistAddr.Hex())

	return &Blockchain{
		BaseBlockchain: base,
		// blockchain.NewBaseBlockchain(
		// 	client, etherCli, operators, blockchain.NewBroadcaster(clients),
		// 	ethUSDRate, chainType,
		// ),
		wrapper:       wrapper,
		pricing:       pricing,
		reserve:       reserve,
		rm:            reserveAddr,
		wrapperAddr:   wrapperAddr,
		pricingAddr:   pricingAddr,
		burnerAddr:    burnerAddr,
		networkAddr:   networkAddr,
		whitelistAddr: whitelistAddr,
		oldNetworks:   []ethereum.Address{},
		oldBurners:    []ethereum.Address{},
	}, nil
}<|MERGE_RESOLUTION|>--- conflicted
+++ resolved
@@ -6,13 +6,11 @@
 	"math"
 	"math/big"
 	"strings"
-<<<<<<< HEAD
 	"sync"
 
+	"time"
+
 	"github.com/KyberNetwork/reserve-data/settings"
-=======
-	"time"
->>>>>>> 356b9f28
 
 	"github.com/KyberNetwork/reserve-data/common"
 	"github.com/KyberNetwork/reserve-data/common/blockchain"
@@ -56,15 +54,12 @@
 	oldNetworks   []ethereum.Address
 	oldBurners    []ethereum.Address
 	tokenIndices  map[string]tbindex
-<<<<<<< HEAD
-	setting       *settings.Settings
 	mu            sync.RWMutex
-=======
 
 	localSetRateNonce     uint64
 	setRateNonceTimestamp uint64
 
-  gasOracle *GasOracle
+	gasOracle *GasOracle
 }
 
 func (self *Blockchain) StandardGasPrice() float64 {
@@ -93,7 +88,6 @@
 
 func (self *Blockchain) AddGasOracle(gasOracle *GasOracle) {
 	self.gasOracle = gasOracle
->>>>>>> 356b9f28
 }
 
 func (self *Blockchain) AddOldNetwork(addr ethereum.Address) {
