package blockchain

import (
	"fmt"
	"log"
	"math"
	"math/big"
	"path/filepath"
	"strings"
	"time"

	"github.com/KyberNetwork/reserve-data/common"
	"github.com/KyberNetwork/reserve-data/common/blockchain"
	"github.com/KyberNetwork/reserve-data/settings"
	"github.com/ethereum/go-ethereum/accounts/abi"
	ethereum "github.com/ethereum/go-ethereum/common"
	"github.com/ethereum/go-ethereum/common/hexutil"
	"github.com/ethereum/go-ethereum/core/types"
)

const (
	PRICING_OP string = "pricingOP"
	DEPOSIT_OP string = "depositOP"
)

// tbindex is where the token data stored in blockchain.
// In blockchain, data of a token (sell/buy rates) is stored in an array of 32 bytes values called (tokenRatesCompactData).
// Each data is stored in a byte.
// https://github.com/KyberNetwork/smart-contracts/blob/fed8e09dc6e4365e1597474d9b3f53634eb405d2/contracts/ConversionRates.sol#L48
type tbindex struct {
	// BulkIndex is the index of bytes32 value that store data of multiple tokens.
	BulkIndex uint64
	// IndexInBulk is the index in the above BulkIndex value where the sell/buy rates are stored following structure:
	// sell: IndexInBulk + 4
	// buy: IndexInBulk + 8
	IndexInBulk uint64
}

// newTBIndex creates new tbindex instance with given parameters.
func newTBIndex(bulkIndex, indexInBulk uint64) tbindex {
	return tbindex{BulkIndex: bulkIndex, IndexInBulk: indexInBulk}
}

const (
	FeeToWalletEvent string = "0x366bc34352215bf0bd3b527cfd6718605e1f5938777e42bcd8ed92f578368f52"
	BurnFeeEvent     string = "0xf838f6ddc89706878e3c3e698e9b5cbfbf2c0e3d3dcd0bd2e00f1ccf313e0185"
	TradeEvent       string = "0x1849bd6a030a1bca28b83437fd3de96f3d27a5d172fa7e9c78e7b61468928a39"
	UserCatEvent     string = "0x0aeb0f7989a09b8cccf58cea1aefa196ccf738cb14781d6910448dd5649d0e6e"
)

var (
	Big0   *big.Int = big.NewInt(0)
	BigMax          = big.NewInt(10).Exp(big.NewInt(10), big.NewInt(33), nil)
)

type Blockchain struct {
	*blockchain.BaseBlockchain
<<<<<<< HEAD
	wrapper      *blockchain.Contract
	pricing      *blockchain.Contract
	reserve      *blockchain.Contract
	tokenIndices map[string]tbindex
	mu           sync.RWMutex
=======
	wrapper       *blockchain.Contract
	pricing       *blockchain.Contract
	reserve       *blockchain.Contract
	rm            ethereum.Address
	wrapperAddr   ethereum.Address
	pricingAddr   ethereum.Address
	burnerAddr    ethereum.Address
	networkAddr   ethereum.Address
	whitelistAddr ethereum.Address
	oldNetworks   []ethereum.Address
	oldBurners    []ethereum.Address
	tokens        []common.Token
	tokenIndices  map[string]tbindex
>>>>>>> df560f5c

	localSetRateNonce     uint64
	setRateNonceTimestamp uint64
	setting               Setting
	gasOracle             *GasOracle
}

func (self *Blockchain) StandardGasPrice() float64 {
	// we use node's recommended gas price because gas station is not returning
	// correct gas price now
	price, err := self.RecommendedGasPriceFromNode()
	if err != nil {
		return 0
	}
	return common.BigToFloat(price, 9)
}

func (self *Blockchain) FastGasPrice() float64 {
	if self.gasOracle == nil {
		return 0
	}
	return self.gasOracle.Fast
}

func (self *Blockchain) SafeLowGasPrice() float64 {
	if self.gasOracle == nil {
		return 0
	}
	return self.gasOracle.SafeLow
}

func (self *Blockchain) AddGasOracle(gasOracle *GasOracle) {
	self.gasOracle = gasOracle
}

func (self *Blockchain) AddOldNetwork(addr ethereum.Address) {
	self.setting.AddAddressToSet(settings.OldNetWorks, addr)
}

func (self *Blockchain) AddOldBurners(addr ethereum.Address) {
	self.setting.AddAddressToSet(settings.OldBurners, addr)
}

func (self *Blockchain) AddToken(t common.Token) {
	self.tokens = append(self.tokens, t)
}

func (self *Blockchain) GetAddresses() *common.Addresses {
	exs := map[common.ExchangeID]common.TokenAddresses{}
	for _, ex := range common.SupportedExchanges {
		exs[ex.ID()] = ex.TokenAddresses()
	}
	tokens := map[string]common.TokenInfo{}
	for _, t := range self.tokens {
		tokens[t.ID] = common.TokenInfo{
			Address:  ethereum.HexToAddress(t.Address),
			Decimals: t.Decimal,
		}
	}
	wrapperAddr, err := self.setting.GetAddress(settings.Wrapper)
	if err != nil {
		return nil, err
	}
	pricingAddr, err := self.setting.GetAddress(settings.Pricing)
	if err != nil {
		return nil, err
	}
	reserveAddr, err := self.setting.GetAddress(settings.Reserve)
	if err != nil {
		return nil, err
	}
	burnerAddr, err := self.setting.GetAddress(settings.Burner)
	if err != nil {
		return nil, err
	}
	networkAddr, err := self.setting.GetAddress(settings.Network)
	if err != nil {
		return nil, err
	}
	opAddrs := self.OperatorAddresses()
	return &common.Addresses{
		Tokens:           tokens,
		Exchanges:        exs,
		WrapperAddress:   wrapperAddr,
		PricingAddress:   pricingAddr,
		ReserveAddress:   reserveAddr,
		FeeBurnerAddress: burnerAddr,
		NetworkAddress:   networkAddr,
		PricingOperator:  opAddrs[PRICING_OP],
		DepositOperator:  opAddrs[DEPOSIT_OP],
	}
}

func (self *Blockchain) LoadAndSetTokenIndices() error {
	tokens := []ethereum.Address{}
	self.tokenIndices = map[string]tbindex{}

	log.Printf("tokens: %v", self.tokens)
	for _, tok := range self.tokens {
		if tok.ID != "ETH" {
			tokens = append(tokens, ethereum.HexToAddress(tok.Address))
		} else {
			// this is not really needed. Just a safe guard. Use a very big indices so it is does not exist.
			self.tokenIndices[ethereum.HexToAddress(tok.Address).Hex()] = newTBIndex(1000000, 1000000)
		}
	}
	opts := self.GetCallOpts(0)
<<<<<<< HEAD
	pricingAddr, err := self.setting.GetAddress(settings.Pricing)
	if err != nil {
		return err
	}
	bulkIndices, indicesInBulk, err := self.GeneratedGetTokenIndicies(
		opts,
		pricingAddr,
		tokenAddrs,
=======
	log.Printf("tokens: %v", tokens)
	bulkIndices, indicesInBulk, err := self.GeneratedGetTokenIndicies(
		opts,
		self.pricingAddr,
		tokens,
>>>>>>> df560f5c
	)
	if err != nil {
		return err
	}
	for i, tok := range tokens {
		self.tokenIndices[tok.Hex()] = newTBIndex(
			bulkIndices[i].Uint64(),
			indicesInBulk[i].Uint64(),
		)
	}
	log.Printf("Token indices: %+v", self.tokenIndices)
	return nil
}

func (self *Blockchain) RegisterPricingOperator(signer blockchain.Signer, nonceCorpus blockchain.NonceCorpus) {
	log.Printf("reserve pricing address: %s", signer.GetAddress().Hex())
	self.RegisterOperator(PRICING_OP, blockchain.NewOperator(signer, nonceCorpus))
}

func (self *Blockchain) RegisterDepositOperator(signer blockchain.Signer, nonceCorpus blockchain.NonceCorpus) {
	log.Printf("reserve depositor address: %s", signer.GetAddress().Hex())
	self.RegisterOperator(DEPOSIT_OP, blockchain.NewOperator(signer, nonceCorpus))
}

func readablePrint(data map[ethereum.Address]byte) string {
	result := ""
	for addr, b := range data {
		result = result + "|" + fmt.Sprintf("%s-%d", addr.Hex(), b)
	}
	return result
}

//====================== Write calls ===============================

// TODO: Need better test coverage
// we got a bug when compact is not set to old compact
// or when one of buy/sell got overflowed, it discards
// the other's compact
func (self *Blockchain) SetRates(
	tokens []ethereum.Address,
	buys []*big.Int,
	sells []*big.Int,
	block *big.Int,
	nonce *big.Int,
	gasPrice *big.Int) (*types.Transaction, error) {
	pricingAddr, err := self.setting.GetAddress(settings.Pricing)
	if err != nil {
		return nil, err
	}
	block.Add(block, big.NewInt(1))
	copts := self.GetCallOpts(0)
	baseBuys, baseSells, _, _, _, err := self.GeneratedGetTokenRates(
		copts, pricingAddr, tokens,
	)
	if err != nil {
		return nil, err
	}

	// This is commented out because we dont want to make too much of change. Don't remove
	// this check, it can be useful in the future.
	//
	// Don't submit any txs if it is just trying to set all tokens to 0 when they are already 0
	// if common.AllZero(buys, sells, baseBuys, baseSells) {
	// 	return nil, errors.New("Trying to set all rates to 0 but they are already 0. Skip the tx.")
	// }

	baseTokens := []ethereum.Address{}
	newBSells := []*big.Int{}
	newBBuys := []*big.Int{}
	newCSells := map[ethereum.Address]byte{}
	newCBuys := map[ethereum.Address]byte{}
	for i, token := range tokens {
		compactSell, overflow1 := BigIntToCompactRate(sells[i], baseSells[i])
		compactBuy, overflow2 := BigIntToCompactRate(buys[i], baseBuys[i])
		if overflow1 || overflow2 {
			baseTokens = append(baseTokens, token)
			newBSells = append(newBSells, sells[i])
			newBBuys = append(newBBuys, buys[i])
			newCSells[token] = 0
			newCBuys[token] = 0
		} else {
			newCSells[token] = compactSell.Compact
			newCBuys[token] = compactBuy.Compact
		}
	}
	bbuys, bsells, indices := BuildCompactBulk(
		newCBuys,
		newCSells,
		self.tokenIndices,
	)
	opts, err := self.GetTxOpts(PRICING_OP, nonce, gasPrice, nil)
	if err != nil {
		log.Printf("Getting transaction opts failed, err: %s", err)
		return nil, err
	} else {
		var tx *types.Transaction
		if len(baseTokens) > 0 {
			// set base tx
			tx, err = self.GeneratedSetBaseRate(
				opts, baseTokens, newBBuys, newBSells,
				bbuys, bsells, block, indices)
			if tx != nil {
				log.Printf(
					"broadcasting setbase tx %s, target buys(%s), target sells(%s), old base buy(%s) || old base sell(%s) || new base buy(%s) || new base sell(%s) || new compact buy(%s) || new compact sell(%s) || new buy bulk(%v) || new sell bulk(%v) || indices(%v)",
					tx.Hash().Hex(),
					buys, sells,
					baseBuys, baseSells,
					newBBuys, newBSells,
					readablePrint(newCBuys), readablePrint(newCSells),
					bbuys, bsells, indices,
				)
			}
		} else {
			// update compact tx
			tx, err = self.GeneratedSetCompactData(
				opts, bbuys, bsells, block, indices)
			if tx != nil {
				log.Printf(
					"broadcasting setcompact tx %s, target buys(%s), target sells(%s), old base buy(%s) || old base sell(%s) || new compact buy(%s) || new compact sell(%s) || new buy bulk(%v) || new sell bulk(%v) || indices(%v)",
					tx.Hash().Hex(),
					buys, sells,
					baseBuys, baseSells,
					readablePrint(newCBuys), readablePrint(newCSells),
					bbuys, bsells, indices,
				)
			}
			// log.Printf("Setting compact rates: tx(%s), err(%v) with basesells(%+v), buys(%+v), sells(%+v), block(%s), indices(%+v)",
			// 	tx.Hash().Hex(), err, baseTokens, buys, sells, block.Text(10), indices,
			// )
		}
		if err != nil {
			return nil, err
		} else {
			return self.SignAndBroadcast(tx, PRICING_OP)
		}
	}
}

func (self *Blockchain) Send(
	token common.Token,
	amount *big.Int,
	dest ethereum.Address) (*types.Transaction, error) {

	opts, err := self.GetTxOpts(DEPOSIT_OP, nil, nil, nil)
	if err != nil {
		return nil, err
	} else {
		tx, err := self.GeneratedWithdraw(
			opts,
			ethereum.HexToAddress(token.Address),
			amount, dest)
		if err != nil {
			return nil, err
		} else {
			return self.SignAndBroadcast(tx, DEPOSIT_OP)
		}
	}
}

func (self *Blockchain) SetImbalanceStepFunction(token ethereum.Address, xBuy []*big.Int, yBuy []*big.Int, xSell []*big.Int, ySell []*big.Int) (*types.Transaction, error) {
	opts, err := self.GetTxOpts(PRICING_OP, nil, nil, nil)
	if err != nil {
		log.Printf("Getting transaction opts failed, err: %s", err)
		return nil, err
	} else {
		tx, err := self.GeneratedSetImbalanceStepFunction(opts, token, xBuy, yBuy, xSell, ySell)
		if err != nil {
			return nil, err
		}
		return self.SignAndBroadcast(tx, PRICING_OP)
	}
}

func (self *Blockchain) SetQtyStepFunction(token ethereum.Address, xBuy []*big.Int, yBuy []*big.Int, xSell []*big.Int, ySell []*big.Int) (*types.Transaction, error) {
	opts, err := self.GetTxOpts(PRICING_OP, nil, nil, nil)
	if err != nil {
		log.Printf("Getting transaction opts failed, err: %s", err)
		return nil, err
	} else {
		tx, err := self.GeneratedSetQtyStepFunction(opts, token, xBuy, yBuy, xSell, ySell)
		if err != nil {
			return nil, err
		}
		return self.SignAndBroadcast(tx, PRICING_OP)
	}
}

//====================== Readonly calls ============================
func (self *Blockchain) FetchBalanceData(reserve ethereum.Address, atBlock uint64) (map[string]common.BalanceEntry, error) {
	result := map[string]common.BalanceEntry{}
	tokens := []ethereum.Address{}
	for _, tok := range self.tokens {
		tokens = append(tokens, ethereum.HexToAddress(tok.Address))
	}
	timestamp := common.GetTimestamp()
	opts := self.GetCallOpts(atBlock)
	balances, err := self.GeneratedGetBalances(opts, reserve, tokens)
	returnTime := common.GetTimestamp()
	log.Printf("Fetcher ------> balances: %v, err: %s", balances, err)
	if err != nil {
		for _, token := range common.InternalTokens() {
			result[token.ID] = common.BalanceEntry{
				Valid:      false,
				Error:      err.Error(),
				Timestamp:  timestamp,
				ReturnTime: returnTime,
			}
		}
	} else {
		for i, tok := range self.tokens {
			if balances[i].Cmp(Big0) == 0 || balances[i].Cmp(BigMax) > 0 {
				log.Printf("Fetcher ------> balances of token %s is invalid", tok.ID)
				result[tok.ID] = common.BalanceEntry{
					Valid:      false,
					Error:      "Got strange balances from node. It equals to 0 or is bigger than 10^33",
					Timestamp:  timestamp,
					ReturnTime: returnTime,
					Balance:    common.RawBalance(*balances[i]),
				}
			} else {
				result[tok.ID] = common.BalanceEntry{
					Valid:      true,
					Timestamp:  timestamp,
					ReturnTime: returnTime,
					Balance:    common.RawBalance(*balances[i]),
				}
			}
		}
	}
	return result, nil
}

func (self *Blockchain) FetchRates(atBlock uint64, currentBlock uint64) (common.AllRateEntry, error) {
	result := common.AllRateEntry{}
	tokenAddrs := []ethereum.Address{}
	validTokens := []common.Token{}
	for _, s := range self.tokens {
		if s.ID != "ETH" {
			tokenAddrs = append(tokenAddrs, ethereum.HexToAddress(s.Address))
			validTokens = append(validTokens, s)
		}
	}
	timestamp := common.GetTimestamp()
	opts := self.GetCallOpts(atBlock)
	pricingAddr, err := self.setting.GetAddress(settings.Pricing)
	if err != nil {
		return result, err
	}
	baseBuys, baseSells, compactBuys, compactSells, blocks, err := self.GeneratedGetTokenRates(
		opts, pricingAddr, tokenAddrs,
	)
	if err != nil {
		return result, err
	}
	returnTime := common.GetTimestamp()
	result.Timestamp = timestamp
	result.ReturnTime = returnTime
	result.BlockNumber = currentBlock

	result.Data = map[string]common.RateEntry{}
	for i, token := range validTokens {
		result.Data[token.ID] = common.NewRateEntry(
			baseBuys[i],
			int8(compactBuys[i]),
			baseSells[i],
			int8(compactSells[i]),
			blocks[i].Uint64(),
		)
	}
	return result, nil

}

func (self *Blockchain) GetReserveRates(
	atBlock, currentBlock uint64, reserveAddress ethereum.Address,
	tokens []common.Token) (common.ReserveRates, error) {
	result := common.ReserveTokenRateEntry{}
	rates := common.ReserveRates{}
	rates.Timestamp = common.GetTimepoint()

	ETH := common.ETHToken()
	srcAddresses := []ethereum.Address{}
	destAddresses := []ethereum.Address{}
	for _, token := range tokens {
		srcAddresses = append(srcAddresses, ethereum.HexToAddress(token.Address), ethereum.HexToAddress(ETH.Address))
		destAddresses = append(destAddresses, ethereum.HexToAddress(ETH.Address), ethereum.HexToAddress(token.Address))
	}

	opts := self.GetCallOpts(atBlock)
	reserveRate, sanityRate, err := self.GeneratedGetReserveRates(opts, reserveAddress, srcAddresses, destAddresses)
	if err != nil {
		return rates, err
	}

	rates.BlockNumber = atBlock
	rates.ToBlockNumber = currentBlock
	rates.ReturnTime = common.GetTimepoint()
	for index, token := range tokens {
		rateEntry := common.ReserveRateEntry{}
		rateEntry.BuyReserveRate = common.BigToFloat(reserveRate[index*2+1], 18)
		rateEntry.BuySanityRate = common.BigToFloat(sanityRate[index*2+1], 18)
		rateEntry.SellReserveRate = common.BigToFloat(reserveRate[index*2], 18)
		rateEntry.SellSanityRate = common.BigToFloat(sanityRate[index*2], 18)
		result[fmt.Sprintf("ETH-%s", token.ID)] = rateEntry
	}
	rates.Data = result

	return rates, err
}

func (self *Blockchain) GetPrice(token ethereum.Address, block *big.Int, priceType string, qty *big.Int, atBlock uint64) (*big.Int, error) {
	opts := self.GetCallOpts(atBlock)
	if priceType == "buy" {
		return self.GeneratedGetRate(opts, token, block, true, qty)
	} else {
		return self.GeneratedGetRate(opts, token, block, false, qty)
	}
}

func (self *Blockchain) GetRawLogs(fromBlock uint64, toBlock uint64) ([]types.Log, error) {
	var to *big.Int
	if toBlock != 0 {
		to = big.NewInt(int64(toBlock))
	}
	// we have to track events from network and fee burner contracts
	// including their old contracts
	addresses := []ethereum.Address{}
	networkAddr, err := self.setting.GetAddress(settings.Network)
	if err != nil {
		return nil, err
	}
	burnerAddr, err := self.setting.GetAddress(settings.Burner)
	if err != nil {
		return nil, err
	}
	whitelistAddr, err := self.setting.GetAddress(settings.Whitelist)
	if err != nil {
		return nil, err
	}
	addresses = append(addresses, networkAddr, burnerAddr, whitelistAddr)
	oldNetworks, err := self.setting.GetAddresses(settings.OldNetWorks)
	if err != nil {
		log.Printf("WARNING: can't get old network addresses (%s)", err)
	}
	oldBurners, err := self.setting.GetAddresses(settings.OldBurners)
	if err != nil {
		log.Printf("WARNING: can't get old burners addresses (%s)", err)
	}
	addresses = append(addresses, oldNetworks...)
	addresses = append(addresses, oldBurners...)
	param := common.NewFilterQuery(
		big.NewInt(int64(fromBlock)),
		to,
		addresses,
		[][]ethereum.Hash{
			{
				ethereum.HexToHash(TradeEvent),
				ethereum.HexToHash(BurnFeeEvent),
				ethereum.HexToHash(FeeToWalletEvent),
				ethereum.HexToHash(UserCatEvent),
			},
		},
	)
	log.Printf("LogFetcher - fetching logs data from block %d, to block %d", fromBlock, to.Uint64())
	return self.BaseBlockchain.GetLogs(param)
}

// return timestamp increasing array of trade log
func (self *Blockchain) GetLogs(fromBlock uint64, toBlock uint64) ([]common.KNLog, error) {
	result := []common.KNLog{}
	noCatLog := 0
	noTradeLog := 0
	// get all logs from fromBlock to best block
	logs, err := self.GetRawLogs(fromBlock, toBlock)
	if err != nil {
		return result, err
	}
	var prevLog *types.Log
	var tradeLog *common.TradeLog
	for i, l := range logs {
		if l.Removed {
			log.Printf("LogFetcher - Log is ignored because it is removed due to chain reorg")
		} else {
			if prevLog == nil || (l.TxHash != prevLog.TxHash && l.Topics[0].Hex() != UserCatEvent) {
				if tradeLog != nil {
					result = append(result, *tradeLog)
					noTradeLog += 1
					// log.Printf(
					// 	"LogFetcher - Fetched logs: TxHash(%s), TxIndex(%d), blockno(%d)",
					// 	tradeLog.TransactionHash.Hex(),
					// 	tradeLog.TransactionIndex,
					// 	tradeLog.BlockNumber,
					// )
				}
				if len(l.Topics) > 0 && l.Topics[0].Hex() != UserCatEvent {
					// start new TradeLog
					tradeLog = &common.TradeLog{}
					tradeLog.BlockNumber = l.BlockNumber
					tradeLog.TransactionHash = l.TxHash
					tradeLog.Index = l.Index
					tradeLog.Timestamp, err = self.InterpretTimestamp(
						tradeLog.BlockNumber,
						tradeLog.Index,
					)
					if err != nil {
						return result, err
					}
				}
			}
			if len(l.Topics) == 0 {
				log.Printf("Getting empty zero topic list. This shouldn't happen and is Ethereum responsibility.")
			} else {
				topic := l.Topics[0]
				switch topic.Hex() {
				case UserCatEvent:
					addr, cat := LogDataToCatLog(l.Data)
					t, err := self.InterpretTimestamp(
						l.BlockNumber,
						l.Index,
					)
					if err != nil {
						return result, err
					}
					// log.Printf(
					// 	"LogFetcher - raw log entry: removed(%s), txhash(%s), timestamp(%d)",
					// 	l.Removed, l.TxHash.Hex(), t,
					// )
					result = append(result, common.SetCatLog{
						Timestamp:       t,
						BlockNumber:     l.BlockNumber,
						TransactionHash: l.TxHash,
						Index:           l.Index,
						Address:         addr,
						Category:        cat,
					})
					noCatLog += 1
				case FeeToWalletEvent:
					reserveAddr, walletAddr, walletFee := LogDataToFeeWalletParams(l.Data)
					tradeLog.ReserveAddress = reserveAddr
					tradeLog.WalletAddress = walletAddr
					tradeLog.WalletFee = walletFee.Big()
				case BurnFeeEvent:
					reserveAddr, burnFees := LogDataToBurnFeeParams(l.Data)
					tradeLog.ReserveAddress = reserveAddr
					tradeLog.BurnFee = burnFees.Big()
				case TradeEvent:
					srcAddr, destAddr, srcAmount, destAmount := LogDataToTradeParams(l.Data)
					tradeLog.SrcAddress = srcAddr
					tradeLog.DestAddress = destAddr
					tradeLog.SrcAmount = srcAmount.Big()
					tradeLog.DestAmount = destAmount.Big()
					tradeLog.UserAddress = ethereum.BytesToAddress(l.Topics[1].Bytes())

					if ethRate := self.GetEthRate(tradeLog.Timestamp / 1000000); ethRate != 0 {
						// fiatAmount = amount * ethRate
						eth := common.ETHToken()
						f := new(big.Float)
						if strings.ToLower(eth.Address) == strings.ToLower(srcAddr.String()) {
							f.SetInt(tradeLog.SrcAmount)
						} else {
							f.SetInt(tradeLog.DestAmount)
						}

						f = f.Mul(f, new(big.Float).SetFloat64(ethRate))
						f.Quo(f, new(big.Float).SetFloat64(math.Pow10(18)))
						tradeLog.FiatAmount, _ = f.Float64()
					}
				}
			}
			if len(l.Topics) > 0 && l.Topics[0].Hex() != UserCatEvent {
				prevLog = &logs[i]
			}
		}
	}
	if tradeLog != nil && (len(result) == 0 || tradeLog.TransactionHash != result[len(result)-1].TxHash()) {
		result = append(result, *tradeLog)
		noTradeLog += 1
	}
	log.Printf("LogFetcher - Fetched %d trade logs, %d cat logs", noTradeLog, noCatLog)
	return result, nil
}

// SetRateMinedNonce returns nonce of the pricing operator in confirmed
// state (not pending state).
//
// Getting mined nonce is not simple because there might be lag between
// node leading us to get outdated mined nonce from an unsynced node.
// To overcome this situation, we will keep a local nonce and require
// the nonce from node to be equal or greater than it.
// If the nonce from node is smaller than the local one, we will use
// the local one. However, if the local one stay with the same value
// for more than 15mins, the local one is considered incorrect
// because the chain might be reorganized so we will invalidate it
// and assign it to the nonce from node.
func (self *Blockchain) SetRateMinedNonce() (uint64, error) {
	nonceFromNode, err := self.GetMinedNonce(PRICING_OP)
	if err != nil {
		return nonceFromNode, err
	}
	if nonceFromNode < self.localSetRateNonce {
		if common.GetTimepoint()-self.setRateNonceTimestamp > uint64(15*time.Minute) {
			self.localSetRateNonce = nonceFromNode
			self.setRateNonceTimestamp = common.GetTimepoint()
			return nonceFromNode, nil
		} else {
			return self.localSetRateNonce, nil
		}
	} else {
		self.localSetRateNonce = nonceFromNode
		self.setRateNonceTimestamp = common.GetTimepoint()
		return nonceFromNode, nil
	}
}

func (self *Blockchain) GetPricingMethod(inputData string) (*abi.Method, error) {
	abiPricing := &self.pricing.ABI
	inputDataByte, err := hexutil.Decode(inputData)
	if err != nil {
		log.Printf("Cannot decode data: %v", err)
		return nil, err
	}
	method, err := abiPricing.MethodById(inputDataByte)
	if err != nil {
		return nil, err
	}
	return method, nil
}

<<<<<<< HEAD
func NewBlockchain(base *blockchain.BaseBlockchain, setting Setting) (*Blockchain, error) {
	wrapperAddr, err := setting.GetAddress(settings.Wrapper)
	if err != nil {
		return nil, err
	}
=======
func NewBlockchain(
	base *blockchain.BaseBlockchain,
	wrapperAddr, pricingAddr, burnerAddr,
	networkAddr, reserveAddr, whitelistAddr ethereum.Address) (*Blockchain, error) {
>>>>>>> df560f5c
	log.Printf("wrapper address: %s", wrapperAddr.Hex())
	wrapper := blockchain.NewContract(
		wrapperAddr,
		filepath.Join(common.CurrentDir(), "wrapper.abi"),
	)
	reserveAddr, err := setting.GetAddress(settings.Reserve)
	if err != nil {
		return nil, err
	}
	log.Printf("reserve address: %s", reserveAddr.Hex())
	reserve := blockchain.NewContract(
		reserveAddr,
		filepath.Join(common.CurrentDir(), "reserve.abi"),
	)
	pricingAddr, err := setting.GetAddress(settings.Pricing)
	if err != nil {
		return nil, err
	}
	log.Printf("pricing address: %s", pricingAddr.Hex())
	pricing := blockchain.NewContract(
		pricingAddr,
		filepath.Join(common.CurrentDir(), "pricing.abi"),
	)
	burnerAddr, err := setting.GetAddress(settings.Burner)
	if err != nil {
		return nil, err
	}
	log.Printf("burner address: %s", burnerAddr.Hex())
	networkAddr, err := setting.GetAddress(settings.Network)
	if err != nil {
		return nil, err
	}
	log.Printf("network address: %s", networkAddr.Hex())
	whitelistAddr, err := setting.GetAddress(settings.Whitelist)
	if err != nil {
		return nil, err
	}
	log.Printf("whitelist address: %s", whitelistAddr.Hex())

	return &Blockchain{
		BaseBlockchain: base,
		// blockchain.NewBaseBlockchain(
		// 	client, etherCli, operators, blockchain.NewBroadcaster(clients),
		// 	ethUSDRate, chainType,
		// ),
<<<<<<< HEAD
		wrapper: wrapper,
		pricing: pricing,
		reserve: reserve,
		setting: setting,
=======
		wrapper:       wrapper,
		pricing:       pricing,
		reserve:       reserve,
		rm:            reserveAddr,
		wrapperAddr:   wrapperAddr,
		pricingAddr:   pricingAddr,
		burnerAddr:    burnerAddr,
		networkAddr:   networkAddr,
		whitelistAddr: whitelistAddr,
		oldNetworks:   []ethereum.Address{},
		oldBurners:    []ethereum.Address{},
		tokens:        []common.Token{},
>>>>>>> df560f5c
	}, nil
}<|MERGE_RESOLUTION|>--- conflicted
+++ resolved
@@ -7,6 +7,7 @@
 	"math/big"
 	"path/filepath"
 	"strings"
+	"sync"
 	"time"
 
 	"github.com/KyberNetwork/reserve-data/common"
@@ -55,27 +56,11 @@
 
 type Blockchain struct {
 	*blockchain.BaseBlockchain
-<<<<<<< HEAD
 	wrapper      *blockchain.Contract
 	pricing      *blockchain.Contract
 	reserve      *blockchain.Contract
 	tokenIndices map[string]tbindex
 	mu           sync.RWMutex
-=======
-	wrapper       *blockchain.Contract
-	pricing       *blockchain.Contract
-	reserve       *blockchain.Contract
-	rm            ethereum.Address
-	wrapperAddr   ethereum.Address
-	pricingAddr   ethereum.Address
-	burnerAddr    ethereum.Address
-	networkAddr   ethereum.Address
-	whitelistAddr ethereum.Address
-	oldNetworks   []ethereum.Address
-	oldBurners    []ethereum.Address
-	tokens        []common.Token
-	tokenIndices  map[string]tbindex
->>>>>>> df560f5c
 
 	localSetRateNonce     uint64
 	setRateNonceTimestamp uint64
@@ -119,17 +104,17 @@
 	self.setting.AddAddressToSet(settings.OldBurners, addr)
 }
 
-func (self *Blockchain) AddToken(t common.Token) {
-	self.tokens = append(self.tokens, t)
-}
-
-func (self *Blockchain) GetAddresses() *common.Addresses {
+func (self *Blockchain) GetAddresses() (*common.Addresses, error) {
 	exs := map[common.ExchangeID]common.TokenAddresses{}
 	for _, ex := range common.SupportedExchanges {
 		exs[ex.ID()] = ex.TokenAddresses()
 	}
 	tokens := map[string]common.TokenInfo{}
-	for _, t := range self.tokens {
+	tokenSettings, err := self.setting.GetInternalTokens()
+	if err != nil {
+		return nil, err
+	}
+	for _, t := range tokenSettings {
 		tokens[t.ID] = common.TokenInfo{
 			Address:  ethereum.HexToAddress(t.Address),
 			Decimals: t.Decimal,
@@ -166,24 +151,16 @@
 		NetworkAddress:   networkAddr,
 		PricingOperator:  opAddrs[PRICING_OP],
 		DepositOperator:  opAddrs[DEPOSIT_OP],
-	}
-}
-
-func (self *Blockchain) LoadAndSetTokenIndices() error {
-	tokens := []ethereum.Address{}
+	}, nil
+}
+
+func (self *Blockchain) LoadAndSetTokenIndices(tokenAddrs []ethereum.Address) error {
+	self.mu.Lock()
+	defer self.mu.Unlock()
 	self.tokenIndices = map[string]tbindex{}
-
-	log.Printf("tokens: %v", self.tokens)
-	for _, tok := range self.tokens {
-		if tok.ID != "ETH" {
-			tokens = append(tokens, ethereum.HexToAddress(tok.Address))
-		} else {
-			// this is not really needed. Just a safe guard. Use a very big indices so it is does not exist.
-			self.tokenIndices[ethereum.HexToAddress(tok.Address).Hex()] = newTBIndex(1000000, 1000000)
-		}
-	}
+	// this is not really needed. Just a safe guard. Use a very big indices so it is does not exist.
+	self.tokenIndices[ethereum.HexToAddress(self.setting.ETHToken().Address).Hex()] = tbindex{1000000, 1000000}
 	opts := self.GetCallOpts(0)
-<<<<<<< HEAD
 	pricingAddr, err := self.setting.GetAddress(settings.Pricing)
 	if err != nil {
 		return err
@@ -192,18 +169,11 @@
 		opts,
 		pricingAddr,
 		tokenAddrs,
-=======
-	log.Printf("tokens: %v", tokens)
-	bulkIndices, indicesInBulk, err := self.GeneratedGetTokenIndicies(
-		opts,
-		self.pricingAddr,
-		tokens,
->>>>>>> df560f5c
 	)
 	if err != nil {
 		return err
 	}
-	for i, tok := range tokens {
+	for i, tok := range tokenAddrs {
 		self.tokenIndices[tok.Hex()] = newTBIndex(
 			bulkIndices[i].Uint64(),
 			indicesInBulk[i].Uint64(),
@@ -390,7 +360,11 @@
 func (self *Blockchain) FetchBalanceData(reserve ethereum.Address, atBlock uint64) (map[string]common.BalanceEntry, error) {
 	result := map[string]common.BalanceEntry{}
 	tokens := []ethereum.Address{}
-	for _, tok := range self.tokens {
+	tokensSetting, err := self.setting.GetInternalTokens()
+	if err != nil {
+		return result, err
+	}
+	for _, tok := range tokensSetting {
 		tokens = append(tokens, ethereum.HexToAddress(tok.Address))
 	}
 	timestamp := common.GetTimestamp()
@@ -399,7 +373,7 @@
 	returnTime := common.GetTimestamp()
 	log.Printf("Fetcher ------> balances: %v, err: %s", balances, err)
 	if err != nil {
-		for _, token := range common.InternalTokens() {
+		for _, token := range tokensSetting {
 			result[token.ID] = common.BalanceEntry{
 				Valid:      false,
 				Error:      err.Error(),
@@ -408,7 +382,7 @@
 			}
 		}
 	} else {
-		for i, tok := range self.tokens {
+		for i, tok := range tokensSetting {
 			if balances[i].Cmp(Big0) == 0 || balances[i].Cmp(BigMax) > 0 {
 				log.Printf("Fetcher ------> balances of token %s is invalid", tok.ID)
 				result[tok.ID] = common.BalanceEntry{
@@ -435,7 +409,11 @@
 	result := common.AllRateEntry{}
 	tokenAddrs := []ethereum.Address{}
 	validTokens := []common.Token{}
-	for _, s := range self.tokens {
+	tokenSettings, err := self.setting.GetInternalTokens()
+	if err != nil {
+		return result, err
+	}
+	for _, s := range tokenSettings {
 		if s.ID != "ETH" {
 			tokenAddrs = append(tokenAddrs, ethereum.HexToAddress(s.Address))
 			validTokens = append(validTokens, s)
@@ -469,7 +447,6 @@
 		)
 	}
 	return result, nil
-
 }
 
 func (self *Blockchain) GetReserveRates(
@@ -479,7 +456,7 @@
 	rates := common.ReserveRates{}
 	rates.Timestamp = common.GetTimepoint()
 
-	ETH := common.ETHToken()
+	ETH := self.setting.ETHToken()
 	srcAddresses := []ethereum.Address{}
 	destAddresses := []ethereum.Address{}
 	for _, token := range tokens {
@@ -654,7 +631,7 @@
 
 					if ethRate := self.GetEthRate(tradeLog.Timestamp / 1000000); ethRate != 0 {
 						// fiatAmount = amount * ethRate
-						eth := common.ETHToken()
+						eth := self.setting.ETHToken()
 						f := new(big.Float)
 						if strings.ToLower(eth.Address) == strings.ToLower(srcAddr.String()) {
 							f.SetInt(tradeLog.SrcAmount)
@@ -727,18 +704,11 @@
 	return method, nil
 }
 
-<<<<<<< HEAD
 func NewBlockchain(base *blockchain.BaseBlockchain, setting Setting) (*Blockchain, error) {
 	wrapperAddr, err := setting.GetAddress(settings.Wrapper)
 	if err != nil {
 		return nil, err
 	}
-=======
-func NewBlockchain(
-	base *blockchain.BaseBlockchain,
-	wrapperAddr, pricingAddr, burnerAddr,
-	networkAddr, reserveAddr, whitelistAddr ethereum.Address) (*Blockchain, error) {
->>>>>>> df560f5c
 	log.Printf("wrapper address: %s", wrapperAddr.Hex())
 	wrapper := blockchain.NewContract(
 		wrapperAddr,
@@ -784,24 +754,9 @@
 		// 	client, etherCli, operators, blockchain.NewBroadcaster(clients),
 		// 	ethUSDRate, chainType,
 		// ),
-<<<<<<< HEAD
 		wrapper: wrapper,
 		pricing: pricing,
 		reserve: reserve,
 		setting: setting,
-=======
-		wrapper:       wrapper,
-		pricing:       pricing,
-		reserve:       reserve,
-		rm:            reserveAddr,
-		wrapperAddr:   wrapperAddr,
-		pricingAddr:   pricingAddr,
-		burnerAddr:    burnerAddr,
-		networkAddr:   networkAddr,
-		whitelistAddr: whitelistAddr,
-		oldNetworks:   []ethereum.Address{},
-		oldBurners:    []ethereum.Address{},
-		tokens:        []common.Token{},
->>>>>>> df560f5c
 	}, nil
 }