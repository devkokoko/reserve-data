--- conflicted
+++ resolved
@@ -65,11 +65,7 @@
 
 	localSetRateNonce     uint64
 	setRateNonceTimestamp uint64
-<<<<<<< HEAD
 	setting               Setting
-	gasOracle             *GasOracle
-=======
->>>>>>> 0672501c
 }
 
 func (self *Blockchain) StandardGasPrice() float64 {
@@ -82,21 +78,8 @@
 	return common.BigToFloat(price, 9)
 }
 
-<<<<<<< HEAD
-func (self *Blockchain) AddGasOracle(gasOracle *GasOracle) {
-	self.gasOracle = gasOracle
-}
-
 func (self *Blockchain) AddOldNetwork(addr ethereum.Address) error {
 	return self.setting.AddAddressToSet(settings.OldNetWorks, addr)
-=======
-func (self *Blockchain) AddOldNetwork(addr ethereum.Address) {
-	self.oldNetworks = append(self.oldNetworks, addr)
-}
-
-func (self *Blockchain) AddOldBurners(addr ethereum.Address) {
-	self.oldBurners = append(self.oldBurners, addr)
->>>>>>> 0672501c
 }
 
 func (self *Blockchain) AddOldBurners(addr ethereum.Address) error {
