package archive

import (
	"fmt"
	"os"
	"strings"

	"github.com/aws/aws-sdk-go/aws"
	"github.com/aws/aws-sdk-go/aws/credentials"
	// "github.com/aws/aws-sdk-go/aws/awserr"
	"github.com/aws/aws-sdk-go/aws/session"
	"github.com/aws/aws-sdk-go/service/s3"
	"github.com/aws/aws-sdk-go/service/s3/s3manager"
)

type s3Archive struct {
	uploader *s3manager.Uploader
	svc      *s3.S3
	awsConf  AWSConfig
}

<<<<<<< HEAD
func (archive *s3Archive) BackupFile(bucketName string, destinationFolder string, filePath string) error {
	err := archive.UploadFile(bucketName, destinationFolder, filePath)
	if err != nil {
		return err
	}
	intergrity, err := archive.CheckFileIntergrity(bucketName, destinationFolder, filePath)
	if err != nil {
		return err
	}
	if !intergrity {
		return fmt.Errorf("Archive: Upload File  %s: corrupted", filePath)
	}
	return nil
}

func enforceFolderPath(fp string) string {
=======
func enforceFolderPath(fp string) string {
	if len(fp) < 1 {
		return fp
	}
>>>>>>> 2d8c5bb0
	if string(fp[len(fp)-1]) != "/" {
		fp = fp + "/"
	}
	return fp
}
<<<<<<< HEAD
=======

>>>>>>> 2d8c5bb0
func (archive *s3Archive) UploadFile(bucketName string, awsfolderPath string, filePath string) error {
	file, err := os.Open(filePath)
	defer file.Close()
	if err != nil {
		return err
	}
	_, err = archive.uploader.Upload(&s3manager.UploadInput{
		Bucket: aws.String(bucketName),
		Key:    aws.String(enforceFolderPath(awsfolderPath) + getFileNameFromFilePath(filePath)),
		Body:   file,
	})
	return err
}

func (archive *s3Archive) RemoveFile(bucketName string, awsfolderPath string, filePath string) error {
	input := &s3.DeleteObjectInput{
		Bucket: aws.String(bucketName),
		Key:    aws.String(enforceFolderPath(awsfolderPath) + getFileNameFromFilePath(filePath)),
	}
	_, err := archive.svc.DeleteObject(input)
	return err
}

func getFileNameFromFilePath(filePath string) string {
	elems := strings.Split(filePath, "/")
<<<<<<< HEAD
=======
	if len(elems) < 1 {
		return filePath
	}
>>>>>>> 2d8c5bb0
	fileName := elems[len(elems)-1]
	return fileName
}

func (archive *s3Archive) CheckFileIntergrity(bucketName string, awsfolderPath string, filePath string) (bool, error) {
	//get File info
	file, err := os.Open(filePath)
	defer file.Close()
	if err != nil {
		return false, err
	}
	fi, err := file.Stat()
	if err != nil {
		return false, err
	}
	//get AWS's file info

	x := s3.ListObjectsInput{
		Bucket: aws.String(bucketName),
		Prefix: aws.String(enforceFolderPath(awsfolderPath) + getFileNameFromFilePath(filePath)),
	}
	resp, err := archive.svc.ListObjects(&x)
	if err != nil {
		return false, err
	}

	for _, item := range resp.Contents {
		remoteFileName := getFileNameFromFilePath(*item.Key)
		localFileName := getFileNameFromFilePath(filePath)
		if (remoteFileName == localFileName) && (*item.Size == fi.Size()) {
			return true, nil
		}
	}
	return false, nil
}

func (archive *s3Archive) GetReserveDataBucketName() string {
	return archive.awsConf.ExpiredReserveDataBucketName
}

//GetStatDataBucketName returns the bucket in which the backup Data is stored.
//This should be passed in from JSON configure file
func (archive *s3Archive) GetStatDataBucketName() string {
	return archive.awsConf.ExpiredStatDataBucketName
}

<<<<<<< HEAD
func (archive *s3Archive) GetAuthDataPath() string {
	return archive.awsConf.ExpiredAuthDataFolderPath

}

func (archive *s3Archive) GetReserveDataBucketName() string {
	return archive.awsConf.ExpiredReserveDataBucketName
}

//GetStatDataBucketName returns the bucket in which the backup Data is stored.
//This should be passed in from JSON configure file
func (archive *s3Archive) GetStatDataBucketName() string {
	return archive.awsConf.ExpiredStatDataBucketName
}

//GetPriceAnalyticPath returns the folder path to store Expired Price Analytic Data.
//Ths should be passed in from JSON configure file
func (archive *s3Archive) GetPriceAnalyticPath() string {
	return archive.awsConf.ExpiredPriceAnalyticFolderPath
}

func (archive *s3Archive) GetLogFolderPath() string {
	return archive.awsConf.LogFolderPath
}

func (archive *s3Archive) GetLogBucketName() string {
	return archive.awsConf.LogBucketName
}

=======
>>>>>>> 2d8c5bb0
func NewS3Archive(conf AWSConfig) *s3Archive {

	crdtl := credentials.NewStaticCredentials(conf.AccessKeyID, conf.SecretKey, conf.Token)
	sess := session.Must(session.NewSession(&aws.Config{
		Region:      aws.String(conf.Region),
		Credentials: crdtl,
	}))
	uploader := s3manager.NewUploader(sess)
	svc := s3.New(sess)
	archive := s3Archive{uploader,
		svc,
		conf,
	}

	return &archive
}<|MERGE_RESOLUTION|>--- conflicted
+++ resolved
@@ -1,7 +1,6 @@
 package archive
 
 import (
-	"fmt"
 	"os"
 	"strings"
 
@@ -19,38 +18,15 @@
 	awsConf  AWSConfig
 }
 
-<<<<<<< HEAD
-func (archive *s3Archive) BackupFile(bucketName string, destinationFolder string, filePath string) error {
-	err := archive.UploadFile(bucketName, destinationFolder, filePath)
-	if err != nil {
-		return err
-	}
-	intergrity, err := archive.CheckFileIntergrity(bucketName, destinationFolder, filePath)
-	if err != nil {
-		return err
-	}
-	if !intergrity {
-		return fmt.Errorf("Archive: Upload File  %s: corrupted", filePath)
-	}
-	return nil
-}
-
-func enforceFolderPath(fp string) string {
-=======
 func enforceFolderPath(fp string) string {
 	if len(fp) < 1 {
 		return fp
 	}
->>>>>>> 2d8c5bb0
 	if string(fp[len(fp)-1]) != "/" {
 		fp = fp + "/"
 	}
 	return fp
 }
-<<<<<<< HEAD
-=======
-
->>>>>>> 2d8c5bb0
 func (archive *s3Archive) UploadFile(bucketName string, awsfolderPath string, filePath string) error {
 	file, err := os.Open(filePath)
 	defer file.Close()
@@ -76,12 +52,9 @@
 
 func getFileNameFromFilePath(filePath string) string {
 	elems := strings.Split(filePath, "/")
-<<<<<<< HEAD
-=======
 	if len(elems) < 1 {
 		return filePath
 	}
->>>>>>> 2d8c5bb0
 	fileName := elems[len(elems)-1]
 	return fileName
 }
@@ -128,28 +101,6 @@
 	return archive.awsConf.ExpiredStatDataBucketName
 }
 
-<<<<<<< HEAD
-func (archive *s3Archive) GetAuthDataPath() string {
-	return archive.awsConf.ExpiredAuthDataFolderPath
-
-}
-
-func (archive *s3Archive) GetReserveDataBucketName() string {
-	return archive.awsConf.ExpiredReserveDataBucketName
-}
-
-//GetStatDataBucketName returns the bucket in which the backup Data is stored.
-//This should be passed in from JSON configure file
-func (archive *s3Archive) GetStatDataBucketName() string {
-	return archive.awsConf.ExpiredStatDataBucketName
-}
-
-//GetPriceAnalyticPath returns the folder path to store Expired Price Analytic Data.
-//Ths should be passed in from JSON configure file
-func (archive *s3Archive) GetPriceAnalyticPath() string {
-	return archive.awsConf.ExpiredPriceAnalyticFolderPath
-}
-
 func (archive *s3Archive) GetLogFolderPath() string {
 	return archive.awsConf.LogFolderPath
 }
@@ -158,8 +109,6 @@
 	return archive.awsConf.LogBucketName
 }
 
-=======
->>>>>>> 2d8c5bb0
 func NewS3Archive(conf AWSConfig) *s3Archive {
 
 	crdtl := credentials.NewStaticCredentials(conf.AccessKeyID, conf.SecretKey, conf.Token)
