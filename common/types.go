package common

import (
	"encoding/binary"
<<<<<<< HEAD
=======
	"encoding/json"
	"errors"
>>>>>>> bedac98f
	"fmt"
	"log"
	"math/big"
	"strconv"
	"strings"
	"time"

	ether "github.com/ethereum/go-ethereum"
	ethereum "github.com/ethereum/go-ethereum/common"
)

type Version uint64
type Timestamp string

func (self Timestamp) ToUint64() uint64 {
	res, err := strconv.ParseUint(string(self), 10, 64)
	if err != nil {
		panic(err)
	}
	return res
}

func GetTimestamp() Timestamp {
	timestamp := time.Now().UnixNano() / int64(time.Millisecond)
	return Timestamp(strconv.Itoa(int(timestamp)))
}

func GetTimepoint() uint64 {
	timestamp := time.Now().UnixNano() / int64(time.Millisecond)
	return uint64(timestamp)
}

func TimeToTimepoint(t time.Time) uint64 {
	timestamp := t.UnixNano() / int64(time.Millisecond)
	return uint64(timestamp)
}

func TimepointToTime(t uint64) time.Time {
	return time.Unix(0, int64(t)*int64(time.Millisecond))
}

// ExchangeAddresses type store a map[tokenID]exchangeDepositAddress
type ExchangeAddresses map[string]ethereum.Address

func NewExchangeAddresses() *ExchangeAddresses {
	exAddr := make(ExchangeAddresses)
	return &exAddr
}

func (self ExchangeAddresses) Update(tokenID string, address ethereum.Address) {
	self[tokenID] = address
}

func (self ExchangeAddresses) Get(tokenID string) (ethereum.Address, bool) {
	address, supported := self[tokenID]
	return address, supported
}

func (self ExchangeAddresses) GetData() map[string]ethereum.Address {
	dataCopy := map[string]ethereum.Address{}
	for k, v := range self {
		dataCopy[k] = v
	}
	return dataCopy
}

type ExchangePrecisionLimit struct {
	Precision   TokenPairPrecision
	AmountLimit TokenPairAmountLimit
	PriceLimit  TokenPairPriceLimit
	MinNotional float64
}

// ExchangeInfo is written and read concurrently
type ExchangeInfo map[TokenPairID]ExchangePrecisionLimit

func NewExchangeInfo() ExchangeInfo {
	return ExchangeInfo(make(map[TokenPairID]ExchangePrecisionLimit))
}

<<<<<<< HEAD
func (self ExchangeInfo) Get(pair TokenPairID) (ExchangePrecisionLimit, error) {
	info, exist := self[pair]
	if !exist {
		return info, fmt.Errorf("Token pair is not existed")
	}
	return info, nil

}

func (self ExchangeInfo) GetData() map[TokenPairID]ExchangePrecisionLimit {
	data := map[TokenPairID]ExchangePrecisionLimit(self)
	return data
=======
//Get return Exchange precision limit of on token pair of an exchange
func (self *ExchangeInfo) Get(pair TokenPairID) (ExchangePrecisionLimit, error) {
	self.mu.RLock()
	defer self.mu.RUnlock()
	if info, exist := self.data[pair]; exist {
		return info, nil
	}
	return ExchangePrecisionLimit{}, errors.New("Token pair is not existed")
}

//GetData return precision and limit when trading all token pairs of an exchange
func (self *ExchangeInfo) GetData() map[TokenPairID]ExchangePrecisionLimit {
	self.mu.RLock()
	defer self.mu.RUnlock()
	return self.data
>>>>>>> bedac98f
}

//TokenPairPrecision represent precision when trading a token pair
type TokenPairPrecision struct {
	Amount int
	Price  int
}

//TokenPairAmountLimit represent amount min and max when trade a token pair
type TokenPairAmountLimit struct {
	Min float64
	Max float64
}

type TokenPairPriceLimit struct {
	Min float64
	Max float64
}

type TradingFee map[string]float64

type FundingFee struct {
	Withdraw map[string]float64
	Deposit  map[string]float64
}

func (self FundingFee) GetTokenFee(token string) float64 {
	withdrawFee := self.Withdraw
	return withdrawFee[token]
}

type ExchangesMinDeposit map[string]float64

type ExchangeFees struct {
	Trading TradingFee
	Funding FundingFee
}

func NewExchangeFee(tradingFee TradingFee, fundingFee FundingFee) ExchangeFees {
	return ExchangeFees{
		Trading: tradingFee,
		Funding: fundingFee,
	}
}

// NewFundingFee creates a new instance of FundingFee instance.
func NewFundingFee(widthraw, deposit map[string]float64) FundingFee {
	return FundingFee{
		Withdraw: widthraw,
		Deposit:  deposit,
	}
}

type TokenPairID string

func NewTokenPairID(base, quote string) TokenPairID {
	return TokenPairID(fmt.Sprintf("%s-%s", base, quote))
}

type ExchangeID string

type ActivityID struct {
	Timepoint uint64
	EID       string
}

func (self ActivityID) ToBytes() [64]byte {
	var b [64]byte
	temp := make([]byte, 64)
	binary.BigEndian.PutUint64(temp, self.Timepoint)
	temp = append(temp, []byte(self.EID)...)
	copy(b[0:], temp)
	return b
}

func (self ActivityID) MarshalText() ([]byte, error) {
	return []byte(fmt.Sprintf("%s|%s", strconv.FormatUint(self.Timepoint, 10), self.EID)), nil
}

func (self *ActivityID) UnmarshalText(b []byte) error {
	id, err := StringToActivityID(string(b))
	if err != nil {
		return err
	} else {
		self.Timepoint = id.Timepoint
		self.EID = id.EID
		return nil
	}
}

func (self ActivityID) String() string {
	res, _ := self.MarshalText()
	return string(res)
}

func StringToActivityID(id string) (ActivityID, error) {
	result := ActivityID{}
	parts := strings.Split(id, "|")
	if len(parts) < 2 {
		return result, fmt.Errorf("Invalid activity id")
	} else {
		timeStr := parts[0]
		eid := strings.Join(parts[1:], "|")
		timepoint, err := strconv.ParseUint(timeStr, 10, 64)
		if err != nil {
			return result, err
		} else {
			result.Timepoint = timepoint
			result.EID = eid
			return result, nil
		}
	}
}

// NewActivityStatus creates new Activity ID.
func NewActivityID(timepoint uint64, eid string) ActivityID {
	return ActivityID{
		Timepoint: timepoint,
		EID:       eid,
	}
}

type ActivityRecord struct {
	Action         string
	ID             ActivityID
	Destination    string
	Params         map[string]interface{}
	Result         map[string]interface{}
	ExchangeStatus string
	MiningStatus   string
	Timestamp      Timestamp
}

//New ActivityRecord return an activity record with params["token"] only as token.ID
func NewActivityRecord(action string, id ActivityID, destination string, params, result map[string]interface{}, exStatus, miStatus string, timestamp Timestamp) ActivityRecord {
	//if any params is a token, save it as tokenID
	for k, v := range params {
		if tok, ok := v.(Token); ok {
			params[k] = tok.ID
		}
	}
	tokens, ok := params["tokens"].([]Token)
	if ok {
		var tokenIDs []string
		for _, t := range tokens {
			tokenIDs = append(tokenIDs, t.ID)
		}
		params["tokens"] = tokenIDs
	}
	return ActivityRecord{
		Action:         action,
		ID:             id,
		Destination:    destination,
		Params:         params,
		Result:         result,
		ExchangeStatus: exStatus,
		MiningStatus:   miStatus,
		Timestamp:      timestamp,
	}
}

func (self ActivityRecord) IsExchangePending() bool {
	switch self.Action {
	case "withdraw":
		return (self.ExchangeStatus == "" || self.ExchangeStatus == "submitted") &&
			self.MiningStatus != "failed"
	case "deposit":
		return (self.ExchangeStatus == "" || self.ExchangeStatus == "pending") &&
			self.MiningStatus != "failed"
	case "trade":
		return self.ExchangeStatus == "" || self.ExchangeStatus == "submitted"
	}
	return true
}

func (self ActivityRecord) IsBlockchainPending() bool {
	switch self.Action {
	case "withdraw", "deposit", "set_rates":
		return (self.MiningStatus == "" || self.MiningStatus == "submitted") && self.ExchangeStatus != "failed"
	}
	return true
}

func (self ActivityRecord) IsPending() bool {
	switch self.Action {
	case "withdraw":
		return (self.ExchangeStatus == "" || self.ExchangeStatus == "submitted" ||
			self.MiningStatus == "" || self.MiningStatus == "submitted") &&
			self.MiningStatus != "failed" && self.ExchangeStatus != "failed"
	case "deposit":
		return (self.ExchangeStatus == "" || self.ExchangeStatus == "pending" ||
			self.MiningStatus == "" || self.MiningStatus == "submitted") &&
			self.MiningStatus != "failed" && self.ExchangeStatus != "failed"
	case "trade":
		return (self.ExchangeStatus == "" || self.ExchangeStatus == "submitted") &&
			self.ExchangeStatus != "failed"
	case "set_rates":
		return (self.MiningStatus == "" || self.MiningStatus == "submitted") &&
			self.ExchangeStatus != "failed"
	}
	return true
}

type ActivityStatus struct {
	ExchangeStatus string
	Tx             string
	BlockNumber    uint64
	MiningStatus   string
	Error          error
}

// NewActivityStatus creates a new ActivityStatus instance.
func NewActivityStatus(exchangeStatus, tx string, blockNumber uint64, miningStatus string, err error) ActivityStatus {
	return ActivityStatus{
		ExchangeStatus: exchangeStatus,
		Tx:             tx,
		BlockNumber:    blockNumber,
		MiningStatus:   miningStatus,
		Error:          err,
	}
}

type PriceEntry struct {
	Quantity float64
	Rate     float64
}

// NewPriceEntry creates new instance of PriceEntry.
func NewPriceEntry(quantity, rate float64) PriceEntry {
	return PriceEntry{
		Quantity: quantity,
		Rate:     rate,
	}
}

type AllPriceEntry struct {
	Block uint64
	Data  map[TokenPairID]OnePrice
}

type AllPriceResponse struct {
	Version    Version
	Timestamp  Timestamp
	ReturnTime Timestamp
	Data       map[TokenPairID]OnePrice
	Block      uint64
}

type OnePriceResponse struct {
	Version    Version
	Timestamp  Timestamp
	ReturnTime Timestamp
	Data       OnePrice
	Block      uint64
}

type OnePrice map[ExchangeID]ExchangePrice

type ExchangePrice struct {
	Valid      bool
	Error      string
	Timestamp  Timestamp
	Bids       []PriceEntry
	Asks       []PriceEntry
	ReturnTime Timestamp
}

func AddrToString(addr ethereum.Address) string {
	return strings.ToLower(addr.String())
}

type RawBalance big.Int

func (self *RawBalance) ToFloat(decimal int64) float64 {
	return BigToFloat((*big.Int)(self), decimal)
}

func (self RawBalance) MarshalJSON() ([]byte, error) {
	selfInt := (big.Int)(self)
	return selfInt.MarshalJSON()
}

func (self *RawBalance) UnmarshalJSON(text []byte) error {
	selfInt := (*big.Int)(self)
	return selfInt.UnmarshalJSON(text)
}

type BalanceEntry struct {
	Valid      bool
	Error      string
	Timestamp  Timestamp
	ReturnTime Timestamp
	Balance    RawBalance
}

func (self BalanceEntry) ToBalanceResponse(decimal int64) BalanceResponse {
	return BalanceResponse{
		Valid:      self.Valid,
		Error:      self.Error,
		Timestamp:  self.Timestamp,
		ReturnTime: self.ReturnTime,
		Balance:    self.Balance.ToFloat(decimal),
	}
}

type BalanceResponse struct {
	Valid      bool
	Error      string
	Timestamp  Timestamp
	ReturnTime Timestamp
	Balance    float64
}

type AllBalanceResponse struct {
	Version    Version
	Timestamp  Timestamp
	ReturnTime Timestamp
	Data       map[string]BalanceResponse
}

type Order struct {
	ID          string // standard id across multiple exchanges
	Base        string
	Quote       string
	OrderId     string
	Price       float64
	OrigQty     float64 // original quantity
	ExecutedQty float64 // matched quantity
	TimeInForce string
	Type        string // market or limit
	Side        string // buy or sell
	StopPrice   string
	IcebergQty  string
	Time        uint64
}

type OrderEntry struct {
	Valid      bool
	Error      string
	Timestamp  Timestamp
	ReturnTime Timestamp
	Data       []Order
}

type AllOrderEntry map[ExchangeID]OrderEntry

type AllOrderResponse struct {
	Version    Version
	Timestamp  Timestamp
	ReturnTime Timestamp
	Data       AllOrderEntry
}

type EBalanceEntry struct {
	Valid            bool
	Error            string
	Timestamp        Timestamp
	ReturnTime       Timestamp
	AvailableBalance map[string]float64
	LockedBalance    map[string]float64
	DepositBalance   map[string]float64
	Status           bool
}

type AllEBalanceResponse struct {
	Version    Version
	Timestamp  Timestamp
	ReturnTime Timestamp
	Data       map[ExchangeID]EBalanceEntry
}

type AuthDataSnapshot struct {
	Valid             bool
	Error             string
	Timestamp         Timestamp
	ReturnTime        Timestamp
	ExchangeBalances  map[ExchangeID]EBalanceEntry
	ReserveBalances   map[string]BalanceEntry
	PendingActivities []ActivityRecord
	Block             uint64
}

type AuthDataRecord struct {
	Timestamp Timestamp
	Data      AuthDataSnapshot
}

// NewAuthDataRecord creates a new AuthDataRecord instance.
func NewAuthDataRecord(timestamp Timestamp, data AuthDataSnapshot) AuthDataRecord {
	return AuthDataRecord{
		Timestamp: timestamp,
		Data:      data,
	}
}

type AuthDataResponse struct {
	Version    Version
	Timestamp  Timestamp
	ReturnTime Timestamp
	Data       struct {
		Valid             bool
		Error             string
		Timestamp         Timestamp
		ReturnTime        Timestamp
		ExchangeBalances  map[ExchangeID]EBalanceEntry
		ReserveBalances   map[string]BalanceResponse
		PendingActivities []ActivityRecord
		Block             uint64
	}
}

// RateEntry contains the buy/sell rates of a token and their compact forms.
type RateEntry struct {
	BaseBuy     *big.Int
	CompactBuy  int8
	BaseSell    *big.Int
	CompactSell int8
	Block       uint64
}

// NewRateEntry creates a new RateEntry instance.
func NewRateEntry(baseBuy *big.Int, compactBuy int8, baseSell *big.Int, compactSell int8, block uint64) RateEntry {
	return RateEntry{
		BaseBuy:     baseBuy,
		CompactBuy:  compactBuy,
		BaseSell:    baseSell,
		CompactSell: compactSell,
		Block:       block,
	}
}

type TXEntry struct {
	Hash           string
	Exchange       string
	Token          string
	MiningStatus   string
	ExchangeStatus string
	Amount         float64
	Timestamp      Timestamp
}

// NewTXEntry creates new instance of TXEntry.
func NewTXEntry(hash, exchange, token, miningStatus, exchangeStatus string, amount float64, timestamp Timestamp) TXEntry {
	return TXEntry{
		Hash:           hash,
		Exchange:       exchange,
		Token:          token,
		MiningStatus:   miningStatus,
		ExchangeStatus: exchangeStatus,
		Amount:         amount,
		Timestamp:      timestamp,
	}
}

// RateResponse is the human friendly format of a rate entry to returns in HTTP APIs.
type RateResponse struct {
	Timestamp   Timestamp
	ReturnTime  Timestamp
	BaseBuy     float64
	CompactBuy  int8
	BaseSell    float64
	CompactSell int8
	Rate        float64
	Block       uint64
}

// AllRateEntry contains rates data of all tokens.
type AllRateEntry struct {
	Timestamp   Timestamp
	ReturnTime  Timestamp
	Data        map[string]RateEntry
	BlockNumber uint64
}

// AllRateResponse is the response to query all rates.
type AllRateResponse struct {
	Version       Version
	Timestamp     Timestamp
	ReturnTime    Timestamp
	Data          map[string]RateResponse
	BlockNumber   uint64
	ToBlockNumber uint64
}

// KNLog is the common interface of some important logging events.
type KNLog interface {
	TxHash() ethereum.Hash
	BlockNo() uint64
	Type() string
}

type SetCatLog struct {
	Timestamp       uint64
	BlockNumber     uint64
	TransactionHash ethereum.Hash
	Index           uint

	Address  ethereum.Address
	Category string
}

func (self SetCatLog) BlockNo() uint64       { return self.BlockNumber }
func (self SetCatLog) Type() string          { return "SetCatLog" }
func (self SetCatLog) TxHash() ethereum.Hash { return self.TransactionHash }

type TradeLog struct {
	Timestamp       uint64
	BlockNumber     uint64
	TransactionHash ethereum.Hash
	Index           uint

	UserAddress ethereum.Address
	SrcAddress  ethereum.Address
	DestAddress ethereum.Address
	SrcAmount   *big.Int
	DestAmount  *big.Int
	FiatAmount  float64

	ReserveAddress ethereum.Address
	WalletAddress  ethereum.Address
	WalletFee      *big.Int
	BurnFee        *big.Int
	IP             string
	Country        string
}

type ReserveRateEntry struct {
	BuyReserveRate  float64
	BuySanityRate   float64
	SellReserveRate float64
	SellSanityRate  float64
}

type ReserveTokenRateEntry map[string]ReserveRateEntry

type ReserveRates struct {
	Timestamp     uint64
	ReturnTime    uint64
	BlockNumber   uint64
	ToBlockNumber uint64
	Data          ReserveTokenRateEntry
}

func (self TradeLog) BlockNo() uint64       { return self.BlockNumber }
func (self TradeLog) Type() string          { return "TradeLog" }
func (self TradeLog) TxHash() ethereum.Hash { return self.TransactionHash }

type StatTicks map[uint64]interface{}

type TradeStats map[string]float64

type VolumeStats struct {
	ETHVolume float64 `json:"eth_amount"`
	USDAmount float64 `json:"usd_amount"`
	Volume    float64 `json:"volume"`
}

// NewVolumeStats creates a new instance of VolumeStats.
func NewVolumeStats(ethVolume, usdAmount, volume float64) VolumeStats {
	return VolumeStats{
		ETHVolume: ethVolume,
		USDAmount: usdAmount,
		Volume:    volume,
	}
}

type BurnFeeStats struct {
	TotalBurnFee float64
}

// NewBurnFeeStats creates a new instance of BurnFeeStats.
func NewBurnFeeStats(totalBurnFee float64) BurnFeeStats {
	return BurnFeeStats{TotalBurnFee: totalBurnFee}
}

type BurnFeeStatsTimeZone map[string]map[uint64]BurnFeeStats

type VolumeStatsTimeZone map[string]map[uint64]VolumeStats

type FeeStats map[int64]map[uint64]float64

type MetricStats struct {
	ETHVolume          float64 `json:"total_eth_volume"`
	USDVolume          float64 `json:"total_usd_amount"`
	BurnFee            float64 `json:"total_burn_fee"`
	TradeCount         int     `json:"total_trade"`
	UniqueAddr         int     `json:"unique_addresses"`
	KYCEd              int     `json:"kyced_addresses"`
	NewUniqueAddresses int     `json:"new_unique_addresses"`
	USDPerTrade        float64 `json:"usd_per_trade"`
	ETHPerTrade        float64 `json:"eth_per_trade"`
}

// NewMetricStats creates a new instance of MetricStats.
func NewMetricStats(ethVolume, usdVolume, burnFee float64,
	tradeCount, uniqueAddr, kycEd, newUniqueAddresses int,
	usdPerTrade, ethPerTrade float64) MetricStats {
	return MetricStats{
		ETHVolume:          ethVolume,
		USDVolume:          usdVolume,
		BurnFee:            burnFee,
		TradeCount:         tradeCount,
		UniqueAddr:         uniqueAddr,
		KYCEd:              kycEd,
		NewUniqueAddresses: newUniqueAddresses,
		USDPerTrade:        usdPerTrade,
		ETHPerTrade:        ethPerTrade,
	}
}

type MetricStatsTimeZone map[int64]map[uint64]MetricStats

type UserInfo struct {
	Addr      string  `json:"user_address"`
	Email     string  `json:"email"`
	ETHVolume float64 `json:"total_eth_volume"`
	USDVolume float64 `json:"total_usd_volume"`
}

type UserListResponse []UserInfo

func (h UserListResponse) Less(i, j int) bool {
	return h[i].ETHVolume < h[j].ETHVolume
}

func (h UserListResponse) Len() int      { return len(h) }
func (h UserListResponse) Swap(i, j int) { h[i], h[j] = h[j], h[i] }

type UserInfoTimezone map[int64]map[uint64]UserInfo

type TradeHistory struct {
	ID        string
	Price     float64
	Qty       float64
	Type      string // buy or sell
	Timestamp uint64
}

// NewTradeHistory creates a new TradeHistory instance.
// typ: "buy" or "sell"
func NewTradeHistory(id string, price, qty float64, typ string, timestamp uint64) TradeHistory {
	return TradeHistory{
		ID:        id,
		Price:     price,
		Type:      typ,
		Timestamp: timestamp,
	}
}

type ExchangeTradeHistory map[TokenPairID][]TradeHistory

type AllTradeHistory struct {
	Timestamp Timestamp
	Data      map[ExchangeID]ExchangeTradeHistory
}

// NewAllTradeHistory creates a new AllTradeHistory instance.
func NewAllTradeHistory(timestamp Timestamp, data map[ExchangeID]ExchangeTradeHistory) AllTradeHistory {
	return AllTradeHistory{
		Timestamp: timestamp,
		Data:      data,
	}
}

type ExStatus struct {
	Timestamp uint64 `json:"timestamp"`
	Status    bool   `json:"status"`
}

type ExchangesStatus map[string]ExStatus

type TradeLogGeoInfoResp struct {
	Success bool `json:"success"`
	Data    struct {
		IP      string `json:"IP"`
		Country string `json:"Country"`
	} `json:"data"`
}

type HeatmapType struct {
	TotalETHValue        float64 `json:"total_eth_value"`
	TotalFiatValue       float64 `json:"total_fiat_value"`
	ToTalBurnFee         float64 `json:"total_burn_fee"`
	TotalTrade           int     `json:"total_trade"`
	TotalUniqueAddresses int     `json:"total_unique_addr"`
	TotalKYCUser         int     `json:"total_kyc_user"`
}

type Heatmap map[string]HeatmapType

type HeatmapObject struct {
	Country              string  `json:"country"`
	TotalETHValue        float64 `json:"total_eth_value"`
	TotalFiatValue       float64 `json:"total_fiat_value"`
	ToTalBurnFee         float64 `json:"total_burn_fee"`
	TotalTrade           int     `json:"total_trade"`
	TotalUniqueAddresses int     `json:"total_unique_addr"`
	TotalKYCUser         int     `json:"total_kyc_user"`
}

type HeatmapResponse []HeatmapObject

func (h HeatmapResponse) Less(i, j int) bool {
	return h[i].TotalETHValue < h[j].TotalETHValue
}

func (h HeatmapResponse) Len() int      { return len(h) }
func (h HeatmapResponse) Swap(i, j int) { h[i], h[j] = h[j], h[i] }

type AnalyticPriceResponse struct {
	Timestamp uint64
	Data      map[string]interface{}
}

// NewAnalyticPriceResponse creates a new instance of AnalyticPriceResponse.
func NewAnalyticPriceResponse(timestamp uint64, data map[string]interface{}) AnalyticPriceResponse {
	return AnalyticPriceResponse{Timestamp: timestamp, Data: data}
}

type ExchangeNotiContent struct {
	FromTime  uint64 `json:"fromTime"`
	ToTime    uint64 `json:"toTime"`
	IsWarning bool   `json:"isWarning"`
	Message   string `json:"msg"`
}

type ExchangeTokenNoti map[string]ExchangeNotiContent

type ExchangeActionNoti map[string]ExchangeTokenNoti

type ExchangeNotifications map[string]ExchangeActionNoti

type CountryTokenHeatmap map[string]VolumeStats

type TokenHeatmap struct {
	Country   string  `json:"country"`
	Volume    float64 `json:"volume"`
	ETHVolume float64 `json:"total_eth_value"`
	USDVolume float64 `json:"total_fiat_value"`
}

type TokenHeatmapResponse []TokenHeatmap

func (t TokenHeatmapResponse) Less(i, j int) bool {
	return t[i].Volume < t[j].Volume
}

func (t TokenHeatmapResponse) Len() int      { return len(t) }
func (t TokenHeatmapResponse) Swap(i, j int) { t[i], t[j] = t[j], t[i] }

type UsersVolume map[string]StatTicks

// NewFilterQuery creates a new ether.FilterQuery instance.
func NewFilterQuery(fromBlock, toBlock *big.Int, addresses []ethereum.Address, topics [][]ethereum.Hash) ether.FilterQuery {
	return ether.FilterQuery{
		FromBlock: fromBlock,
		ToBlock:   toBlock,
		Addresses: addresses,
		Topics:    topics,
	}
}

type TransactionInfo struct {
	BlockNumber string `json:"blockNumber"`
	TimeStamp   string `json:"timeStamp"`
	Value       string `json:"value"`
	GasPrice    string `json:"gasPrice"`
	GasUsed     string `json:"gasUsed"`
}

type SetRateTxInfo struct {
	BlockNumber      string `json:"blockNumber"`
	TimeStamp        string `json:"timeStamp"`
	TransactionIndex string `json:"transactionIndex"`
	Input            string `json:"input"`
	GasPrice         string `json:"gasPrice"`
	GasUsed          string `json:"gasUsed"`
}

type StoreSetRateTx struct {
	TimeStamp uint64 `json:"timeStamp"`
	GasPrice  uint64 `json:"gasPrice"`
	GasUsed   uint64 `json:"gasUsed"`
}

func GetStoreTx(tx SetRateTxInfo) (StoreSetRateTx, error) {
	var storeTx StoreSetRateTx
	gasPriceUint, err := strconv.ParseUint(tx.GasPrice, 10, 64)
	if err != nil {
		log.Printf("Cant convert %s to uint64", tx.GasPrice)
		return storeTx, err
	}
	gasUsedUint, err := strconv.ParseUint(tx.GasUsed, 10, 64)
	if err != nil {
		log.Printf("Cant convert %s to uint64", tx.GasUsed)
		return storeTx, err
	}
	timeStampUint, err := strconv.ParseUint(tx.TimeStamp, 10, 64)
	if err != nil {
		log.Printf("Cant convert %s to uint64", tx.TimeStamp)
		return storeTx, err
	}
	storeTx = StoreSetRateTx{
		TimeStamp: timeStampUint,
		GasPrice:  gasPriceUint,
		GasUsed:   gasUsedUint,
	}
	return storeTx, nil
}

type FeeSetRate struct {
	TimeStamp     uint64     `json:"timeStamp"`
	GasUsed       *big.Float `json:"gasUsed"`
	TotalGasSpent *big.Float `json:"totalGasSpent"`
}<|MERGE_RESOLUTION|>--- conflicted
+++ resolved
@@ -2,11 +2,6 @@
 
 import (
 	"encoding/binary"
-<<<<<<< HEAD
-=======
-	"encoding/json"
-	"errors"
->>>>>>> bedac98f
 	"fmt"
 	"log"
 	"math/big"
@@ -87,7 +82,6 @@
 	return ExchangeInfo(make(map[TokenPairID]ExchangePrecisionLimit))
 }
 
-<<<<<<< HEAD
 func (self ExchangeInfo) Get(pair TokenPairID) (ExchangePrecisionLimit, error) {
 	info, exist := self[pair]
 	if !exist {
@@ -100,23 +94,6 @@
 func (self ExchangeInfo) GetData() map[TokenPairID]ExchangePrecisionLimit {
 	data := map[TokenPairID]ExchangePrecisionLimit(self)
 	return data
-=======
-//Get return Exchange precision limit of on token pair of an exchange
-func (self *ExchangeInfo) Get(pair TokenPairID) (ExchangePrecisionLimit, error) {
-	self.mu.RLock()
-	defer self.mu.RUnlock()
-	if info, exist := self.data[pair]; exist {
-		return info, nil
-	}
-	return ExchangePrecisionLimit{}, errors.New("Token pair is not existed")
-}
-
-//GetData return precision and limit when trading all token pairs of an exchange
-func (self *ExchangeInfo) GetData() map[TokenPairID]ExchangePrecisionLimit {
-	self.mu.RLock()
-	defer self.mu.RUnlock()
-	return self.data
->>>>>>> bedac98f
 }
 
 //TokenPairPrecision represent precision when trading a token pair
