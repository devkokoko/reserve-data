package common

import (
	"encoding/binary"
	"fmt"
	"log"
	"math/big"
	"strconv"
	"strings"
	"time"

	ether "github.com/ethereum/go-ethereum"
	ethereum "github.com/ethereum/go-ethereum/common"
)

type Version uint64
type Timestamp string

func (self Timestamp) MustToUint64() uint64 {
	res, err := strconv.ParseUint(string(self), 10, 64)
	//  this should never happen. Timestamp is never manually entered.
	if err != nil {
		panic(err)
	}
	return res
}

func GetTimestamp() Timestamp {
	timestamp := time.Now().UnixNano() / int64(time.Millisecond)
	return Timestamp(strconv.Itoa(int(timestamp)))
}

func GetTimepointInMicrosecond() uint64 {
	timestamp := time.Now().UnixNano() / int64(time.Microsecond)
	return uint64(timestamp)
}

func GetTimepoint() uint64 {
	timestamp := time.Now().UnixNano() / int64(time.Millisecond)
	return uint64(timestamp)
}

func TimeToTimepoint(t time.Time) uint64 {
	timestamp := t.UnixNano() / int64(time.Millisecond)
	return uint64(timestamp)
}

func TimepointToTime(t uint64) time.Time {
	return time.Unix(0, int64(t)*int64(time.Millisecond))
}

// ExchangeAddresses type store a map[tokenID]exchangeDepositAddress
type ExchangeAddresses map[string]ethereum.Address

func NewExchangeAddresses() *ExchangeAddresses {
	exAddr := make(ExchangeAddresses)
	return &exAddr
}

func (self ExchangeAddresses) Update(tokenID string, address ethereum.Address) {
	self[tokenID] = address
}

func (self ExchangeAddresses) Get(tokenID string) (ethereum.Address, bool) {
	address, supported := self[tokenID]
	return address, supported
}

func (self ExchangeAddresses) GetData() map[string]ethereum.Address {
	dataCopy := map[string]ethereum.Address{}
	for k, v := range self {
		dataCopy[k] = v
	}
	return dataCopy
}

// ExchangePrecisionLimit store the precision and limit of a certain token pair on an exchange
// it is int the struct of [[int int], [float64 float64], [float64 float64], float64]
type ExchangePrecisionLimit struct {
	Precision   TokenPairPrecision   `json:"precision"`
	AmountLimit TokenPairAmountLimit `json:"amount_limit"`
	PriceLimit  TokenPairPriceLimit  `json:"price_limit"`
	MinNotional float64              `json:"min_notional"`
}

// ExchangeInfo is written and read concurrently
type ExchangeInfo map[TokenPairID]ExchangePrecisionLimit

func NewExchangeInfo() ExchangeInfo {
	return ExchangeInfo(make(map[TokenPairID]ExchangePrecisionLimit))
}

func (self ExchangeInfo) Get(pair TokenPairID) (ExchangePrecisionLimit, error) {
	info, exist := self[pair]
	if !exist {
		return info, fmt.Errorf("Token pair is not existed")
	}
	return info, nil

}

func (self ExchangeInfo) GetData() map[TokenPairID]ExchangePrecisionLimit {
	data := map[TokenPairID]ExchangePrecisionLimit(self)
	return data
}

//TokenPairPrecision represent precision when trading a token pair
type TokenPairPrecision struct {
	Amount int `json:"amount"`
	Price  int `json:"price"`
}

//TokenPairAmountLimit represent amount min and max when trade a token pair
type TokenPairAmountLimit struct {
	Min float64 `json:"min"`
	Max float64 `json:"max"`
}

type TokenPairPriceLimit struct {
	Min float64 `json:"min"`
	Max float64 `json:"max"`
}

type TradingFee map[string]float64

type FundingFee struct {
	Withdraw map[string]float64
	Deposit  map[string]float64
}

func (self FundingFee) GetTokenFee(token string) float64 {
	withdrawFee := self.Withdraw
	return withdrawFee[token]
}

type ExchangesMinDeposit map[string]float64

//ExchangeFees contains the fee for an exchanges
//It follow the struct of {trading: map[tokenID]float64, funding: {Withdraw: map[tokenID]float64, Deposit: map[tokenID]float64}}
type ExchangeFees struct {
	Trading TradingFee
	Funding FundingFee
}

func NewExchangeFee(tradingFee TradingFee, fundingFee FundingFee) ExchangeFees {
	return ExchangeFees{
		Trading: tradingFee,
		Funding: fundingFee,
	}
}

// NewFundingFee creates a new instance of FundingFee instance.
func NewFundingFee(widthraw, deposit map[string]float64) FundingFee {
	return FundingFee{
		Withdraw: widthraw,
		Deposit:  deposit,
	}
}

type TokenPairID string

func NewTokenPairID(base, quote string) TokenPairID {
	return TokenPairID(fmt.Sprintf("%s-%s", base, quote))
}

type ExchangeID string

type ActivityID struct {
	Timepoint uint64
	EID       string
}

func (self ActivityID) ToBytes() [64]byte {
	var b [64]byte
	temp := make([]byte, 64)
	binary.BigEndian.PutUint64(temp, self.Timepoint)
	temp = append(temp, []byte(self.EID)...)
	copy(b[0:], temp)
	return b
}

func (self ActivityID) MarshalText() ([]byte, error) {
	return []byte(fmt.Sprintf("%s|%s", strconv.FormatUint(self.Timepoint, 10), self.EID)), nil
}

func (self *ActivityID) UnmarshalText(b []byte) error {
	id, err := StringToActivityID(string(b))
	if err != nil {
		return err
	} else {
		self.Timepoint = id.Timepoint
		self.EID = id.EID
		return nil
	}
}

func (self ActivityID) String() string {
	res, _ := self.MarshalText()
	return string(res)
}

func StringToActivityID(id string) (ActivityID, error) {
	result := ActivityID{}
	parts := strings.Split(id, "|")
	if len(parts) < 2 {
		return result, fmt.Errorf("Invalid activity id")
	} else {
		timeStr := parts[0]
		eid := strings.Join(parts[1:], "|")
		timepoint, err := strconv.ParseUint(timeStr, 10, 64)
		if err != nil {
			return result, err
		} else {
			result.Timepoint = timepoint
			result.EID = eid
			return result, nil
		}
	}
}

// NewActivityStatus creates new Activity ID.
func NewActivityID(timepoint uint64, eid string) ActivityID {
	return ActivityID{
		Timepoint: timepoint,
		EID:       eid,
	}
}

type ActivityRecord struct {
	Action         string
	ID             ActivityID
	Destination    string
	Params         map[string]interface{}
	Result         map[string]interface{}
	ExchangeStatus string
	MiningStatus   string
	Timestamp      Timestamp
}

//New ActivityRecord return an activity record with params["token"] only as token.ID
func NewActivityRecord(action string, id ActivityID, destination string, params, result map[string]interface{}, exStatus, miStatus string, timestamp Timestamp) ActivityRecord {
	//if any params is a token, save it as tokenID
	for k, v := range params {
		if tok, ok := v.(Token); ok {
			params[k] = tok.ID
		}
	}
	tokens, ok := params["tokens"].([]Token)
	if ok {
		var tokenIDs []string
		for _, t := range tokens {
			tokenIDs = append(tokenIDs, t.ID)
		}
		params["tokens"] = tokenIDs
	}
	return ActivityRecord{
		Action:         action,
		ID:             id,
		Destination:    destination,
		Params:         params,
		Result:         result,
		ExchangeStatus: exStatus,
		MiningStatus:   miStatus,
		Timestamp:      timestamp,
	}
}

func (self ActivityRecord) IsExchangePending() bool {
	switch self.Action {
	case ActionWithdraw:
		return (self.ExchangeStatus == "" || self.ExchangeStatus == ExchangeStatusSubmitted) &&
			self.MiningStatus != MiningStatusFailed
	case ActionDeposit:
		return (self.ExchangeStatus == "" || self.ExchangeStatus == ExchangeStatusPending) &&
			self.MiningStatus != MiningStatusFailed
	case ActionTrade:
		return self.ExchangeStatus == "" || self.ExchangeStatus == ExchangeStatusSubmitted
	}
	return true
}

func (self ActivityRecord) IsBlockchainPending() bool {
	switch self.Action {
	case ActionWithdraw, ActionDeposit, ActionSetrate:
		return (self.MiningStatus == "" || self.MiningStatus == MiningStatusSubmitted) && self.ExchangeStatus != ExchangeStatusFailed
	}
	return true
}

func (self ActivityRecord) IsPending() bool {
	switch self.Action {
	case ActionWithdraw:
		return (self.ExchangeStatus == "" || self.ExchangeStatus == ExchangeStatusSubmitted ||
			self.MiningStatus == "" || self.MiningStatus == MiningStatusSubmitted) &&
			self.MiningStatus != MiningStatusFailed && self.ExchangeStatus != ExchangeStatusFailed
	case ActionDeposit:
		return (self.ExchangeStatus == "" || self.ExchangeStatus == ExchangeStatusPending ||
			self.MiningStatus == "" || self.MiningStatus == MiningStatusSubmitted) &&
			self.MiningStatus != MiningStatusFailed && self.ExchangeStatus != ExchangeStatusFailed
	case ActionTrade:
		return (self.ExchangeStatus == "" || self.ExchangeStatus == ExchangeStatusSubmitted) &&
			self.ExchangeStatus != ExchangeStatusFailed
	case ActionSetrate:
		return (self.MiningStatus == "" || self.MiningStatus == MiningStatusSubmitted) &&
			self.ExchangeStatus != ExchangeStatusFailed
	}
	return true
}

type ActivityStatus struct {
	ExchangeStatus string
	Tx             string
	BlockNumber    uint64
	MiningStatus   string
	Error          error
}

// NewActivityStatus creates a new ActivityStatus instance.
func NewActivityStatus(exchangeStatus, tx string, blockNumber uint64, miningStatus string, err error) ActivityStatus {
	return ActivityStatus{
		ExchangeStatus: exchangeStatus,
		Tx:             tx,
		BlockNumber:    blockNumber,
		MiningStatus:   miningStatus,
		Error:          err,
	}
}

type PriceEntry struct {
	Quantity float64
	Rate     float64
}

// NewPriceEntry creates new instance of PriceEntry.
func NewPriceEntry(quantity, rate float64) PriceEntry {
	return PriceEntry{
		Quantity: quantity,
		Rate:     rate,
	}
}

type AllPriceEntry struct {
	Block uint64
	Data  map[TokenPairID]OnePrice
}

type AllPriceResponse struct {
	Version    Version
	Timestamp  Timestamp
	ReturnTime Timestamp
	Data       map[TokenPairID]OnePrice
	Block      uint64
}

type OnePriceResponse struct {
	Version    Version
	Timestamp  Timestamp
	ReturnTime Timestamp
	Data       OnePrice
	Block      uint64
}

type OnePrice map[ExchangeID]ExchangePrice

type ExchangePrice struct {
	Valid      bool
	Error      string
	Timestamp  Timestamp
	Bids       []PriceEntry
	Asks       []PriceEntry
	ReturnTime Timestamp
}

func AddrToString(addr ethereum.Address) string {
	return strings.ToLower(addr.String())
}

type RawBalance big.Int

func (self *RawBalance) ToFloat(decimal int64) float64 {
	return BigToFloat((*big.Int)(self), decimal)
}

func (self RawBalance) MarshalJSON() ([]byte, error) {
	selfInt := (big.Int)(self)
	return selfInt.MarshalJSON()
}

func (self *RawBalance) UnmarshalJSON(text []byte) error {
	selfInt := (*big.Int)(self)
	return selfInt.UnmarshalJSON(text)
}

type BalanceEntry struct {
	Valid      bool
	Error      string
	Timestamp  Timestamp
	ReturnTime Timestamp
	Balance    RawBalance
}

func (self BalanceEntry) ToBalanceResponse(decimal int64) BalanceResponse {
	return BalanceResponse{
		Valid:      self.Valid,
		Error:      self.Error,
		Timestamp:  self.Timestamp,
		ReturnTime: self.ReturnTime,
		Balance:    self.Balance.ToFloat(decimal),
	}
}

type BalanceResponse struct {
	Valid      bool
	Error      string
	Timestamp  Timestamp
	ReturnTime Timestamp
	Balance    float64
}

type AllBalanceResponse struct {
	Version    Version
	Timestamp  Timestamp
	ReturnTime Timestamp
	Data       map[string]BalanceResponse
}

type Order struct {
	ID          string // standard id across multiple exchanges
	Base        string
	Quote       string
	OrderId     string
	Price       float64
	OrigQty     float64 // original quantity
	ExecutedQty float64 // matched quantity
	TimeInForce string
	Type        string // market or limit
	Side        string // buy or sell
	StopPrice   string
	IcebergQty  string
	Time        uint64
}

type OrderEntry struct {
	Valid      bool
	Error      string
	Timestamp  Timestamp
	ReturnTime Timestamp
	Data       []Order
}

type AllOrderEntry map[ExchangeID]OrderEntry

type AllOrderResponse struct {
	Version    Version
	Timestamp  Timestamp
	ReturnTime Timestamp
	Data       AllOrderEntry
}

type EBalanceEntry struct {
	Valid            bool
	Error            string
	Timestamp        Timestamp
	ReturnTime       Timestamp
	AvailableBalance map[string]float64
	LockedBalance    map[string]float64
	DepositBalance   map[string]float64
	Status           bool
}

type AllEBalanceResponse struct {
	Version    Version
	Timestamp  Timestamp
	ReturnTime Timestamp
	Data       map[ExchangeID]EBalanceEntry
}

type AuthDataSnapshot struct {
	Valid             bool
	Error             string
	Timestamp         Timestamp
	ReturnTime        Timestamp
	ExchangeBalances  map[ExchangeID]EBalanceEntry
	ReserveBalances   map[string]BalanceEntry
	PendingActivities []ActivityRecord
	Block             uint64
}

type AuthDataRecord struct {
	Timestamp Timestamp
	Data      AuthDataSnapshot
}

// NewAuthDataRecord creates a new AuthDataRecord instance.
func NewAuthDataRecord(timestamp Timestamp, data AuthDataSnapshot) AuthDataRecord {
	return AuthDataRecord{
		Timestamp: timestamp,
		Data:      data,
	}
}

type AuthDataResponse struct {
	Version    Version
	Timestamp  Timestamp
	ReturnTime Timestamp
	Data       struct {
		Valid             bool
		Error             string
		Timestamp         Timestamp
		ReturnTime        Timestamp
		ExchangeBalances  map[ExchangeID]EBalanceEntry
		ReserveBalances   map[string]BalanceResponse
		PendingActivities []ActivityRecord
		Block             uint64
	}
}

// RateEntry contains the buy/sell rates of a token and their compact forms.
type RateEntry struct {
	BaseBuy     *big.Int
	CompactBuy  int8
	BaseSell    *big.Int
	CompactSell int8
	Block       uint64
}

// NewRateEntry creates a new RateEntry instance.
func NewRateEntry(baseBuy *big.Int, compactBuy int8, baseSell *big.Int, compactSell int8, block uint64) RateEntry {
	return RateEntry{
		BaseBuy:     baseBuy,
		CompactBuy:  compactBuy,
		BaseSell:    baseSell,
		CompactSell: compactSell,
		Block:       block,
	}
}

type TXEntry struct {
	Hash           string
	Exchange       string
	Token          string
	MiningStatus   string
	ExchangeStatus string
	Amount         float64
	Timestamp      Timestamp
}

// NewTXEntry creates new instance of TXEntry.
func NewTXEntry(hash, exchange, token, miningStatus, exchangeStatus string, amount float64, timestamp Timestamp) TXEntry {
	return TXEntry{
		Hash:           hash,
		Exchange:       exchange,
		Token:          token,
		MiningStatus:   miningStatus,
		ExchangeStatus: exchangeStatus,
		Amount:         amount,
		Timestamp:      timestamp,
	}
}

// RateResponse is the human friendly format of a rate entry to returns in HTTP APIs.
type RateResponse struct {
	Timestamp   Timestamp
	ReturnTime  Timestamp
	BaseBuy     float64
	CompactBuy  int8
	BaseSell    float64
	CompactSell int8
	Rate        float64
	Block       uint64
}

// AllRateEntry contains rates data of all tokens.
type AllRateEntry struct {
	Timestamp   Timestamp
	ReturnTime  Timestamp
	Data        map[string]RateEntry
	BlockNumber uint64
}

// AllRateResponse is the response to query all rates.
type AllRateResponse struct {
	Version       Version
	Timestamp     Timestamp
	ReturnTime    Timestamp
	Data          map[string]RateResponse
	BlockNumber   uint64
	ToBlockNumber uint64
}

// KNLog is the common interface of some important logging events.
type KNLog interface {
	TxHash() ethereum.Hash
	BlockNo() uint64
	Type() string
}

type SetCatLog struct {
	Timestamp       uint64
	BlockNumber     uint64
	TransactionHash ethereum.Hash
	Index           uint

	Address  ethereum.Address
	Category string
}

func (self SetCatLog) BlockNo() uint64       { return self.BlockNumber }
func (self SetCatLog) Type() string          { return "SetCatLog" }
func (self SetCatLog) TxHash() ethereum.Hash { return self.TransactionHash }

type TradeLog struct {
	Timestamp       uint64
	BlockNumber     uint64
	TransactionHash ethereum.Hash
	Index           uint

	EtherReceivalSender ethereum.Address
	EtherReceivalAmount *big.Int

	UserAddress ethereum.Address
	SrcAddress  ethereum.Address
	DestAddress ethereum.Address
	SrcAmount   *big.Int
	DestAmount  *big.Int
	FiatAmount  float64

	ReserveAddress ethereum.Address
	WalletAddress  ethereum.Address
	WalletFee      *big.Int
	BurnFee        *big.Int
	IP             string
	Country        string
}

type ReserveRateEntry struct {
	BuyReserveRate  float64
	BuySanityRate   float64
	SellReserveRate float64
	SellSanityRate  float64
}

type ReserveTokenRateEntry map[string]ReserveRateEntry

type ReserveRates struct {
	Timestamp     uint64
	ReturnTime    uint64
	BlockNumber   uint64
	ToBlockNumber uint64
	Data          ReserveTokenRateEntry
}

func (self TradeLog) BlockNo() uint64       { return self.BlockNumber }
func (self TradeLog) Type() string          { return "TradeLog" }
func (self TradeLog) TxHash() ethereum.Hash { return self.TransactionHash }

type StatTicks map[uint64]interface{}

type TradeStats map[string]float64

type VolumeStats struct {
	ETHVolume float64 `json:"eth_amount"`
	USDAmount float64 `json:"usd_amount"`
	Volume    float64 `json:"volume"`
}

// NewVolumeStats creates a new instance of VolumeStats.
func NewVolumeStats(ethVolume, usdAmount, volume float64) VolumeStats {
	return VolumeStats{
		ETHVolume: ethVolume,
		USDAmount: usdAmount,
		Volume:    volume,
	}
}

type BurnFeeStats struct {
	TotalBurnFee float64
}

// NewBurnFeeStats creates a new instance of BurnFeeStats.
func NewBurnFeeStats(totalBurnFee float64) BurnFeeStats {
	return BurnFeeStats{TotalBurnFee: totalBurnFee}
}

type BurnFeeStatsTimeZone map[string]map[uint64]BurnFeeStats

type VolumeStatsTimeZone map[string]map[uint64]VolumeStats

type FeeStats map[int64]map[uint64]float64

type MetricStats struct {
	ETHVolume          float64 `json:"total_eth_volume"`
	USDVolume          float64 `json:"total_usd_amount"`
	BurnFee            float64 `json:"total_burn_fee"`
	TradeCount         int     `json:"total_trade"`
	UniqueAddr         int     `json:"unique_addresses"`
	KYCEd              int     `json:"kyced_addresses"`
	NewUniqueAddresses int     `json:"new_unique_addresses"`
	USDPerTrade        float64 `json:"usd_per_trade"`
	ETHPerTrade        float64 `json:"eth_per_trade"`
}

// NewMetricStats creates a new instance of MetricStats.
func NewMetricStats(ethVolume, usdVolume, burnFee float64,
	tradeCount, uniqueAddr, kycEd, newUniqueAddresses int,
	usdPerTrade, ethPerTrade float64) MetricStats {
	return MetricStats{
		ETHVolume:          ethVolume,
		USDVolume:          usdVolume,
		BurnFee:            burnFee,
		TradeCount:         tradeCount,
		UniqueAddr:         uniqueAddr,
		KYCEd:              kycEd,
		NewUniqueAddresses: newUniqueAddresses,
		USDPerTrade:        usdPerTrade,
		ETHPerTrade:        ethPerTrade,
	}
}

type MetricStatsTimeZone map[int64]map[uint64]MetricStats

type UserInfo struct {
	Addr      string  `json:"user_address"`
	Email     string  `json:"email"`
	ETHVolume float64 `json:"total_eth_volume"`
	USDVolume float64 `json:"total_usd_volume"`
}

type UserListResponse []UserInfo

func (h UserListResponse) Less(i, j int) bool {
	return h[i].ETHVolume < h[j].ETHVolume
}

func (h UserListResponse) Len() int      { return len(h) }
func (h UserListResponse) Swap(i, j int) { h[i], h[j] = h[j], h[i] }

type UserInfoTimezone map[int64]map[uint64]UserInfo

type TradeHistory struct {
	ID        string
	Price     float64
	Qty       float64
	Type      string // buy or sell
	Timestamp uint64
}

// NewTradeHistory creates a new TradeHistory instance.
// typ: "buy" or "sell"
func NewTradeHistory(id string, price, qty float64, typ string, timestamp uint64) TradeHistory {
	return TradeHistory{
		ID:        id,
		Price:     price,
		Qty:       qty,
		Type:      typ,
		Timestamp: timestamp,
	}
}

type ExchangeTradeHistory map[TokenPairID][]TradeHistory

type AllTradeHistory struct {
	Timestamp Timestamp
	Data      map[ExchangeID]ExchangeTradeHistory
}

// NewAllTradeHistory creates a new AllTradeHistory instance.
func NewAllTradeHistory(timestamp Timestamp, data map[ExchangeID]ExchangeTradeHistory) AllTradeHistory {
	return AllTradeHistory{
		Timestamp: timestamp,
		Data:      data,
	}
}

type ExStatus struct {
	Timestamp uint64 `json:"timestamp"`
	Status    bool   `json:"status"`
}

type ExchangesStatus map[string]ExStatus

type TradeLogGeoInfoResp struct {
	Success bool `json:"success"`
	Data    struct {
		IP      string `json:"IP"`
		Country string `json:"Country"`
	} `json:"data"`
}

type HeatmapType struct {
	TotalETHValue        float64 `json:"total_eth_value"`
	TotalFiatValue       float64 `json:"total_fiat_value"`
	ToTalBurnFee         float64 `json:"total_burn_fee"`
	TotalTrade           int     `json:"total_trade"`
	TotalUniqueAddresses int     `json:"total_unique_addr"`
	TotalKYCUser         int     `json:"total_kyc_user"`
}

type Heatmap map[string]HeatmapType

type HeatmapObject struct {
	Country              string  `json:"country"`
	TotalETHValue        float64 `json:"total_eth_value"`
	TotalFiatValue       float64 `json:"total_fiat_value"`
	ToTalBurnFee         float64 `json:"total_burn_fee"`
	TotalTrade           int     `json:"total_trade"`
	TotalUniqueAddresses int     `json:"total_unique_addr"`
	TotalKYCUser         int     `json:"total_kyc_user"`
}

type HeatmapResponse []HeatmapObject

func (h HeatmapResponse) Less(i, j int) bool {
	return h[i].TotalETHValue < h[j].TotalETHValue
}

func (h HeatmapResponse) Len() int      { return len(h) }
func (h HeatmapResponse) Swap(i, j int) { h[i], h[j] = h[j], h[i] }

type AnalyticPriceResponse struct {
	Timestamp uint64
	Data      map[string]interface{}
}

// NewAnalyticPriceResponse creates a new instance of AnalyticPriceResponse.
func NewAnalyticPriceResponse(timestamp uint64, data map[string]interface{}) AnalyticPriceResponse {
	return AnalyticPriceResponse{Timestamp: timestamp, Data: data}
}

type ExchangeNotiContent struct {
	FromTime  uint64 `json:"fromTime"`
	ToTime    uint64 `json:"toTime"`
	IsWarning bool   `json:"isWarning"`
	Message   string `json:"msg"`
}

type ExchangeTokenNoti map[string]ExchangeNotiContent

type ExchangeActionNoti map[string]ExchangeTokenNoti

type ExchangeNotifications map[string]ExchangeActionNoti

type CountryTokenHeatmap map[string]VolumeStats

type TokenHeatmap struct {
	Country   string  `json:"country"`
	Volume    float64 `json:"volume"`
	ETHVolume float64 `json:"total_eth_value"`
	USDVolume float64 `json:"total_fiat_value"`
}

type TokenHeatmapResponse []TokenHeatmap

func (t TokenHeatmapResponse) Less(i, j int) bool {
	return t[i].Volume < t[j].Volume
}

func (t TokenHeatmapResponse) Len() int      { return len(t) }
func (t TokenHeatmapResponse) Swap(i, j int) { t[i], t[j] = t[j], t[i] }

type UsersVolume map[string]StatTicks

// NewFilterQuery creates a new ether.FilterQuery instance.
func NewFilterQuery(fromBlock, toBlock *big.Int, addresses []ethereum.Address, topics [][]ethereum.Hash) ether.FilterQuery {
	return ether.FilterQuery{
		FromBlock: fromBlock,
		ToBlock:   toBlock,
		Addresses: addresses,
		Topics:    topics,
	}
}

type TransactionInfo struct {
	BlockNumber string `json:"blockNumber"`
	TimeStamp   string `json:"timeStamp"`
	Value       string `json:"value"`
	GasPrice    string `json:"gasPrice"`
	GasUsed     string `json:"gasUsed"`
}

type SetRateTxInfo struct {
	BlockNumber      string `json:"blockNumber"`
	TimeStamp        string `json:"timeStamp"`
	TransactionIndex string `json:"transactionIndex"`
	Input            string `json:"input"`
	GasPrice         string `json:"gasPrice"`
	GasUsed          string `json:"gasUsed"`
}

type StoreSetRateTx struct {
	TimeStamp uint64 `json:"timeStamp"`
	GasPrice  uint64 `json:"gasPrice"`
	GasUsed   uint64 `json:"gasUsed"`
}

func GetStoreTx(tx SetRateTxInfo) (StoreSetRateTx, error) {
	var storeTx StoreSetRateTx
	gasPriceUint, err := strconv.ParseUint(tx.GasPrice, 10, 64)
	if err != nil {
		log.Printf("Cant convert %s to uint64", tx.GasPrice)
		return storeTx, err
	}
	gasUsedUint, err := strconv.ParseUint(tx.GasUsed, 10, 64)
	if err != nil {
		log.Printf("Cant convert %s to uint64", tx.GasUsed)
		return storeTx, err
	}
	timeStampUint, err := strconv.ParseUint(tx.TimeStamp, 10, 64)
	if err != nil {
		log.Printf("Cant convert %s to uint64", tx.TimeStamp)
		return storeTx, err
	}
	storeTx = StoreSetRateTx{
		TimeStamp: timeStampUint,
		GasPrice:  gasPriceUint,
		GasUsed:   gasUsedUint,
	}
	return storeTx, nil
}

type FeeSetRate struct {
	TimeStamp     uint64     `json:"timeStamp"`
	GasUsed       *big.Float `json:"gasUsed"`
	TotalGasSpent *big.Float `json:"totalGasSpent"`
}

<<<<<<< HEAD
type AddressesResponse struct {
	Addresses map[string]interface{} `json:"addresses"`
}

func NewAddressResponse(addrs map[string]interface{}) *AddressesResponse {
	return &AddressesResponse{
		Addresses: addrs,
	}
}

type TokenResponse struct {
	Tokens  []Token `json:"tokens"`
	Version uint64  `json:"version"`
}

func NewTokenResponse(tokens []Token, version uint64) *TokenResponse {
	return &TokenResponse{
		Tokens:  tokens,
		Version: version,
	}
}

type ExchangeResponse struct {
	Exchanges map[string]*ExchangeSetting `json:"exchanges"`
	Version   uint64                      `json:"version"`
}

func NewExchangeResponse(exs map[string]*ExchangeSetting, version uint64) *ExchangeResponse {
	return &ExchangeResponse{
		Exchanges: exs,
		Version:   version,
	}
}

type AllSettings struct {
	Addresses *AddressesResponse `json:"addresses"`
	Tokens    *TokenResponse     `json:"tokens"`
	Exchanges *ExchangeResponse  `json:"exchanges"`
}

func NewAllSettings(addrs *AddressesResponse, toks *TokenResponse, exs *ExchangeResponse) *AllSettings {
	return &AllSettings{
		Addresses: addrs,
		Tokens:    toks,
		Exchanges: exs,
=======
type ExportedReserverRateRecord struct {
	ReserveAddress string
	Rate           ReserveRates
	Timestamp      uint64
}

func NewExportedReserverRateRecord(addr ethereum.Address, rate ReserveRates, timestamp uint64) ExportedReserverRateRecord {
	return ExportedReserverRateRecord{
		ReserveAddress: addr.Hex(),
		Rate:           rate,
		Timestamp:      timestamp,
>>>>>>> 15b600b2
	}
}<|MERGE_RESOLUTION|>--- conflicted
+++ resolved
@@ -924,7 +924,6 @@
 	TotalGasSpent *big.Float `json:"totalGasSpent"`
 }
 
-<<<<<<< HEAD
 type AddressesResponse struct {
 	Addresses map[string]interface{} `json:"addresses"`
 }
@@ -970,7 +969,9 @@
 		Addresses: addrs,
 		Tokens:    toks,
 		Exchanges: exs,
-=======
+	}
+}
+
 type ExportedReserverRateRecord struct {
 	ReserveAddress string
 	Rate           ReserveRates
@@ -982,6 +983,5 @@
 		ReserveAddress: addr.Hex(),
 		Rate:           rate,
 		Timestamp:      timestamp,
->>>>>>> 15b600b2
 	}
 }