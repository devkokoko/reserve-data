--- conflicted
+++ resolved
@@ -259,13 +259,8 @@
 	}
 
 	s := HTTPServer{
-<<<<<<< HEAD
-		app:         data.NewReserveData(st, nil, nil, nil, nil, nil),
+		app:         data.NewReserveData(st, nil, nil, nil, nil, nil, setting),
 		core:        core.NewReserveCore(nil, st),
-=======
-		app:         data.NewReserveData(st, nil, nil, nil, nil, nil, setting),
-		core:        core.NewReserveCore(nil, st, ethereum.Address{}),
->>>>>>> 6e30f888
 		metric:      st,
 		authEnabled: false,
 		r:           gin.Default(),
