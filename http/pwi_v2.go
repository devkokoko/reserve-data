package http

import (
	"encoding/json"
	"fmt"

	"github.com/KyberNetwork/reserve-data/http/httputil"
	"github.com/KyberNetwork/reserve-data/metric"
	"github.com/gin-gonic/gin"
)

// GetPWIEquationV2 returns the current PWI equations.
func (self *HTTPServer) GetPWIEquationV2(c *gin.Context) {
	_, ok := self.Authenticated(c, []string{}, []Permission{ReadOnlyPermission, RebalancePermission, ConfigurePermission, ConfirmConfPermission})
	if !ok {
		return
	}
	data, err := self.metric.GetPWIEquationV2()
	if err != nil {
		httputil.ResponseFailure(c, httputil.WithError(err))
		return
	}
	httputil.ResponseSuccess(c, httputil.WithData(data))
}

// SetPWIEquationV2 stores the given PWI equations to pending for later evaluation.
func (self *HTTPServer) SetPWIEquationV2(c *gin.Context) {
	const dataPostFormKey = "data"

	postForm, ok := self.Authenticated(c, []string{dataPostFormKey}, []Permission{ConfigurePermission})
	if !ok {
		return
	}

	data := []byte(postForm.Get(dataPostFormKey))
	if len(data) > MAX_DATA_SIZE {
		httputil.ResponseFailure(c, httputil.WithError(errDataSizeExceed))
		return
	}

	var input metric.PWIEquationRequestV2
	if err := json.Unmarshal(data, &input); err != nil {
		httputil.ResponseFailure(c, httputil.WithError(err))
		return
	}
<<<<<<< HEAD
	for tokenID := range input {
		if _, err := self.setting.GetInternalTokenByID(tokenID); err != nil {
			httputil.ResponseFailure(c, httputil.WithReason(fmt.Sprintf("Token %s is unsupported", tokenID)))
		}
	}

	if !input.IsValid() {
		httputil.ResponseFailure(c, httputil.WithReason("invalid input"))
=======
	if err := input.Validate(); err != nil {
		httputil.ResponseFailure(c, httputil.WithError(err))
>>>>>>> bedac98f
		return
	}

	if err := self.metric.StorePendingPWIEquationV2(data); err != nil {
		httputil.ResponseFailure(c, httputil.WithError(err))
		return
	}
	httputil.ResponseSuccess(c)
}

// GetPendingPWIEquationV2 returns the pending PWI equations.
func (self *HTTPServer) GetPendingPWIEquationV2(c *gin.Context) {
	_, ok := self.Authenticated(c, []string{}, []Permission{ReadOnlyPermission, RebalancePermission, ConfigurePermission, ConfirmConfPermission})
	if !ok {
		return
	}
	data, err := self.metric.GetPendingPWIEquationV2()
	if err != nil {
		httputil.ResponseFailure(c, httputil.WithError(err))
		return
	}
	httputil.ResponseSuccess(c, httputil.WithData(data))
}

// ConfirmPWIEquationV2 accepts the pending PWI equations and remove it from pending bucket.
func (self *HTTPServer) ConfirmPWIEquationV2(c *gin.Context) {
	const dataPostFormKey = "data"

	postForm, ok := self.Authenticated(c, []string{dataPostFormKey}, []Permission{ConfirmConfPermission})
	if !ok {
		return
	}
	postData := postForm.Get(dataPostFormKey)
	err := self.metric.StorePWIEquationV2(postData)
	if err != nil {
		httputil.ResponseFailure(c, httputil.WithError(err))
		return
	}
	httputil.ResponseSuccess(c)
}

// RejectPWIEquationV2 rejects the PWI equations request and removes
// it from pending storage.
func (self *HTTPServer) RejectPWIEquationV2(c *gin.Context) {
	_, ok := self.Authenticated(c, []string{}, []Permission{ConfirmConfPermission})
	if !ok {
		return
	}

	if err := self.metric.RemovePendingPWIEquationV2(); err != nil {
		httputil.ResponseFailure(c, httputil.WithError(err))
		return
	}
	httputil.ResponseSuccess(c)
}<|MERGE_RESOLUTION|>--- conflicted
+++ resolved
@@ -43,20 +43,10 @@
 		httputil.ResponseFailure(c, httputil.WithError(err))
 		return
 	}
-<<<<<<< HEAD
 	for tokenID := range input {
 		if _, err := self.setting.GetInternalTokenByID(tokenID); err != nil {
 			httputil.ResponseFailure(c, httputil.WithReason(fmt.Sprintf("Token %s is unsupported", tokenID)))
 		}
-	}
-
-	if !input.IsValid() {
-		httputil.ResponseFailure(c, httputil.WithReason("invalid input"))
-=======
-	if err := input.Validate(); err != nil {
-		httputil.ResponseFailure(c, httputil.WithError(err))
->>>>>>> bedac98f
-		return
 	}
 
 	if err := self.metric.StorePendingPWIEquationV2(data); err != nil {
