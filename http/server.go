package http

import (
	"fmt"
	"log"
	"math/big"
	"net/url"
	"strconv"
	"strings"
	"time"

	"github.com/KyberNetwork/reserve-data"
	"github.com/KyberNetwork/reserve-data/common"
	"github.com/KyberNetwork/reserve-data/http/httputil"
	"github.com/KyberNetwork/reserve-data/metric"
	ethereum "github.com/ethereum/go-ethereum/common"
	"github.com/ethereum/go-ethereum/common/hexutil"
	"github.com/getsentry/raven-go"
	"github.com/gin-contrib/cors"
	"github.com/gin-contrib/sentry"
	"github.com/gin-gonic/gin"
)

type HTTPServer struct {
	app         reserve.ReserveData
	core        reserve.ReserveCore
	stat        reserve.ReserveStats
	metric      metric.MetricStorage
	exchanges   []common.Exchange
	host        string
	authEnabled bool
	auth        Authentication
	r           *gin.Engine
}

const (
	MAX_TIMESPOT   uint64 = 18446744073709551615
	MAX_DATA_SIZE  int    = 1000000 //1 Megabyte in byte
	START_TIMEZONE int64  = -11
	END_TIMEZONE   int64  = 14
)

func getTimePoint(c *gin.Context, useDefault bool) uint64 {
	timestamp := c.DefaultQuery("timestamp", "")
	if timestamp == "" {
		if useDefault {
			log.Printf("Interpreted timestamp to default - %d\n", MAX_TIMESPOT)
			return MAX_TIMESPOT
		} else {
			timepoint := common.GetTimepoint()
			log.Printf("Interpreted timestamp to current time - %d\n", timepoint)
			return uint64(timepoint)
		}
	} else {
		timepoint, err := strconv.ParseUint(timestamp, 10, 64)
		if err != nil {
			log.Printf("Interpreted timestamp(%s) to default - %d", timestamp, MAX_TIMESPOT)
			return MAX_TIMESPOT
		} else {
			log.Printf("Interpreted timestamp(%s) to %d", timestamp, timepoint)
			return timepoint
		}
	}
}

func IsIntime(nonce string) bool {
	serverTime := common.GetTimepoint()
	log.Printf("Server time: %d, None: %s", serverTime, nonce)
	nonceInt, err := strconv.ParseInt(nonce, 10, 64)
	if err != nil {
		log.Printf("IsIntime returns false, err: %v", err)
		return false
	}
	difference := nonceInt - int64(serverTime)
	if difference < -30000 || difference > 30000 {
		log.Printf("IsIntime returns false, nonce: %d, serverTime: %d, difference: %d", nonceInt, int64(serverTime), difference)
		return false
	}
	return true
}

func eligible(ups, allowedPerms []Permission) bool {
	for _, up := range ups {
		for _, ap := range allowedPerms {
			if up == ap {
				return true
			}
		}
	}
	return false
}

// Authenticated signed message (message = url encoded both query params and post params, keys are sorted) in "signed" header
// using HMAC512
// params must contain "nonce" which is the unixtime in millisecond. The nonce will be invalid
// if it differs from server time more than 10s
func (self *HTTPServer) Authenticated(c *gin.Context, requiredParams []string, perms []Permission) (url.Values, bool) {
	err := c.Request.ParseForm()
	if err != nil {
		httputil.ResponseFailure(c, httputil.WithReason("Malformed request package"))
		return c.Request.Form, false
	}

	if !self.authEnabled {
		return c.Request.Form, true
	}

	params := c.Request.Form
	log.Printf("Form params: %s\n", params)
	if !IsIntime(params.Get("nonce")) {
		httputil.ResponseFailure(c, httputil.WithReason("Your nonce is invalid"))
		return c.Request.Form, false
	}

	for _, p := range requiredParams {
		if params.Get(p) == "" {
			httputil.ResponseFailure(c, httputil.WithReason(fmt.Sprintf("Required param (%s) is missing. Param name is case sensitive", p)))
			return c.Request.Form, false
		}
	}

	signed := c.GetHeader("signed")
	message := c.Request.Form.Encode()
	userPerms := self.auth.GetPermission(signed, message)
	if eligible(userPerms, perms) {
		return params, true
	} else {
		if len(userPerms) == 0 {
			httputil.ResponseFailure(c, httputil.WithReason("Invalid signed token"))
		} else {
			httputil.ResponseFailure(c, httputil.WithReason("You don't have permission to proceed"))
		}
		return params, false
	}
}

func (self *HTTPServer) AllPricesVersion(c *gin.Context) {
	log.Printf("Getting all prices version")
	data, err := self.app.CurrentPriceVersion(getTimePoint(c, true))
	if err != nil {
		httputil.ResponseFailure(c, httputil.WithReason(err.Error()))
	} else {
		httputil.ResponseSuccess(c, httputil.WithField("version", data))
	}
}

func (self *HTTPServer) AllPrices(c *gin.Context) {
	log.Printf("Getting all prices \n")
	data, err := self.app.GetAllPrices(getTimePoint(c, true))
	if err != nil {
		httputil.ResponseFailure(c, httputil.WithReason(err.Error()))
	} else {
		httputil.ResponseSuccess(c, httputil.WithMultipleFields(gin.H{
			"version":   data.Version,
			"timestamp": data.Timestamp,
			"data":      data.Data,
			"block":     data.Block,
		}))
	}
}

func (self *HTTPServer) Price(c *gin.Context) {
	base := c.Param("base")
	quote := c.Param("quote")
	log.Printf("Getting price for %s - %s \n", base, quote)
	pair, err := common.NewTokenPair(base, quote)
	if err != nil {
		httputil.ResponseFailure(c, httputil.WithReason("Token pair is not supported"))
	} else {
		data, err := self.app.GetOnePrice(pair.PairID(), getTimePoint(c, true))
		if err != nil {
			httputil.ResponseFailure(c, httputil.WithReason(err.Error()))
		} else {
			httputil.ResponseSuccess(c, httputil.WithMultipleFields(gin.H{
				"version":   data.Version,
				"timestamp": data.Timestamp,
				"exchanges": data.Data,
			}))
		}
	}
}

func (self *HTTPServer) AuthDataVersion(c *gin.Context) {
	log.Printf("Getting current auth data snapshot version")
	_, ok := self.Authenticated(c, []string{}, []Permission{ReadOnlyPermission, RebalancePermission, ConfigurePermission, ConfirmConfPermission})
	if !ok {
		return
	}

	data, err := self.app.CurrentAuthDataVersion(getTimePoint(c, true))
	if err != nil {
		httputil.ResponseFailure(c, httputil.WithReason(err.Error()))
	} else {
		httputil.ResponseSuccess(c, httputil.WithField("version", data))
	}
}

func (self *HTTPServer) AuthData(c *gin.Context) {
	log.Printf("Getting current auth data snapshot \n")
	_, ok := self.Authenticated(c, []string{}, []Permission{ReadOnlyPermission, RebalancePermission, ConfigurePermission, ConfirmConfPermission})
	if !ok {
		return
	}

	data, err := self.app.GetAuthData(getTimePoint(c, true))
	if err != nil {
		httputil.ResponseFailure(c, httputil.WithReason(err.Error()))
	} else {
		httputil.ResponseSuccess(c, httputil.WithMultipleFields(gin.H{
			"version":   data.Version,
			"timestamp": data.Timestamp,
			"data":      data.Data,
		}))
	}
}

func (self *HTTPServer) GetRates(c *gin.Context) {
	log.Printf("Getting all rates \n")
	fromTime, _ := strconv.ParseUint(c.Query("fromTime"), 10, 64)
	toTime, _ := strconv.ParseUint(c.Query("toTime"), 10, 64)
	if toTime == 0 {
		toTime = MAX_TIMESPOT
	}
	data, err := self.app.GetRates(fromTime, toTime)
	if err != nil {
		httputil.ResponseFailure(c, httputil.WithReason(err.Error()))
	} else {
		httputil.ResponseSuccess(c, httputil.WithData(data))
	}
}

func (self *HTTPServer) GetRate(c *gin.Context) {
	log.Printf("Getting all rates \n")
	data, err := self.app.GetRate(getTimePoint(c, true))
	if err != nil {
		httputil.ResponseFailure(c, httputil.WithReason(err.Error()))
	} else {
		httputil.ResponseSuccess(c, httputil.WithMultipleFields(gin.H{
			"version":   data.Version,
			"timestamp": data.Timestamp,
			"data":      data.Data,
		}))
	}
}

func (self *HTTPServer) SetRate(c *gin.Context) {
	postForm, ok := self.Authenticated(c, []string{"tokens", "buys", "sells", "block", "afp_mid", "msgs"}, []Permission{RebalancePermission})
	if !ok {
		return
	}
	tokenAddrs := postForm.Get("tokens")
	buys := postForm.Get("buys")
	sells := postForm.Get("sells")
	block := postForm.Get("block")
	afpMid := postForm.Get("afp_mid")
	msgs := strings.Split(postForm.Get("msgs"), "-")
	tokens := []common.Token{}
	for _, tok := range strings.Split(tokenAddrs, "-") {
		token, err := common.GetInternalToken(tok)
		if err != nil {
			httputil.ResponseFailure(c, httputil.WithReason(err.Error()))
			return
		} else {
			tokens = append(tokens, token)
		}
	}
	bigBuys := []*big.Int{}
	for _, rate := range strings.Split(buys, "-") {
		r, err := hexutil.DecodeBig(rate)
		if err != nil {
			httputil.ResponseFailure(c, httputil.WithReason(err.Error()))
			return
		} else {
			bigBuys = append(bigBuys, r)
		}
	}
	bigSells := []*big.Int{}
	for _, rate := range strings.Split(sells, "-") {
		r, err := hexutil.DecodeBig(rate)
		if err != nil {
			httputil.ResponseFailure(c, httputil.WithReason(err.Error()))
			return
		} else {
			bigSells = append(bigSells, r)
		}
	}
	intBlock, err := strconv.ParseInt(block, 10, 64)
	if err != nil {
		httputil.ResponseFailure(c, httputil.WithReason(err.Error()))
		return
	}
	bigAfpMid := []*big.Int{}
	for _, rate := range strings.Split(afpMid, "-") {
		r, err := hexutil.DecodeBig(rate)
		if err != nil {
			httputil.ResponseFailure(c, httputil.WithReason(err.Error()))
			return
		} else {
			bigAfpMid = append(bigAfpMid, r)
		}
	}
	id, err := self.core.SetRates(tokens, bigBuys, bigSells, big.NewInt(intBlock), bigAfpMid, msgs)
	if err != nil {
		httputil.ResponseFailure(c, httputil.WithReason(err.Error()))
		return
	} else {
		httputil.ResponseSuccess(c, httputil.WithField("id", id))
	}
}

func (self *HTTPServer) Trade(c *gin.Context) {
	postForm, ok := self.Authenticated(c, []string{"base", "quote", "amount", "rate", "type"}, []Permission{RebalancePermission})
	if !ok {
		return
	}

	exchangeParam := c.Param("exchangeid")
	baseTokenParam := postForm.Get("base")
	quoteTokenParam := postForm.Get("quote")
	amountParam := postForm.Get("amount")
	rateParam := postForm.Get("rate")
	typeParam := postForm.Get("type")

	exchange, err := common.GetExchange(exchangeParam)
	if err != nil {
		httputil.ResponseFailure(c, httputil.WithReason(err.Error()))
		return
	}
	base, err := common.GetInternalToken(baseTokenParam)
	if err != nil {
		httputil.ResponseFailure(c, httputil.WithReason(err.Error()))
		return
	}
	quote, err := common.GetInternalToken(quoteTokenParam)
	if err != nil {
		httputil.ResponseFailure(c, httputil.WithReason(err.Error()))
		return
	}
	amount, err := strconv.ParseFloat(amountParam, 64)
	if err != nil {
		httputil.ResponseFailure(c, httputil.WithReason(err.Error()))
		return
	}
	rate, err := strconv.ParseFloat(rateParam, 64)
	log.Printf("http server: Trade: rate: %f, raw rate: %s", rate, rateParam)
	if err != nil {
		httputil.ResponseFailure(c, httputil.WithReason(err.Error()))
		return
	}
	if typeParam != "sell" && typeParam != "buy" {
		httputil.ResponseFailure(c, httputil.WithReason(fmt.Sprintf("Trade type of %s is not supported.", typeParam)))
		return
	}
	id, done, remaining, finished, err := self.core.Trade(
		exchange, typeParam, base, quote, rate, amount, getTimePoint(c, false))
	if err != nil {
		httputil.ResponseFailure(c, httputil.WithReason(err.Error()))
		return
	}
	httputil.ResponseSuccess(c, httputil.WithMultipleFields(gin.H{
		"id":        id,
		"done":      done,
		"remaining": remaining,
		"finished":  finished,
	}))
}

func (self *HTTPServer) CancelOrder(c *gin.Context) {
	postForm, ok := self.Authenticated(c, []string{"order_id"}, []Permission{RebalancePermission})
	if !ok {
		return
	}

	exchangeParam := c.Param("exchangeid")
	id := postForm.Get("order_id")

	exchange, err := common.GetExchange(exchangeParam)
	if err != nil {
		httputil.ResponseFailure(c, httputil.WithReason(err.Error()))
		return
	}
	log.Printf("Cancel order id: %s from %s\n", id, exchange.ID())
	activityID, err := common.StringToActivityID(id)
	if err != nil {
		httputil.ResponseFailure(c, httputil.WithReason(err.Error()))
		return
	}
	err = self.core.CancelOrder(activityID, exchange)
	if err != nil {
		httputil.ResponseFailure(c, httputil.WithReason(err.Error()))
		return
	}
	httputil.ResponseSuccess(c)
}

func (self *HTTPServer) Withdraw(c *gin.Context) {
	postForm, ok := self.Authenticated(c, []string{"token", "amount"}, []Permission{RebalancePermission})
	if !ok {
		return
	}

	exchangeParam := c.Param("exchangeid")
	tokenParam := postForm.Get("token")
	amountParam := postForm.Get("amount")

	exchange, err := common.GetExchange(exchangeParam)
	if err != nil {
		httputil.ResponseFailure(c, httputil.WithReason(err.Error()))
		return
	}
	token, err := common.GetInternalToken(tokenParam)
	if err != nil {
		httputil.ResponseFailure(c, httputil.WithReason(err.Error()))
		return
	}
	amount, err := hexutil.DecodeBig(amountParam)
	if err != nil {
		httputil.ResponseFailure(c, httputil.WithReason(err.Error()))
		return
	}
	log.Printf("Withdraw %s %s from %s\n", amount.Text(10), token.ID, exchange.ID())
	id, err := self.core.Withdraw(exchange, token, amount, getTimePoint(c, false))
	if err != nil {
		httputil.ResponseFailure(c, httputil.WithReason(err.Error()))
		return
	}
	httputil.ResponseSuccess(c, httputil.WithField("id", id))
}

func (self *HTTPServer) Deposit(c *gin.Context) {
	postForm, ok := self.Authenticated(c, []string{"amount", "token"}, []Permission{RebalancePermission})
	if !ok {
		return
	}

	exchangeParam := c.Param("exchangeid")
	amountParam := postForm.Get("amount")
	tokenParam := postForm.Get("token")

	exchange, err := common.GetExchange(exchangeParam)
	if err != nil {
		httputil.ResponseFailure(c, httputil.WithReason(err.Error()))
		return
	}
	token, err := common.GetInternalToken(tokenParam)
	if err != nil {
		httputil.ResponseFailure(c, httputil.WithReason(err.Error()))
		return
	}
	amount, err := hexutil.DecodeBig(amountParam)
	if err != nil {
		httputil.ResponseFailure(c, httputil.WithReason(err.Error()))
		return
	}
	log.Printf("Depositing %s %s to %s\n", amount.Text(10), token.ID, exchange.ID())
	id, err := self.core.Deposit(exchange, token, amount, getTimePoint(c, false))
	if err != nil {
		httputil.ResponseFailure(c, httputil.WithReason(err.Error()))
		return
	}
	httputil.ResponseSuccess(c, httputil.WithField("id", id))
}

func (self *HTTPServer) GetActivities(c *gin.Context) {
	log.Printf("Getting all activity records \n")
	_, ok := self.Authenticated(c, []string{}, []Permission{ReadOnlyPermission, RebalancePermission, ConfigurePermission, ConfirmConfPermission})
	if !ok {
		return
	}
	fromTime, _ := strconv.ParseUint(c.Query("fromTime"), 10, 64)
	toTime, _ := strconv.ParseUint(c.Query("toTime"), 10, 64)
	if toTime == 0 {
		toTime = common.GetTimepoint()
	}

	data, err := self.app.GetRecords(fromTime*1000000, toTime*1000000)
	if err != nil {
		httputil.ResponseFailure(c, httputil.WithReason(err.Error()))
	} else {
		httputil.ResponseSuccess(c, httputil.WithData(data))
	}
}

func (self *HTTPServer) CatLogs(c *gin.Context) {
	log.Printf("Getting cat logs")
	fromTime, err := strconv.ParseUint(c.Query("fromTime"), 10, 64)
	if err != nil {
		fromTime = 0
	}
	toTime, err := strconv.ParseUint(c.Query("toTime"), 10, 64)
	if err != nil || toTime == 0 {
		toTime = common.GetTimepoint()
	}

	data, err := self.stat.GetCatLogs(fromTime, toTime)
	if err != nil {
		httputil.ResponseFailure(c, httputil.WithReason(err.Error()))
	} else {
		httputil.ResponseSuccess(c, httputil.WithData(data))
	}
}

func (self *HTTPServer) TradeLogs(c *gin.Context) {
	log.Printf("Getting trade logs")
	fromTime, err := strconv.ParseUint(c.Query("fromTime"), 10, 64)
	if err != nil {
		fromTime = 0
	}
	toTime, err := strconv.ParseUint(c.Query("toTime"), 10, 64)
	if err != nil || toTime == 0 {
		toTime = common.GetTimepoint()
	}

	data, err := self.stat.GetTradeLogs(fromTime, toTime)
	if err != nil {
		httputil.ResponseFailure(c, httputil.WithReason(err.Error()))
	} else {
		httputil.ResponseSuccess(c, httputil.WithData(data))
	}
}

func (self *HTTPServer) StopFetcher(c *gin.Context) {
	err := self.app.Stop()
	if err != nil {
		httputil.ResponseFailure(c, httputil.WithReason(err.Error()))
	} else {
		httputil.ResponseSuccess(c)
	}
}

func (self *HTTPServer) ImmediatePendingActivities(c *gin.Context) {
	log.Printf("Getting all immediate pending activity records \n")
	_, ok := self.Authenticated(c, []string{}, []Permission{ReadOnlyPermission, RebalancePermission, ConfigurePermission, ConfirmConfPermission})
	if !ok {
		return
	}

	data, err := self.app.GetPendingActivities()
	if err != nil {
		httputil.ResponseFailure(c, httputil.WithReason(err.Error()))
	} else {
		httputil.ResponseSuccess(c, httputil.WithData(data))
	}
}

func (self *HTTPServer) Metrics(c *gin.Context) {
	response := metric.MetricResponse{
		Timestamp: common.GetTimepoint(),
	}
	log.Printf("Getting metrics")
	postForm, ok := self.Authenticated(c, []string{"tokens", "from", "to"}, []Permission{ReadOnlyPermission, RebalancePermission, ConfigurePermission, ConfirmConfPermission})
	if !ok {
		return
	}
	tokenParam := postForm.Get("tokens")
	fromParam := postForm.Get("from")
	toParam := postForm.Get("to")
	tokens := []common.Token{}
	for _, tok := range strings.Split(tokenParam, "-") {
		token, err := common.GetInternalToken(tok)
		if err != nil {
			httputil.ResponseFailure(c, httputil.WithReason(err.Error()))
			return
		} else {
			tokens = append(tokens, token)
		}
	}
	from, err := strconv.ParseUint(fromParam, 10, 64)
	if err != nil {
		httputil.ResponseFailure(c, httputil.WithReason(err.Error()))
	}
	to, err := strconv.ParseUint(toParam, 10, 64)
	if err != nil {
		httputil.ResponseFailure(c, httputil.WithReason(err.Error()))
	}
	data, err := self.metric.GetMetric(tokens, from, to)
	if err != nil {
		httputil.ResponseFailure(c, httputil.WithReason(err.Error()))
	}
	response.ReturnTime = common.GetTimepoint()
	response.Data = data
	httputil.ResponseSuccess(c, httputil.WithMultipleFields(gin.H{
		"timestamp":  response.Timestamp,
		"returnTime": response.ReturnTime,
		"data":       response.Data,
	}))
}

func (self *HTTPServer) StoreMetrics(c *gin.Context) {
	log.Printf("Storing metrics")
	postForm, ok := self.Authenticated(c, []string{"timestamp", "data"}, []Permission{RebalancePermission})
	if !ok {
		return
	}
	timestampParam := postForm.Get("timestamp")
	dataParam := postForm.Get("data")

	timestamp, err := strconv.ParseUint(timestampParam, 10, 64)
	if err != nil {
		httputil.ResponseFailure(c, httputil.WithReason(err.Error()))
	}
	metricEntry := metric.MetricEntry{}
	metricEntry.Timestamp = timestamp
	metricEntry.Data = map[string]metric.TokenMetric{}
	// data must be in form of <token>_afpmid_spread|<token>_afpmid_spread|...
	for _, tokenData := range strings.Split(dataParam, "|") {
		parts := strings.Split(tokenData, "_")
		if len(parts) != 3 {
			httputil.ResponseFailure(c, httputil.WithReason("submitted data is not in correct format"))
			return
		}
		token := parts[0]
		afpmidStr := parts[1]
		spreadStr := parts[2]

		afpmid, err := strconv.ParseFloat(afpmidStr, 64)
		if err != nil {
			httputil.ResponseFailure(c, httputil.WithReason("Afp mid "+afpmidStr+" is not float64"))
			return
		}
		spread, err := strconv.ParseFloat(spreadStr, 64)
		if err != nil {
			httputil.ResponseFailure(c, httputil.WithReason("Spread "+spreadStr+" is not float64"))
			return
		}
		metricEntry.Data[token] = metric.TokenMetric{
			AfpMid: afpmid,
			Spread: spread,
		}
	}

	err = self.metric.StoreMetric(&metricEntry, common.GetTimepoint())
	if err != nil {
		httputil.ResponseFailure(c, httputil.WithReason(err.Error()))
	} else {
		httputil.ResponseSuccess(c)
	}
}

func (self *HTTPServer) GetExchangeInfo(c *gin.Context) {
	exchangeParam := c.Query("exchangeid")
	if exchangeParam == "" {
		data := map[string]map[common.TokenPairID]common.ExchangePrecisionLimit{}
		for _, ex := range common.SupportedExchanges {
			exchangeInfo, err := ex.GetInfo()
			if err != nil {
				httputil.ResponseFailure(c, httputil.WithReason(err.Error()))
				return
			}
			data[string(ex.ID())] = exchangeInfo.GetData()
		}
		httputil.ResponseSuccess(c, httputil.WithData(data))
	} else {
		exchange, err := common.GetExchange(exchangeParam)
		if err != nil {
			httputil.ResponseFailure(c, httputil.WithReason(err.Error()))
			return
		}
		exchangeInfo, err := exchange.GetInfo()
		if err != nil {
			httputil.ResponseFailure(c, httputil.WithReason(err.Error()))
			return
		}
		httputil.ResponseSuccess(c, httputil.WithData(exchangeInfo.GetData()))
	}
}

func (self *HTTPServer) GetPairInfo(c *gin.Context) {
	exchangeParam := c.Param("exchangeid")
	base := c.Param("base")
	quote := c.Param("quote")
	exchange, err := common.GetExchange(exchangeParam)
	if err != nil {
		httputil.ResponseFailure(c, httputil.WithReason(err.Error()))
		return
	}
	pair, err := common.NewTokenPair(base, quote)
	if err != nil {
		httputil.ResponseFailure(c, httputil.WithReason(err.Error()))
		return
	}
	pairInfo, err := exchange.GetExchangeInfo(pair.PairID())
	if err != nil {
		httputil.ResponseFailure(c, httputil.WithReason(err.Error()))
		return
	}
	httputil.ResponseSuccess(c, httputil.WithData(pairInfo))
	return
}

func (self *HTTPServer) GetExchangeFee(c *gin.Context) {
	exchangeParam := c.Param("exchangeid")
	exchange, err := common.GetExchange(exchangeParam)
	if err != nil {
		httputil.ResponseFailure(c, httputil.WithReason(err.Error()))
		return
	}
	fee := exchange.GetFee()
	httputil.ResponseSuccess(c, httputil.WithData(fee))
	return
}

func (self *HTTPServer) GetFee(c *gin.Context) {
	data := map[string]common.ExchangeFees{}
	for _, exchange := range common.SupportedExchanges {
		fee := exchange.GetFee()
		data[string(exchange.ID())] = fee
	}
	httputil.ResponseSuccess(c, httputil.WithData(data))
	return
}

func (self *HTTPServer) GetMinDeposit(c *gin.Context) {
	data := map[string]common.ExchangesMinDeposit{}
	for _, exchange := range common.SupportedExchanges {
		minDeposit := exchange.GetMinDeposit()
		data[string(exchange.ID())] = minDeposit
	}
	httputil.ResponseSuccess(c, httputil.WithData(data))
	return
}

func (self *HTTPServer) GetTargetQty(c *gin.Context) {
	log.Println("Getting target quantity")
	_, ok := self.Authenticated(c, []string{}, []Permission{ReadOnlyPermission, RebalancePermission, ConfigurePermission, ConfirmConfPermission})
	if !ok {
		return
	}
	data, err := self.metric.GetTokenTargetQty()
	if err != nil {
		httputil.ResponseFailure(c, httputil.WithReason(err.Error()))
	} else {
		httputil.ResponseSuccess(c, httputil.WithData(data))
	}
}

func (self *HTTPServer) GetPendingTargetQty(c *gin.Context) {
	log.Println("Getting pending target qty")
	_, ok := self.Authenticated(c, []string{}, []Permission{ReadOnlyPermission, RebalancePermission, ConfigurePermission, ConfirmConfPermission})
	if !ok {
		return
	}
	data, err := self.metric.GetPendingTargetQty()
	if err != nil {
		httputil.ResponseFailure(c, httputil.WithReason(err.Error()))
		return
	}
	httputil.ResponseSuccess(c, httputil.WithData(data))
	return
}

// func targetQtySanityCheck(total, reserve, rebalanceThresold, transferThresold float64) error {
// 	if total <= reserve {
// 		return errors.New("Total quantity must bigger than reserver quantity")
// 	}
// 	if rebalanceThresold < 0 || rebalanceThresold > 1 || transferThresold < 0 || transferThresold > 1 {
// 		return errors.New("Rebalance and transfer thresold must bigger than 0 and smaller than 1")
// 	}
// 	return nil
// }

func (self *HTTPServer) ConfirmTargetQty(c *gin.Context) {
	log.Println("Confirm target quantity")
	postForm, ok := self.Authenticated(c, []string{"data", "type"}, []Permission{ConfirmConfPermission})
	if !ok {
		return
	}
	data := postForm.Get("data")
	id := postForm.Get("id")
	err := self.metric.StoreTokenTargetQty(id, data)
	if err != nil {
		httputil.ResponseFailure(c, httputil.WithReason(err.Error()))
		return
	}
	httputil.ResponseSuccess(c)
	return
}

func (self *HTTPServer) CancelTargetQty(c *gin.Context) {
	log.Println("Cancel target quantity")
	_, ok := self.Authenticated(c, []string{}, []Permission{ConfirmConfPermission})
	if !ok {
		return
	}
	err := self.metric.RemovePendingTargetQty()
	if err != nil {
		httputil.ResponseFailure(c, httputil.WithReason(err.Error()))
		return
	}
	httputil.ResponseSuccess(c)
	return
}

func (self *HTTPServer) SetTargetQty(c *gin.Context) {
	log.Println("Storing target quantity")
	postForm, ok := self.Authenticated(c, []string{"data", "type"}, []Permission{ConfigurePermission})
	if !ok {
		return
	}
	data := postForm.Get("data")
	dataType := postForm.Get("type")
	log.Println("Setting target qty")
	var err error
	for _, dataConfig := range strings.Split(data, "|") {
		dataParts := strings.Split(dataConfig, "_")
		if dataType == "" || (dataType == "1" && len(dataParts) != 5) {
			httputil.ResponseFailure(c, httputil.WithReason("Data submitted not enough information"))
			return
		}
		token := dataParts[0]
		// total, _ := strconv.ParseFloat(dataParts[1], 64)
		// reserve, _ := strconv.ParseFloat(dataParts[2], 64)
		// rebalanceThresold, _ := strconv.ParseFloat(dataParts[3], 64)
		// transferThresold, _ := strconv.ParseFloat(dataParts[4], 64)
		_, err = common.GetInternalToken(token)
		if err != nil {
			httputil.ResponseFailure(c, httputil.WithReason(err.Error()))
			return
		}
	}
	err = self.metric.StorePendingTargetQty(data, dataType)
	if err != nil {
		httputil.ResponseFailure(c, httputil.WithReason(err.Error()))
		return
	}

	pendingData, err := self.metric.GetPendingTargetQty()
	if err != nil {
		httputil.ResponseFailure(c, httputil.WithReason(err.Error()))
		return
	}
	httputil.ResponseSuccess(c, httputil.WithData(pendingData))
	return
}

func (self *HTTPServer) GetAddress(c *gin.Context) {
	httputil.ResponseSuccess(c, httputil.WithData(self.core.GetAddresses()))
	return
}

func (self *HTTPServer) GetTradeHistory(c *gin.Context) {
	_, ok := self.Authenticated(c, []string{}, []Permission{ReadOnlyPermission, RebalancePermission, ConfigurePermission, ConfirmConfPermission})
	if !ok {
		return
	}
	fromTime, toTime, ok := self.ValidateTimeInput(c)
	if !ok {
		return
	}
	data := common.AllTradeHistory{
		Timestamp: common.GetTimestamp(),
		Data:      map[common.ExchangeID]common.ExchangeTradeHistory{},
	}
	for _, ex := range self.exchanges {
		history, err := ex.GetTradeHistory(fromTime, toTime)
		if err != nil {
			httputil.ResponseFailure(c, httputil.WithReason(err.Error()))
			return
		}
		data.Data[ex.ID()] = history
	}
	httputil.ResponseSuccess(c, httputil.WithData(data))
}

func (self *HTTPServer) GetGoldData(c *gin.Context) {
	log.Printf("Getting gold data")

	data, err := self.app.GetGoldData(getTimePoint(c, true))
	if err != nil {
		httputil.ResponseFailure(c, httputil.WithReason(err.Error()))
	} else {
		httputil.ResponseSuccess(c, httputil.WithData(data))
	}
}

func (self *HTTPServer) GetTimeServer(c *gin.Context) {
	httputil.ResponseSuccess(c, httputil.WithData(common.GetTimestamp()))
}

func (self *HTTPServer) GetRebalanceStatus(c *gin.Context) {
	_, ok := self.Authenticated(c, []string{}, []Permission{ReadOnlyPermission, RebalancePermission, ConfigurePermission, ConfirmConfPermission})
	if !ok {
		return
	}
	data, err := self.metric.GetRebalanceControl()
	if err != nil {
		httputil.ResponseFailure(c, httputil.WithReason(err.Error()))
		return
	}
	httputil.ResponseSuccess(c, httputil.WithData(data.Status))
}

func (self *HTTPServer) HoldRebalance(c *gin.Context) {
	_, ok := self.Authenticated(c, []string{}, []Permission{ConfirmConfPermission})
	if !ok {
		return
	}
<<<<<<< HEAD
	if err := self.metric.StoreRebalanceControl(false); err != nil {
		log.Printf("Store rebalance control error: %s", err.Error())
	}
	c.JSON(
		http.StatusOK,
		gin.H{
			"success": true,
		},
	)
=======
	self.metric.StoreRebalanceControl(false)
	httputil.ResponseSuccess(c)
>>>>>>> 499500aa
	return
}

func (self *HTTPServer) EnableRebalance(c *gin.Context) {
	_, ok := self.Authenticated(c, []string{}, []Permission{ConfirmConfPermission})
	if !ok {
		return
	}
<<<<<<< HEAD
	if err := self.metric.StoreRebalanceControl(true); err != nil {
		log.Printf("Store rebalance control: %s", err.Error())
	}
	c.JSON(
		http.StatusOK,
		gin.H{
			"success": true,
		},
	)
=======
	self.metric.StoreRebalanceControl(true)
	httputil.ResponseSuccess(c)
>>>>>>> 499500aa
	return
}

func (self *HTTPServer) GetSetrateStatus(c *gin.Context) {
	_, ok := self.Authenticated(c, []string{}, []Permission{ReadOnlyPermission, RebalancePermission, ConfigurePermission, ConfirmConfPermission})
	if !ok {
		return
	}
	data, err := self.metric.GetSetrateControl()
	if err != nil {
		httputil.ResponseFailure(c)
		return
	}
	httputil.ResponseSuccess(c, httputil.WithData(data.Status))
}

func (self *HTTPServer) HoldSetrate(c *gin.Context) {
	_, ok := self.Authenticated(c, []string{}, []Permission{ConfirmConfPermission})
	if !ok {
		return
	}
<<<<<<< HEAD
	if err := self.metric.StoreSetrateControl(false); err != nil {
		log.Printf("Store set rate control: %s", err.Error())
	}
	c.JSON(
		http.StatusOK,
		gin.H{
			"success": true,
		},
	)
=======
	self.metric.StoreSetrateControl(false)
	httputil.ResponseSuccess(c)
>>>>>>> 499500aa
	return
}

func (self *HTTPServer) EnableSetrate(c *gin.Context) {
	_, ok := self.Authenticated(c, []string{}, []Permission{ConfirmConfPermission})
	if !ok {
		return
	}
<<<<<<< HEAD
	if err := self.metric.StoreSetrateControl(true); err != nil {
		log.Printf("Store set rate control: %s", err.Error())
	}
	c.JSON(
		http.StatusOK,
		gin.H{
			"success": true,
		},
	)
=======
	self.metric.StoreSetrateControl(true)
	httputil.ResponseSuccess(c)
>>>>>>> 499500aa
	return
}

func (self *HTTPServer) GetPWIEquation(c *gin.Context) {
	_, ok := self.Authenticated(c, []string{}, []Permission{ReadOnlyPermission, RebalancePermission, ConfigurePermission, ConfirmConfPermission})
	if !ok {
		return
	}
	data, err := self.metric.GetPWIEquation()
	if err != nil {
		httputil.ResponseFailure(c, httputil.WithReason(err.Error()))
		return
	}
	httputil.ResponseSuccess(c, httputil.WithData(data))
}

func (self *HTTPServer) GetAssetVolume(c *gin.Context) {
	fromTime, _ := strconv.ParseUint(c.Query("fromTime"), 10, 64)
	toTime, _ := strconv.ParseUint(c.Query("toTime"), 10, 64)
	freq := c.Query("freq")
	asset := c.Query("asset")
	data, err := self.stat.GetAssetVolume(fromTime, toTime, freq, asset)
	if err != nil {
		httputil.ResponseFailure(c, httputil.WithReason(err.Error()))
		return
	}
	httputil.ResponseSuccess(c, httputil.WithData(data))
}

func (self *HTTPServer) GetPendingPWIEquation(c *gin.Context) {
	_, ok := self.Authenticated(c, []string{}, []Permission{ReadOnlyPermission, RebalancePermission, ConfigurePermission, ConfirmConfPermission})
	if !ok {
		return
	}
	data, err := self.metric.GetPendingPWIEquation()
	if err != nil {
		httputil.ResponseFailure(c, httputil.WithReason(err.Error()))
		return
	}
	httputil.ResponseSuccess(c, httputil.WithData(data))
}

func (self *HTTPServer) GetBurnFee(c *gin.Context) {
	fromTime, _ := strconv.ParseUint(c.Query("fromTime"), 10, 64)
	toTime, _ := strconv.ParseUint(c.Query("toTime"), 10, 64)
	freq := c.Query("freq")
	reserveAddr := c.Query("reserveAddr")
	if reserveAddr == "" {
		httputil.ResponseFailure(c, httputil.WithReason("reserveAddr is required"))
		return
	}
	data, err := self.stat.GetBurnFee(fromTime, toTime, freq, reserveAddr)
	if err != nil {
		httputil.ResponseFailure(c, httputil.WithReason(err.Error()))
		return
	}
	httputil.ResponseSuccess(c, httputil.WithData(data))
}

func (self *HTTPServer) SetPWIEquation(c *gin.Context) {
	var err error
	postForm, ok := self.Authenticated(c, []string{}, []Permission{ConfigurePermission})
	if !ok {
		return
	}
	data := postForm.Get("data")
	for _, dataConfig := range strings.Split(data, "|") {
		dataParts := strings.Split(dataConfig, "_")
		if len(dataParts) != 4 {
			httputil.ResponseFailure(c, httputil.WithReason("The input data is not correct"))
			return
		}
		token := dataParts[0]
		_, err = common.GetInternalToken(token)
		if err != nil {
			httputil.ResponseFailure(c, httputil.WithReason(err.Error()))
			return
		}
	}
	err = self.metric.StorePendingPWIEquation(data)
	if err != nil {
		httputil.ResponseFailure(c, httputil.WithReason(err.Error()))
		return
	}
	httputil.ResponseSuccess(c)
}

func (self *HTTPServer) GetWalletFee(c *gin.Context) {
	fromTime, _ := strconv.ParseUint(c.Query("fromTime"), 10, 64)
	toTime, _ := strconv.ParseUint(c.Query("toTime"), 10, 64)
	freq := c.Query("freq")
	reserveAddr := c.Query("reserveAddr")
	walletAddr := c.Query("walletAddr")
	data, err := self.stat.GetWalletFee(fromTime, toTime, freq, reserveAddr, walletAddr)
	if err != nil {
		httputil.ResponseFailure(c, httputil.WithReason(err.Error()))
		return
	}
	httputil.ResponseSuccess(c, httputil.WithData(data))
}

func (self *HTTPServer) ConfirmPWIEquation(c *gin.Context) {
	postForm, ok := self.Authenticated(c, []string{}, []Permission{ConfirmConfPermission})
	if !ok {
		return
	}
	postData := postForm.Get("data")
	err := self.metric.StorePWIEquation(postData)
	if err != nil {
		httputil.ResponseFailure(c, httputil.WithReason(err.Error()))
		return
	}
	httputil.ResponseSuccess(c)
}

func (self *HTTPServer) ExceedDailyLimit(c *gin.Context) {
	addr := c.Param("addr")
	log.Printf("Checking daily limit for %s", addr)
	address := ethereum.HexToAddress(addr)
	if address.Big().Cmp(ethereum.Big0) == 0 {
		httputil.ResponseFailure(c, httputil.WithReason("address is not valid"))
		return
	}
	exceeded, err := self.stat.ExceedDailyLimit(address)
	if err != nil {
		httputil.ResponseFailure(c, httputil.WithReason(err.Error()))
	} else {
		httputil.ResponseSuccess(c, httputil.WithData(exceeded))
	}
}

func (self *HTTPServer) GetUserVolume(c *gin.Context) {
	fromTime, _ := strconv.ParseUint(c.Query("fromTime"), 10, 64)
	toTime, _ := strconv.ParseUint(c.Query("toTime"), 10, 64)
	freq := c.Query("freq")
	userAddr := c.Query("userAddr")
	if userAddr == "" {
		httputil.ResponseFailure(c, httputil.WithReason("User address is required"))
		return
	}
	data, err := self.stat.GetUserVolume(fromTime, toTime, freq, userAddr)
	if err != nil {
		httputil.ResponseFailure(c, httputil.WithReason(err.Error()))
		return
	}
	httputil.ResponseSuccess(c, httputil.WithData(data))
}

func (self *HTTPServer) GetUsersVolume(c *gin.Context) {
	fromTime, _ := strconv.ParseUint(c.Query("fromTime"), 10, 64)
	toTime, _ := strconv.ParseUint(c.Query("toTime"), 10, 64)
	freq := c.Query("freq")
	userAddr := c.Query("userAddr")
	if userAddr == "" {
		httputil.ResponseFailure(c, httputil.WithReason("User address is required"))
		return
	}
	userAddrs := strings.Split(userAddr, ",")
	data, err := self.stat.GetUsersVolume(fromTime, toTime, freq, userAddrs)
	if err != nil {
		httputil.ResponseFailure(c, httputil.WithReason(err.Error()))
		return
	}
	httputil.ResponseSuccess(c, httputil.WithData(data))
}

func (self *HTTPServer) ValidateTimeInput(c *gin.Context) (uint64, uint64, bool) {
	fromTime, ok := strconv.ParseUint(c.Query("fromTime"), 10, 64)
	if ok != nil {
		httputil.ResponseFailure(c, httputil.WithReason(fmt.Sprintf("fromTime param is invalid: %s", ok)))
		return 0, 0, false
	}
	toTime, _ := strconv.ParseUint(c.Query("toTime"), 10, 64)
	if toTime == 0 {
		toTime = common.GetTimepoint()
	}
	return fromTime, toTime, true
}

func (self *HTTPServer) GetTradeSummary(c *gin.Context) {
	fromTime, toTime, ok := self.ValidateTimeInput(c)
	if !ok {
		return
	}
	tzparam, _ := strconv.ParseInt(c.Query("timeZone"), 10, 64)
	if (tzparam < START_TIMEZONE) || (tzparam > END_TIMEZONE) {
		httputil.ResponseFailure(c, httputil.WithReason("Timezone is not supported"))
		return
	}
	data, err := self.stat.GetTradeSummary(fromTime, toTime, tzparam)
	if err != nil {
		httputil.ResponseFailure(c, httputil.WithReason(err.Error()))
		return
	}
	httputil.ResponseSuccess(c, httputil.WithData(data))
}

func (self *HTTPServer) RejectPWIEquation(c *gin.Context) {
	_, ok := self.Authenticated(c, []string{}, []Permission{ConfirmConfPermission})
	if !ok {
		return
	}
	// postData := postForm.Get("data")
	err := self.metric.RemovePendingPWIEquation()
	if err != nil {
		httputil.ResponseFailure(c, httputil.WithReason(err.Error()))
		return
	}
	httputil.ResponseSuccess(c)
}

func (self *HTTPServer) GetCapByAddress(c *gin.Context) {
	addr := c.Param("addr")
	address := ethereum.HexToAddress(addr)
	if address.Big().Cmp(ethereum.Big0) == 0 {
		httputil.ResponseFailure(c, httputil.WithReason("address is not valid"))
		return
	}
	data, err := self.stat.GetCapByAddress(address)
	if err != nil {
		httputil.ResponseFailure(c, httputil.WithReason(err.Error()))
	} else {
		httputil.ResponseSuccess(c, httputil.WithData(data))
	}
}

func (self *HTTPServer) GetCapByUser(c *gin.Context) {
	user := c.Param("user")
	data, err := self.stat.GetCapByUser(user)
	if err != nil {
		httputil.ResponseFailure(c, httputil.WithReason(err.Error()))
	} else {
		httputil.ResponseSuccess(c, httputil.WithData(data))
	}
}

func (self *HTTPServer) GetPendingAddresses(c *gin.Context) {
	data, err := self.stat.GetPendingAddresses()
	if err != nil {
		httputil.ResponseFailure(c, httputil.WithReason(err.Error()))
	} else {
		httputil.ResponseSuccess(c, httputil.WithData(data))
	}
}

func (self *HTTPServer) UpdateUserAddresses(c *gin.Context) {
	var err error
	postForm, ok := self.Authenticated(c, []string{"user", "addresses", "timestamps"}, []Permission{ConfirmConfPermission})
	if !ok {
		return
	}
	user := postForm.Get("user")
	addresses := postForm.Get("addresses")
	times := postForm.Get("timestamps")
	addrs := []ethereum.Address{}
	timestamps := []uint64{}
	addrsStr := strings.Split(addresses, "-")
	timesStr := strings.Split(times, "-")
	if len(addrsStr) != len(timesStr) {
		httputil.ResponseFailure(c, httputil.WithReason("addresses and timestamps must have the same number of elements"))
		return
	}
	for i, addr := range addrsStr {
		a := ethereum.HexToAddress(addr)
		t, err := strconv.ParseUint(timesStr[i], 10, 64)
		if a.Big().Cmp(ethereum.Big0) != 0 && err == nil {
			addrs = append(addrs, a)
			timestamps = append(timestamps, t)
		}
	}
	if len(addrs) == 0 {
		httputil.ResponseFailure(c, httputil.WithReason(fmt.Sprintf("user %s doesn't have any valid addresses in %s", user, addresses)))
		return
	}
	err = self.stat.UpdateUserAddresses(user, addrs, timestamps)
	if err != nil {
		httputil.ResponseFailure(c, httputil.WithReason(err.Error()))
	} else {
		httputil.ResponseSuccess(c)
	}
}

func (self *HTTPServer) GetWalletStats(c *gin.Context) {
	fromTime, toTime, ok := self.ValidateTimeInput(c)
	if !ok {
		return
	}
	tzparam, _ := strconv.ParseInt(c.Query("timeZone"), 10, 64)
	if (tzparam < START_TIMEZONE) || (tzparam > END_TIMEZONE) {
		httputil.ResponseFailure(c, httputil.WithReason("Timezone is not supported"))
		return
	}
	if toTime == 0 {
		toTime = common.GetTimepoint()
	}
	walletAddr := ethereum.HexToAddress(c.Query("walletAddr"))
	cap := big.NewInt(0)
	cap.Exp(big.NewInt(2), big.NewInt(128), big.NewInt(0))
	if walletAddr.Big().Cmp(cap) < 0 {
		httputil.ResponseFailure(c, httputil.WithReason("Wallet address is invalid, its integer form must be larger than 2^128"))
		return
	}

	data, err := self.stat.GetWalletStats(fromTime, toTime, walletAddr.Hex(), tzparam)
	if err != nil {
		httputil.ResponseFailure(c, httputil.WithReason(err.Error()))
		return
	}
	httputil.ResponseSuccess(c, httputil.WithData(data))
}

func (self *HTTPServer) GetWalletAddress(c *gin.Context) {
	data, err := self.stat.GetWalletAddress()
	if err != nil {
		httputil.ResponseFailure(c, httputil.WithReason(err.Error()))
		return
	}
	httputil.ResponseSuccess(c, httputil.WithData(data))
}

func (self *HTTPServer) GetReserveRate(c *gin.Context) {
	fromTime, _ := strconv.ParseUint(c.Query("fromTime"), 10, 64)
	toTime, _ := strconv.ParseUint(c.Query("toTime"), 10, 64)
	if toTime == 0 {
		toTime = common.GetTimepoint()
	}
	reserveAddr := ethereum.HexToAddress(c.Query("reserveAddr"))
	if reserveAddr.Big().Cmp(ethereum.Big0) == 0 {
		httputil.ResponseFailure(c, httputil.WithReason("Reserve address is invalid"))
		return
	}
	data, err := self.stat.GetReserveRates(fromTime, toTime, reserveAddr)
	if err != nil {
		httputil.ResponseFailure(c, httputil.WithReason(err.Error()))
		return
	}
	httputil.ResponseSuccess(c, httputil.WithData(data))
}

func (self *HTTPServer) GetExchangesStatus(c *gin.Context) {
	data, err := self.app.GetExchangeStatus()
	if err != nil {
		httputil.ResponseFailure(c, httputil.WithReason(err.Error()))
		return
	}
	httputil.ResponseSuccess(c, httputil.WithData(data))
}

func (self *HTTPServer) UpdateExchangeStatus(c *gin.Context) {
	postForm, ok := self.Authenticated(c, []string{"exchange", "status", "timestamp"}, []Permission{ConfirmConfPermission})
	if !ok {
		return
	}
	exchange := postForm.Get("exchange")
	status, err := strconv.ParseBool(postForm.Get("status"))
	if err != nil {
		httputil.ResponseFailure(c, httputil.WithReason(err.Error()))
		return
	}
	timestamp, err := strconv.ParseUint(postForm.Get("timestamp"), 10, 64)
	if err != nil {
		httputil.ResponseFailure(c, httputil.WithReason(err.Error()))
		return
	}
	_, err = common.GetExchange(strings.ToLower(exchange))
	if err != nil {
		httputil.ResponseFailure(c, httputil.WithReason(err.Error()))
		return
	}
	err = self.app.UpdateExchangeStatus(exchange, status, timestamp)
	if err != nil {
		httputil.ResponseFailure(c, httputil.WithReason(err.Error()))
		return
	}
	httputil.ResponseSuccess(c)
}

func (self *HTTPServer) GetCountryStats(c *gin.Context) {
	fromTime, toTime, ok := self.ValidateTimeInput(c)
	if !ok {
		return
	}
	country := c.Query("country")
	tzparam, _ := strconv.ParseInt(c.Query("timeZone"), 10, 64)
	if (tzparam < START_TIMEZONE) || (tzparam > END_TIMEZONE) {
		httputil.ResponseFailure(c, httputil.WithReason("Timezone is not supported"))
		return
	}
	data, err := self.stat.GetGeoData(fromTime, toTime, country, tzparam)
	if err != nil {
		httputil.ResponseFailure(c, httputil.WithReason(err.Error()))
		return
	}
	httputil.ResponseSuccess(c, httputil.WithData(data))
}

func (self *HTTPServer) GetHeatMap(c *gin.Context) {
	fromTime, toTime, ok := self.ValidateTimeInput(c)
	if !ok {
		return
	}
	tzparam, _ := strconv.ParseInt(c.Query("timeZone"), 10, 64)
	if (tzparam < START_TIMEZONE) || (tzparam > END_TIMEZONE) {
		httputil.ResponseFailure(c, httputil.WithReason("Timezone is not supported"))
		return
	}

	data, err := self.stat.GetHeatMap(fromTime, toTime, tzparam)
	if err != nil {
		httputil.ResponseFailure(c, httputil.WithReason(err.Error()))
		return
	}
	httputil.ResponseSuccess(c, httputil.WithData(data))
}

func (self *HTTPServer) GetCountries(c *gin.Context) {
	data, _ := self.stat.GetCountries()
	httputil.ResponseSuccess(c, httputil.WithData(data))
}

func (self *HTTPServer) UpdatePriceAnalyticData(c *gin.Context) {
	postForm, ok := self.Authenticated(c, []string{}, []Permission{RebalancePermission})
	if !ok {
		return
	}
	timestamp, err := strconv.ParseUint(postForm.Get("timestamp"), 10, 64)
	if err != nil {
		httputil.ResponseFailure(c, httputil.WithReason(err.Error()))
		return
	}
	value := []byte(postForm.Get("value"))
	if len(value) > MAX_DATA_SIZE {
		httputil.ResponseFailure(c, httputil.WithReason("the data size must be less than 1 MB"))
		return
	}
	err = self.stat.UpdatePriceAnalyticData(timestamp, value)
	if err != nil {
		httputil.ResponseFailure(c, httputil.WithReason(err.Error()))
		return
	}
	httputil.ResponseSuccess(c)
}
func (self *HTTPServer) GetPriceAnalyticData(c *gin.Context) {
	_, ok := self.Authenticated(c, []string{}, []Permission{ReadOnlyPermission, ConfigurePermission, ConfirmConfPermission, RebalancePermission})
	if !ok {
		return
	}
	fromTime, toTime, ok := self.ValidateTimeInput(c)
	if !ok {
		return
	}
	if toTime == 0 {
		toTime = common.GetTimepoint()
	}

	data, err := self.stat.GetPriceAnalyticData(fromTime, toTime)
	if err != nil {
		httputil.ResponseFailure(c, httputil.WithReason(err.Error()))
		return
	}
	httputil.ResponseSuccess(c, httputil.WithData(data))
}

func (self *HTTPServer) ExchangeNotification(c *gin.Context) {
	postForm, ok := self.Authenticated(c, []string{
		"exchange", "action", "token", "fromTime", "toTime", "isWarning"}, []Permission{RebalancePermission})
	if !ok {
		return
	}

	exchange := postForm.Get("exchange")
	action := postForm.Get("action")
	tokenPair := postForm.Get("token")
	from, _ := strconv.ParseUint(postForm.Get("fromTime"), 10, 64)
	to, _ := strconv.ParseUint(postForm.Get("toTime"), 10, 64)
	isWarning, _ := strconv.ParseBool(postForm.Get("isWarning"))
	msg := postForm.Get("msg")

	err := self.app.UpdateExchangeNotification(exchange, action, tokenPair, from, to, isWarning, msg)
	if err != nil {
		httputil.ResponseFailure(c, httputil.WithReason(err.Error()))
		return
	}
	httputil.ResponseSuccess(c)
}

func (self *HTTPServer) GetNotifications(c *gin.Context) {
	_, ok := self.Authenticated(c, []string{}, []Permission{ReadOnlyPermission, RebalancePermission, ConfigurePermission, ConfirmConfPermission})
	if !ok {
		return
	}
	data, err := self.app.GetNotifications()
	if err != nil {
		httputil.ResponseFailure(c, httputil.WithReason(err.Error()))
		return
	}
	httputil.ResponseSuccess(c, httputil.WithData(data))
}

func (self *HTTPServer) GetUserList(c *gin.Context) {
	_, ok := self.Authenticated(c, []string{"fromTime", "toTime", "timeZone"}, []Permission{ReadOnlyPermission, RebalancePermission, ConfigurePermission, ConfirmConfPermission})
	if !ok {
		return
	}
	fromTime, toTime, ok := self.ValidateTimeInput(c)
	if !ok {
		return
	}
	timeZone, err := strconv.ParseInt(c.Query("timeZone"), 10, 64)
	if err != nil {
		httputil.ResponseFailure(c, httputil.WithReason(fmt.Sprintf("timeZone is required: %s", err.Error())))
		return
	}
	data, err := self.stat.GetUserList(fromTime, toTime, timeZone)
	if err != nil {
		httputil.ResponseFailure(c, httputil.WithReason(err.Error()))
		return
	}
	httputil.ResponseSuccess(c, httputil.WithData(data))
}

func (self *HTTPServer) GetReserveVolume(c *gin.Context) {
	fromTime, _ := strconv.ParseUint(c.Query("fromTime"), 10, 64)
	toTime, _ := strconv.ParseUint(c.Query("toTime"), 10, 64)
	freq := c.Query("freq")
	reserveAddr := c.Query("reserveAddr")
	if reserveAddr == "" {
		httputil.ResponseFailure(c, httputil.WithReason("reserve address is required"))
		return
	}
	tokenName := c.Query("token")
	if tokenName == "" {
		httputil.ResponseFailure(c, httputil.WithReason("token is required"))
		return
	}
	token, err := common.GetNetworkToken(tokenName)
	if err != nil {
		httputil.ResponseFailure(c, httputil.WithReason(err.Error()))
		return
	}
	data, err := self.stat.GetReserveVolume(fromTime, toTime, freq, reserveAddr, token.Address)
	if err != nil {
		httputil.ResponseFailure(c, httputil.WithReason(err.Error()))
		return
	}
	httputil.ResponseSuccess(c, httputil.WithData(data))
}

func (self *HTTPServer) SetStableTokenParams(c *gin.Context) {
	postForm, ok := self.Authenticated(c, []string{}, []Permission{ConfigurePermission})
	if !ok {
		return
	}
	value := []byte(postForm.Get("value"))
	if len(value) > MAX_DATA_SIZE {
		httputil.ResponseFailure(c, httputil.WithReason("the data size must be less than 1 MB"))
		return
	}
	err := self.metric.SetStableTokenParams(value)
	if err != nil {
		httputil.ResponseFailure(c, httputil.WithReason(err.Error()))
		return
	}
	httputil.ResponseSuccess(c)
}

func (self *HTTPServer) ConfirmStableTokenParams(c *gin.Context) {
	postForm, ok := self.Authenticated(c, []string{}, []Permission{ConfirmConfPermission})
	if !ok {
		return
	}
	value := []byte(postForm.Get("value"))
	if len(value) > MAX_DATA_SIZE {
		httputil.ResponseFailure(c, httputil.WithReason("the data size must be less than 1 MB"))
		return
	}
	err := self.metric.ConfirmStableTokenParams(value)
	if err != nil {
		httputil.ResponseFailure(c, httputil.WithReason(err.Error()))
		return
	}
	httputil.ResponseSuccess(c)
}

func (self *HTTPServer) RejectStableTokenParams(c *gin.Context) {
	_, ok := self.Authenticated(c, []string{}, []Permission{ConfirmConfPermission})
	if !ok {
		return
	}
	err := self.metric.RemovePendingStableTokenParams()
	if err != nil {
		httputil.ResponseFailure(c, httputil.WithReason(err.Error()))
		return
	}
	httputil.ResponseSuccess(c)

}

func (self *HTTPServer) GetPendingStableTokenParams(c *gin.Context) {
	_, ok := self.Authenticated(c, []string{}, []Permission{ReadOnlyPermission, ConfigurePermission, ConfirmConfPermission, RebalancePermission})
	if !ok {
		return
	}

	data, err := self.metric.GetPendingStableTokenParams()
	if err != nil {
		httputil.ResponseFailure(c, httputil.WithReason(err.Error()))
		return
	}
	httputil.ResponseSuccess(c, httputil.WithData(data))
}

func (self *HTTPServer) GetStableTokenParams(c *gin.Context) {
	_, ok := self.Authenticated(c, []string{}, []Permission{ReadOnlyPermission, ConfigurePermission, ConfirmConfPermission, RebalancePermission})
	if !ok {
		return
	}

	data, err := self.metric.GetStableTokenParams()
	if err != nil {
		httputil.ResponseFailure(c, httputil.WithReason(err.Error()))
		return
	}
	httputil.ResponseSuccess(c, httputil.WithData(data))
}

func (self *HTTPServer) GetTokenHeatmap(c *gin.Context) {
	fromTime, toTime, ok := self.ValidateTimeInput(c)
	if !ok {
		return
	}
	freq := c.Query("freq")
	token := c.Query("token")
	if token == "" {
		httputil.ResponseFailure(c, httputil.WithReason("token param is required"))
		return
	}

	data, err := self.stat.GetTokenHeatmap(fromTime, toTime, token, freq)
	if err != nil {
		httputil.ResponseFailure(c, httputil.WithReason(err.Error()))
		return
	}
	httputil.ResponseSuccess(c, httputil.WithData(data))
}

func (self *HTTPServer) Run() {
	if self.core != nil && self.app != nil {
		self.r.GET("/prices-version", self.AllPricesVersion)
		self.r.GET("/prices", self.AllPrices)
		self.r.GET("/prices/:base/:quote", self.Price)
		self.r.GET("/getrates", self.GetRate)
		self.r.GET("/get-all-rates", self.GetRates)

		self.r.GET("/authdata-version", self.AuthDataVersion)
		self.r.GET("/authdata", self.AuthData)
		self.r.GET("/activities", self.GetActivities)
		self.r.GET("/immediate-pending-activities", self.ImmediatePendingActivities)
		self.r.GET("/metrics", self.Metrics)
		self.r.POST("/metrics", self.StoreMetrics)

		self.r.POST("/cancelorder/:exchangeid", self.CancelOrder)
		self.r.POST("/deposit/:exchangeid", self.Deposit)
		self.r.POST("/withdraw/:exchangeid", self.Withdraw)
		self.r.POST("/trade/:exchangeid", self.Trade)
		self.r.POST("/setrates", self.SetRate)
		self.r.GET("/exchangeinfo", self.GetExchangeInfo)
		self.r.GET("/exchangeinfo/:exchangeid/:base/:quote", self.GetPairInfo)
		self.r.GET("/exchangefees", self.GetFee)
		self.r.GET("/exchange-min-deposit", self.GetMinDeposit)
		self.r.GET("/exchangefees/:exchangeid", self.GetExchangeFee)
		self.r.GET("/core/addresses", self.GetAddress)
		self.r.GET("/tradehistory", self.GetTradeHistory)

		self.r.GET("/targetqty", self.GetTargetQty)
		self.r.GET("/pendingtargetqty", self.GetPendingTargetQty)
		self.r.POST("/settargetqty", self.SetTargetQty)
		self.r.POST("/confirmtargetqty", self.ConfirmTargetQty)
		self.r.POST("/canceltargetqty", self.CancelTargetQty)

		self.r.GET("/timeserver", self.GetTimeServer)

		self.r.GET("/rebalancestatus", self.GetRebalanceStatus)
		self.r.POST("/holdrebalance", self.HoldRebalance)
		self.r.POST("/enablerebalance", self.EnableRebalance)

		self.r.GET("/setratestatus", self.GetSetrateStatus)
		self.r.POST("/holdsetrate", self.HoldSetrate)
		self.r.POST("/enablesetrate", self.EnableSetrate)

		self.r.GET("/pwis-equation", self.GetPWIEquation)
		self.r.GET("/pending-pwis-equation", self.GetPendingPWIEquation)
		self.r.POST("/set-pwis-equation", self.SetPWIEquation)
		self.r.POST("/confirm-pwis-equation", self.ConfirmPWIEquation)
		self.r.POST("/reject-pwis-equation", self.RejectPWIEquation)

		self.r.GET("/get-exchange-status", self.GetExchangesStatus)
		self.r.POST("/update-exchange-status", self.UpdateExchangeStatus)

		self.r.POST("/exchange-notification", self.ExchangeNotification)
		self.r.GET("/exchange-notifications", self.GetNotifications)

		self.r.POST("/set-stable-token-params", self.SetStableTokenParams)
		self.r.POST("/confirm-stable-token-params", self.ConfirmStableTokenParams)
		self.r.POST("/reject-stable-token-params", self.RejectStableTokenParams)
		self.r.GET("/pending-stable-token-params", self.GetPendingStableTokenParams)
		self.r.GET("/stable-token-params", self.GetStableTokenParams)

		self.r.GET("/gold-feed", self.GetGoldData)
	}

	if self.stat != nil {
		self.r.GET("/cap-by-address/:addr", self.GetCapByAddress)
		self.r.GET("/cap-by-user/:user", self.GetCapByUser)
		self.r.GET("/richguy/:addr", self.ExceedDailyLimit)
		self.r.GET("/tradelogs", self.TradeLogs)
		self.r.GET("/catlogs", self.CatLogs)
		self.r.GET("/get-asset-volume", self.GetAssetVolume)
		self.r.GET("/get-burn-fee", self.GetBurnFee)
		self.r.GET("/get-wallet-fee", self.GetWalletFee)
		self.r.GET("/get-user-volume", self.GetUserVolume)
		self.r.GET("/get-users-volume", self.GetUsersVolume)
		self.r.GET("/get-trade-summary", self.GetTradeSummary)
		self.r.POST("/update-user-addresses", self.UpdateUserAddresses)
		self.r.GET("/get-pending-addresses", self.GetPendingAddresses)
		self.r.GET("/get-reserve-rate", self.GetReserveRate)
		self.r.GET("/get-wallet-stats", self.GetWalletStats)
		self.r.GET("/get-wallet-address", self.GetWalletAddress)
		self.r.GET("/get-country-stats", self.GetCountryStats)
		self.r.GET("/get-heat-map", self.GetHeatMap)
		self.r.GET("/get-countries", self.GetCountries)
		self.r.POST("/update-price-analytic-data", self.UpdatePriceAnalyticData)
		self.r.GET("/get-price-analytic-data", self.GetPriceAnalyticData)
		self.r.GET("/get-reserve-volume", self.GetReserveVolume)
		self.r.GET("/get-user-list", self.GetUserList)
		self.r.GET("/get-token-heatmap", self.GetTokenHeatmap)
	}

	if err := self.r.Run(self.host); err != nil {
		log.Printf("Http server run error: %s", err.Error())
	}
}

func NewHTTPServer(
	app reserve.ReserveData,
	core reserve.ReserveCore,
	stat reserve.ReserveStats,
	metric metric.MetricStorage,
	exchanges []common.Exchange,
	host string,
	enableAuth bool,
	authEngine Authentication,
	env string) *HTTPServer {

	r := gin.Default()
	sentryCli, err := raven.NewWithTags(
		"https://bf15053001464a5195a81bc41b644751:eff41ac715114b20b940010208271b13@sentry.io/228067",
		map[string]string{
			"env": env,
		},
	)
	if err != nil {
		panic(err)
	}
	r.Use(sentry.Recovery(
		sentryCli,
		false,
	))
	corsConfig := cors.DefaultConfig()
	corsConfig.AddAllowHeaders("signed")
	corsConfig.AllowAllOrigins = true
	corsConfig.MaxAge = 5 * time.Minute
	r.Use(cors.New(corsConfig))

	return &HTTPServer{
		app, core, stat, metric, exchanges, host, enableAuth, authEngine, r,
	}
}<|MERGE_RESOLUTION|>--- conflicted
+++ resolved
@@ -895,20 +895,8 @@
 	if !ok {
 		return
 	}
-<<<<<<< HEAD
-	if err := self.metric.StoreRebalanceControl(false); err != nil {
-		log.Printf("Store rebalance control error: %s", err.Error())
-	}
-	c.JSON(
-		http.StatusOK,
-		gin.H{
-			"success": true,
-		},
-	)
-=======
 	self.metric.StoreRebalanceControl(false)
 	httputil.ResponseSuccess(c)
->>>>>>> 499500aa
 	return
 }
 
@@ -917,20 +905,8 @@
 	if !ok {
 		return
 	}
-<<<<<<< HEAD
-	if err := self.metric.StoreRebalanceControl(true); err != nil {
-		log.Printf("Store rebalance control: %s", err.Error())
-	}
-	c.JSON(
-		http.StatusOK,
-		gin.H{
-			"success": true,
-		},
-	)
-=======
 	self.metric.StoreRebalanceControl(true)
 	httputil.ResponseSuccess(c)
->>>>>>> 499500aa
 	return
 }
 
@@ -952,20 +928,8 @@
 	if !ok {
 		return
 	}
-<<<<<<< HEAD
-	if err := self.metric.StoreSetrateControl(false); err != nil {
-		log.Printf("Store set rate control: %s", err.Error())
-	}
-	c.JSON(
-		http.StatusOK,
-		gin.H{
-			"success": true,
-		},
-	)
-=======
 	self.metric.StoreSetrateControl(false)
 	httputil.ResponseSuccess(c)
->>>>>>> 499500aa
 	return
 }
 
@@ -974,20 +938,8 @@
 	if !ok {
 		return
 	}
-<<<<<<< HEAD
-	if err := self.metric.StoreSetrateControl(true); err != nil {
-		log.Printf("Store set rate control: %s", err.Error())
-	}
-	c.JSON(
-		http.StatusOK,
-		gin.H{
-			"success": true,
-		},
-	)
-=======
 	self.metric.StoreSetrateControl(true)
 	httputil.ResponseSuccess(c)
->>>>>>> 499500aa
 	return
 }
 
