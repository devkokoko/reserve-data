package http

import (
	"errors"
	"fmt"
	"log"
	"math/big"
	"net/http"
	"net/url"
	"strconv"
	"strings"
	"time"

	"github.com/KyberNetwork/reserve-data"
	"github.com/KyberNetwork/reserve-data/common"
	"github.com/KyberNetwork/reserve-data/metric"
	"github.com/ethereum/go-ethereum/common/hexutil"
	raven "github.com/getsentry/raven-go"
	"github.com/gin-contrib/cors"
	"github.com/gin-contrib/sentry"
	"github.com/gin-gonic/gin"
)

type HTTPServer struct {
	app         reserve.ReserveData
	core        reserve.ReserveCore
	metric      metric.MetricStorage
	host        string
	authEnabled bool
	auth        Authentication
	r           *gin.Engine
}

const MAX_TIMESPOT uint64 = 18446744073709551615

func getTimePoint(c *gin.Context, useDefault bool) uint64 {
	timestamp := c.DefaultQuery("timestamp", "")
	if timestamp == "" {
		if useDefault {
			log.Printf("Interpreted timestamp to default - %d\n", MAX_TIMESPOT)
			return MAX_TIMESPOT
		} else {
			timepoint := common.GetTimepoint()
			log.Printf("Interpreted timestamp to current time - %d\n", timepoint)
			return uint64(timepoint)
		}
	} else {
		timepoint, err := strconv.ParseUint(timestamp, 10, 64)
		if err != nil {
			log.Printf("Interpreted timestamp(%s) to default - %s\n", timestamp, MAX_TIMESPOT)
			return MAX_TIMESPOT
		} else {
			log.Printf("Interpreted timestamp(%s) to %s\n", timestamp, timepoint)
			return timepoint
		}
	}
}

func IsIntime(nonce string) bool {
	serverTime := common.GetTimepoint()
	log.Printf("Server time: %d, None: %d", serverTime, nonce)
	nonceInt, err := strconv.ParseInt(nonce, 10, 64)
	if err != nil {
		log.Printf("IsIntime returns false, err: %v", err)
		return false
	}
	difference := nonceInt - int64(serverTime)
	if difference < -30000 || difference > 30000 {
		log.Printf("IsIntime returns false, nonce: %d, serverTime: %d, difference: %d", nonceInt, int64(serverTime), difference)
		return false
	}
	return true
}

func eligible(ups, allowedPerms []Permission) bool {
	for _, up := range ups {
		for _, ap := range allowedPerms {
			if up == ap {
				return true
			}
		}
	}
	return false
}

// signed message (message = url encoded both query params and post params, keys are sorted) in "signed" header
// using HMAC512
// params must contain "nonce" which is the unixtime in millisecond. The nonce will be invalid
// if it differs from server time more than 10s
func (self *HTTPServer) Authenticated(c *gin.Context, requiredParams []string, perms []Permission) (url.Values, bool) {
	err := c.Request.ParseForm()
	if err != nil {
		c.JSON(
			http.StatusOK,
			gin.H{
				"success": false,
				"reason":  "Malformed request package",
			},
		)
		return c.Request.Form, false
	}

	if !self.authEnabled {
		return c.Request.Form, true
	}

	params := c.Request.Form
	log.Printf("Form params: %s\n", params)
	if !IsIntime(params.Get("nonce")) {
		c.JSON(
			http.StatusOK,
			gin.H{
				"success": false,
				"reason":  "Your nonce is invalid",
			},
		)
		return c.Request.Form, false
	}

	for _, p := range requiredParams {
		if params.Get(p) == "" {
			c.JSON(
				http.StatusOK,
				gin.H{
					"success": false,
					"reason":  fmt.Sprintf("Required param (%s) is missing. Param name is case sensitive", p),
				},
			)
			return c.Request.Form, false
		}
	}

	signed := c.GetHeader("signed")
	message := c.Request.Form.Encode()
	userPerms := self.auth.GetPermission(signed, message)
	if eligible(userPerms, perms) {
		return params, true
	} else {
		if len(userPerms) == 0 {
			c.JSON(
				http.StatusOK,
				gin.H{
					"success": false,
					"reason":  "Invalid signed token",
				},
			)
		} else {
			c.JSON(
				http.StatusOK,
				gin.H{
					"success": false,
					"reason":  "You don't have permission to proceed",
				},
			)
		}
		return params, false
	}
}

func (self *HTTPServer) AllPricesVersion(c *gin.Context) {
	log.Printf("Getting all prices version")
	data, err := self.app.CurrentPriceVersion(getTimePoint(c, true))
	if err != nil {
		c.JSON(
			http.StatusOK,
			gin.H{"success": false, "reason": err.Error()},
		)
	} else {
		c.JSON(
			http.StatusOK,
			gin.H{
				"success": true,
				"version": data,
			},
		)
	}
}

func (self *HTTPServer) AllPrices(c *gin.Context) {
	log.Printf("Getting all prices \n")
	data, err := self.app.GetAllPrices(getTimePoint(c, true))
	if err != nil {
		c.JSON(
			http.StatusOK,
			gin.H{"success": false, "reason": err.Error()},
		)
	} else {
		c.JSON(
			http.StatusOK,
			gin.H{
				"success":   true,
				"version":   data.Version,
				"timestamp": data.Timestamp,
				"data":      data.Data,
				"block":     data.Block,
			},
		)
	}
}

func (self *HTTPServer) Price(c *gin.Context) {
	base := c.Param("base")
	quote := c.Param("quote")
	log.Printf("Getting price for %s - %s \n", base, quote)
	pair, err := common.NewTokenPair(base, quote)
	if err != nil {
		c.JSON(
			http.StatusOK,
			gin.H{"success": false, "reason": "Token pair is not supported"},
		)
	} else {
		data, err := self.app.GetOnePrice(pair.PairID(), getTimePoint(c, true))
		if err != nil {
			c.JSON(
				http.StatusOK,
				gin.H{"success": false, "reason": err.Error()},
			)
		} else {
			c.JSON(
				http.StatusOK,
				gin.H{
					"success":   true,
					"version":   data.Version,
					"timestamp": data.Timestamp,
					"exchanges": data.Data,
				},
			)
		}
	}
}

func (self *HTTPServer) AuthDataVersion(c *gin.Context) {
	log.Printf("Getting current auth data snapshot version")
	_, ok := self.Authenticated(c, []string{}, []Permission{ReadOnlyPermission, RebalancePermission, ConfigurePermission, ConfirmConfPermission})
	if !ok {
		return
	}

	data, err := self.app.CurrentAuthDataVersion(getTimePoint(c, true))
	if err != nil {
		c.JSON(
			http.StatusOK,
			gin.H{"success": false, "reason": err.Error()},
		)
	} else {
		c.JSON(
			http.StatusOK,
			gin.H{
				"success": true,
				"version": data,
			},
		)
	}
}

func (self *HTTPServer) AuthData(c *gin.Context) {
	log.Printf("Getting current auth data snapshot \n")
	_, ok := self.Authenticated(c, []string{}, []Permission{ReadOnlyPermission, RebalancePermission, ConfigurePermission, ConfirmConfPermission})
	if !ok {
		return
	}

	data, err := self.app.GetAuthData(getTimePoint(c, true))
	if err != nil {
		c.JSON(
			http.StatusOK,
			gin.H{"success": false, "reason": err.Error()},
		)
	} else {
		c.JSON(
			http.StatusOK,
			gin.H{
				"success":   true,
				"version":   data.Version,
				"timestamp": data.Timestamp,
				"data":      data.Data,
			},
		)
	}
}

func (self *HTTPServer) GetRates(c *gin.Context) {
	log.Printf("Getting all rates \n")
	fromTime, _ := strconv.ParseUint(c.Query("fromTime"), 10, 64)
	toTime, _ := strconv.ParseUint(c.Query("toTime"), 10, 64)
	if toTime == 0 {
		toTime = MAX_TIMESPOT
	}
	data, err := self.app.GetRates(fromTime, toTime)
	if err != nil {
		c.JSON(
			http.StatusOK,
			gin.H{"success": false, "reason": err.Error()},
		)
	} else {
		c.JSON(
			http.StatusOK,
			gin.H{
				"success": true,
				"data":    data,
			},
		)
	}
}

func (self *HTTPServer) GetRate(c *gin.Context) {
	log.Printf("Getting all rates \n")
	data, err := self.app.GetRate(getTimePoint(c, true))
	if err != nil {
		c.JSON(
			http.StatusOK,
			gin.H{"success": false, "reason": err.Error()},
		)
	} else {
		c.JSON(
			http.StatusOK,
			gin.H{
				"success":   true,
				"version":   data.Version,
				"timestamp": data.Timestamp,
				"data":      data.Data,
			},
		)
	}
}

func (self *HTTPServer) SetRate(c *gin.Context) {
	postForm, ok := self.Authenticated(c, []string{"tokens", "buys", "sells", "block", "afp_mid"}, []Permission{RebalancePermission})
	if !ok {
		return
	}
	tokenAddrs := postForm.Get("tokens")
	buys := postForm.Get("buys")
	sells := postForm.Get("sells")
	block := postForm.Get("block")
	afpMid := postForm.Get("afp_mid")
	tokens := []common.Token{}
	for _, tok := range strings.Split(tokenAddrs, "-") {
		token, err := common.GetToken(tok)
		if err != nil {
			c.JSON(
				http.StatusOK,
				gin.H{"success": false, "reason": err.Error()},
			)
			return
		} else {
			tokens = append(tokens, token)
		}
	}
	bigBuys := []*big.Int{}
	for _, rate := range strings.Split(buys, "-") {
		r, err := hexutil.DecodeBig(rate)
		if err != nil {
			c.JSON(
				http.StatusOK,
				gin.H{"success": false, "reason": err.Error()},
			)
			return
		} else {
			bigBuys = append(bigBuys, r)
		}
	}
	bigSells := []*big.Int{}
	for _, rate := range strings.Split(sells, "-") {
		r, err := hexutil.DecodeBig(rate)
		if err != nil {
			c.JSON(
				http.StatusOK,
				gin.H{"success": false, "reason": err.Error()},
			)
			return
		} else {
			bigSells = append(bigSells, r)
		}
	}
	intBlock, err := strconv.ParseInt(block, 10, 64)
	if err != nil {
		c.JSON(
			http.StatusOK,
			gin.H{"success": false, "reason": err.Error()},
		)
		return
	}
	bigAfpMid := []*big.Int{}
	for _, rate := range strings.Split(afpMid, "-") {
		r, err := hexutil.DecodeBig(rate)
		if err != nil {
			c.JSON(
				http.StatusOK,
				gin.H{"success": false, "reason": err.Error()},
			)
			return
		} else {
			bigAfpMid = append(bigAfpMid, r)
		}
	}
	id, err := self.core.SetRates(tokens, bigBuys, bigSells, big.NewInt(intBlock), bigAfpMid)
	if err != nil {
		c.JSON(
			http.StatusOK,
			gin.H{"success": false, "reason": err.Error()},
		)
		return
	} else {
		c.JSON(
			http.StatusOK,
			gin.H{
				"success": true,
				"id":      id,
			},
		)
	}
}

func (self *HTTPServer) Trade(c *gin.Context) {
	postForm, ok := self.Authenticated(c, []string{"base", "quote", "amount", "rate", "type"}, []Permission{RebalancePermission})
	if !ok {
		return
	}

	exchangeParam := c.Param("exchangeid")
	baseTokenParam := postForm.Get("base")
	quoteTokenParam := postForm.Get("quote")
	amountParam := postForm.Get("amount")
	rateParam := postForm.Get("rate")
	typeParam := postForm.Get("type")

	exchange, err := common.GetExchange(exchangeParam)
	if err != nil {
		c.JSON(
			http.StatusOK,
			gin.H{"success": false, "reason": err.Error()},
		)
		return
	}
	base, err := common.GetToken(baseTokenParam)
	if err != nil {
		c.JSON(
			http.StatusOK,
			gin.H{"success": false, "reason": err.Error()},
		)
		return
	}
	quote, err := common.GetToken(quoteTokenParam)
	if err != nil {
		c.JSON(
			http.StatusOK,
			gin.H{"success": false, "reason": err.Error()},
		)
		return
	}
	amount, err := strconv.ParseFloat(amountParam, 64)
	if err != nil {
		c.JSON(
			http.StatusOK,
			gin.H{"success": false, "reason": err.Error()},
		)
		return
	}
	rate, err := strconv.ParseFloat(rateParam, 64)
	log.Printf("http server: Trade: rate: %f, raw rate: %s", rate, rateParam)
	if err != nil {
		c.JSON(
			http.StatusOK,
			gin.H{"success": false, "reason": err.Error()},
		)
		return
	}
	if typeParam != "sell" && typeParam != "buy" {
		c.JSON(
			http.StatusOK,
			gin.H{"success": false, "reason": fmt.Sprintf("Trade type of %s is not supported.", typeParam)},
		)
		return
	}
	id, done, remaining, finished, err := self.core.Trade(
		exchange, typeParam, base, quote, rate, amount, getTimePoint(c, false))
	if err != nil {
		c.JSON(
			http.StatusOK,
			gin.H{"success": false, "reason": err.Error()},
		)
		return
	}
	c.JSON(
		http.StatusOK,
		gin.H{
			"success":   true,
			"id":        id,
			"done":      done,
			"remaining": remaining,
			"finished":  finished,
		},
	)
}

func (self *HTTPServer) CancelOrder(c *gin.Context) {
	postForm, ok := self.Authenticated(c, []string{"order_id"}, []Permission{RebalancePermission})
	if !ok {
		return
	}

	exchangeParam := c.Param("exchangeid")
	id := postForm.Get("order_id")

	exchange, err := common.GetExchange(exchangeParam)
	if err != nil {
		c.JSON(
			http.StatusOK,
			gin.H{"success": false, "reason": err.Error()},
		)
		return
	}
	log.Printf("Cancel order id: %s from %s\n", id, exchange.ID())
	activityID, err := common.StringToActivityID(id)
	if err != nil {
		c.JSON(
			http.StatusOK,
			gin.H{"success": false, "reason": err.Error()},
		)
		return
	}
	err = self.core.CancelOrder(activityID, exchange)
	if err != nil {
		c.JSON(
			http.StatusOK,
			gin.H{"success": false, "reason": err.Error()},
		)
		return
	}
	c.JSON(
		http.StatusOK,
		gin.H{
			"success": true,
		},
	)
}

func (self *HTTPServer) Withdraw(c *gin.Context) {
	postForm, ok := self.Authenticated(c, []string{"token", "amount"}, []Permission{RebalancePermission})
	if !ok {
		return
	}

	exchangeParam := c.Param("exchangeid")
	tokenParam := postForm.Get("token")
	amountParam := postForm.Get("amount")

	exchange, err := common.GetExchange(exchangeParam)
	if err != nil {
		c.JSON(
			http.StatusOK,
			gin.H{"success": false, "reason": err.Error()},
		)
		return
	}
	token, err := common.GetToken(tokenParam)
	if err != nil {
		c.JSON(
			http.StatusOK,
			gin.H{"success": false, "reason": err.Error()},
		)
		return
	}
	amount, err := hexutil.DecodeBig(amountParam)
	if err != nil {
		c.JSON(
			http.StatusOK,
			gin.H{"success": false, "reason": err.Error()},
		)
		return
	}
	log.Printf("Withdraw %s %s from %s\n", amount.Text(10), token.ID, exchange.ID())
	id, err := self.core.Withdraw(exchange, token, amount, getTimePoint(c, false))
	if err != nil {
		c.JSON(
			http.StatusOK,
			gin.H{"success": false, "reason": err.Error()},
		)
		return
	}
	c.JSON(
		http.StatusOK,
		gin.H{
			"success": true,
			"id":      id,
		},
	)
}

func (self *HTTPServer) Deposit(c *gin.Context) {
	postForm, ok := self.Authenticated(c, []string{"amount", "token"}, []Permission{RebalancePermission})
	if !ok {
		return
	}

	exchangeParam := c.Param("exchangeid")
	amountParam := postForm.Get("amount")
	tokenParam := postForm.Get("token")

	exchange, err := common.GetExchange(exchangeParam)
	if err != nil {
		c.JSON(
			http.StatusOK,
			gin.H{"success": false, "reason": err.Error()},
		)
		return
	}
	token, err := common.GetToken(tokenParam)
	if err != nil {
		c.JSON(
			http.StatusOK,
			gin.H{"success": false, "reason": err.Error()},
		)
		return
	}
	amount, err := hexutil.DecodeBig(amountParam)
	if err != nil {
		c.JSON(
			http.StatusOK,
			gin.H{"success": false, "reason": err.Error()},
		)
		return
	}
	log.Printf("Depositing %s %s to %s\n", amount.Text(10), token.ID, exchange.ID())
	id, err := self.core.Deposit(exchange, token, amount, getTimePoint(c, false))
	if err != nil {
		c.JSON(
			http.StatusOK,
			gin.H{"success": false, "reason": err.Error()},
		)
		return
	}
	c.JSON(
		http.StatusOK,
		gin.H{
			"success": true,
			"id":      id,
		},
	)
}

func (self *HTTPServer) GetActivities(c *gin.Context) {
	log.Printf("Getting all activity records \n")
	_, ok := self.Authenticated(c, []string{}, []Permission{ReadOnlyPermission, RebalancePermission, ConfigurePermission, ConfirmConfPermission})
	if !ok {
		return
	}
	fromTime, _ := strconv.ParseUint(c.Query("fromTime"), 10, 64)
	toTime, _ := strconv.ParseUint(c.Query("toTime"), 10, 64)
	if toTime == 0 {
		toTime = common.GetTimepoint()
	}

	data, err := self.app.GetRecords(fromTime*1000000, toTime*1000000)
	if err != nil {
		c.JSON(
			http.StatusOK,
			gin.H{"success": false, "reason": err.Error()},
		)
	} else {
		c.JSON(
			http.StatusOK,
			gin.H{
				"success": true,
				"data":    data,
			},
		)
	}
}

func (self *HTTPServer) TradeLogs(c *gin.Context) {
	log.Printf("Getting trade logs")
	fromTime, err := strconv.ParseUint(c.Query("fromTime"), 10, 64)
	if err != nil {
		fromTime = 0
	}
	toTime, err := strconv.ParseUint(c.Query("toTime"), 10, 64)
	if err != nil {
		toTime = uint64(time.Now().UnixNano())
	}

	data, err := self.app.GetTradeLogs(fromTime, toTime)
	if err != nil {
		c.JSON(
			http.StatusOK,
			gin.H{"success": false, "reason": err.Error()},
		)
	} else {
		c.JSON(
			http.StatusOK,
			gin.H{
				"success": true,
				"data":    data,
			},
		)
	}
}

func (self *HTTPServer) StopFetcher(c *gin.Context) {
	err := self.app.Stop()
	if err != nil {
		c.JSON(
			http.StatusOK,
			gin.H{"success": false, "reason": err.Error()},
		)
	} else {
		c.JSON(
			http.StatusOK,
			gin.H{
				"success": true,
			},
		)
	}
}

func (self *HTTPServer) ImmediatePendingActivities(c *gin.Context) {
	log.Printf("Getting all immediate pending activity records \n")
	_, ok := self.Authenticated(c, []string{}, []Permission{ReadOnlyPermission, RebalancePermission, ConfigurePermission, ConfirmConfPermission})
	if !ok {
		return
	}

	data, err := self.app.GetPendingActivities()
	if err != nil {
		c.JSON(
			http.StatusOK,
			gin.H{"success": false, "reason": err.Error()},
		)
	} else {
		c.JSON(
			http.StatusOK,
			gin.H{
				"success": true,
				"data":    data,
			},
		)
	}
}

func (self *HTTPServer) Metrics(c *gin.Context) {
	response := metric.MetricResponse{
		Timestamp: common.GetTimepoint(),
	}
	log.Printf("Getting metrics")
	postForm, ok := self.Authenticated(c, []string{"tokens", "from", "to"}, []Permission{ReadOnlyPermission, RebalancePermission, ConfigurePermission, ConfirmConfPermission})
	if !ok {
		return
	}
	tokenParam := postForm.Get("tokens")
	fromParam := postForm.Get("from")
	toParam := postForm.Get("to")
	tokens := []common.Token{}
	for _, tok := range strings.Split(tokenParam, "-") {
		token, err := common.GetToken(tok)
		if err != nil {
			c.JSON(
				http.StatusOK,
				gin.H{"success": false, "reason": err.Error()},
			)
			return
		} else {
			tokens = append(tokens, token)
		}
	}
	from, err := strconv.ParseUint(fromParam, 10, 64)
	if err != nil {
		c.JSON(
			http.StatusOK,
			gin.H{"success": false, "reason": err.Error()},
		)
	}
	to, err := strconv.ParseUint(toParam, 10, 64)
	if err != nil {
		c.JSON(
			http.StatusOK,
			gin.H{"success": false, "reason": err.Error()},
		)
	}
	data, err := self.metric.GetMetric(tokens, from, to)
	if err != nil {
		c.JSON(
			http.StatusOK,
			gin.H{"success": false, "reason": err.Error()},
		)
	}
	response.ReturnTime = common.GetTimepoint()
	response.Data = data
	c.JSON(
		http.StatusOK,
		gin.H{
			"success":    true,
			"timestamp":  response.Timestamp,
			"returnTime": response.ReturnTime,
			"data":       response.Data,
		},
	)
}

func (self *HTTPServer) StoreMetrics(c *gin.Context) {
	log.Printf("Storing metrics")
	postForm, ok := self.Authenticated(c, []string{"timestamp", "data"}, []Permission{RebalancePermission})
	if !ok {
		return
	}
	timestampParam := postForm.Get("timestamp")
	dataParam := postForm.Get("data")

	timestamp, err := strconv.ParseUint(timestampParam, 10, 64)
	if err != nil {
		c.JSON(
			http.StatusOK,
			gin.H{"success": false, "reason": err.Error()},
		)
	}
	metricEntry := metric.MetricEntry{}
	metricEntry.Timestamp = timestamp
	metricEntry.Data = map[string]metric.TokenMetric{}
	// data must be in form of <token>_afpmid_spread|<token>_afpmid_spread|...
	for _, tokenData := range strings.Split(dataParam, "|") {
		parts := strings.Split(tokenData, "_")
		if len(parts) != 3 {
			c.JSON(
				http.StatusOK,
				gin.H{"success": false, "reason": "submitted data is not in correct format"},
			)
			return
		}
		token := parts[0]
		afpmidStr := parts[1]
		spreadStr := parts[2]

		afpmid, err := strconv.ParseFloat(afpmidStr, 64)
		if err != nil {
			c.JSON(
				http.StatusOK,
				gin.H{"success": false, "reason": "Afp mid " + afpmidStr + " is not float64"},
			)
			return
		}
		spread, err := strconv.ParseFloat(spreadStr, 64)
		if err != nil {
			c.JSON(
				http.StatusOK,
				gin.H{"success": false, "reason": "Spread " + spreadStr + " is not float64"},
			)
			return
		}
		metricEntry.Data[token] = metric.TokenMetric{
			AfpMid: afpmid,
			Spread: spread,
		}
	}

	err = self.metric.StoreMetric(&metricEntry, common.GetTimepoint())
	if err != nil {
		c.JSON(
			http.StatusOK,
			gin.H{"success": false, "reason": err.Error()},
		)
	} else {
		c.JSON(
			http.StatusOK,
			gin.H{
				"success": true,
			},
		)
	}
}

func (self *HTTPServer) GetExchangeInfo(c *gin.Context) {
	exchangeParam := c.Query("exchangeid")
	if exchangeParam == "" {
		data := map[string]map[common.TokenPairID]common.ExchangePrecisionLimit{}
		for _, ex := range common.SupportedExchanges {
			exchangeInfo, err := ex.GetInfo()
			if err != nil {
				c.JSON(
					http.StatusOK,
					gin.H{"success": false, "reason": err.Error()},
				)
				return
			}
			data[string(ex.ID())] = exchangeInfo.GetData()
		}
		c.JSON(
			http.StatusOK,
			gin.H{
				"success": true,
				"data":    data,
			},
		)
	} else {
		exchange, err := common.GetExchange(exchangeParam)
		if err != nil {
			c.JSON(
				http.StatusOK,
				gin.H{"success": false, "reason": err.Error()},
			)
			return
		}
		exchangeInfo, err := exchange.GetInfo()
		if err != nil {
			c.JSON(
				http.StatusOK,
				gin.H{"success": false, "reason": err.Error()},
			)
			return
		}
		c.JSON(
			http.StatusOK,
			gin.H{
				"success": true,
				"data":    exchangeInfo.GetData(),
			},
		)
	}
}

func (self *HTTPServer) GetPairInfo(c *gin.Context) {
	exchangeParam := c.Param("exchangeid")
	base := c.Param("base")
	quote := c.Param("quote")
	exchange, err := common.GetExchange(exchangeParam)
	if err != nil {
		c.JSON(
			http.StatusOK,
			gin.H{"success": false, "reason": err.Error()},
		)
		return
	}
	pair, err := common.NewTokenPair(base, quote)
	if err != nil {
		c.JSON(
			http.StatusOK,
			gin.H{"success": false, "reason": err.Error()},
		)
		return
	}
	pairInfo, err := exchange.GetExchangeInfo(pair.PairID())
	if err != nil {
		c.JSON(
			http.StatusOK,
			gin.H{"success": false, "reason": err.Error()},
		)
		return
	}
	c.JSON(
		http.StatusOK,
		gin.H{"success": true, "data": pairInfo},
	)
	return
}

func (self *HTTPServer) GetExchangeFee(c *gin.Context) {
	exchangeParam := c.Param("exchangeid")
	exchange, err := common.GetExchange(exchangeParam)
	if err != nil {
		c.JSON(
			http.StatusOK,
			gin.H{"success": false, "reason": err.Error()},
		)
		return
	}
	fee := exchange.GetFee()
	c.JSON(
		http.StatusOK,
		gin.H{"success": true, "data": fee},
	)
	return
}

func (self *HTTPServer) GetFee(c *gin.Context) {
	data := map[string]common.ExchangeFees{}
	for _, exchange := range common.SupportedExchanges {
		fee := exchange.GetFee()
		data[string(exchange.ID())] = fee
	}
	c.JSON(
		http.StatusOK,
		gin.H{"success": true, "data": data},
	)
	return
}

func (self *HTTPServer) GetTargetQty(c *gin.Context) {
	log.Println("Getting target quantity")
	_, ok := self.Authenticated(c, []string{}, []Permission{ReadOnlyPermission, RebalancePermission, ConfigurePermission, ConfirmConfPermission})
	if !ok {
		return
	}
	data, err := self.metric.GetTokenTargetQty()
	if err != nil {
		c.JSON(
			http.StatusOK,
			gin.H{"success": false, "reason": err.Error()},
		)
	} else {
		c.JSON(
			http.StatusOK,
			gin.H{"success": true, "data": data},
		)
	}
}

func (self *HTTPServer) GetPendingTargetQty(c *gin.Context) {
	log.Println("Getting pending target qty")
	_, ok := self.Authenticated(c, []string{}, []Permission{ReadOnlyPermission, RebalancePermission, ConfigurePermission, ConfirmConfPermission})
	if !ok {
		return
	}
	data, err := self.metric.GetPendingTargetQty()
	if err != nil {
		c.JSON(
			http.StatusOK,
			gin.H{"success": false, "reason": err.Error()},
		)
		return
	}
	c.JSON(
		http.StatusOK,
		gin.H{"success": true, "data": data},
	)
	return
}

func targetQtySanityCheck(total, reserve, rebalanceThresold, transferThresold float64) error {
	if total <= reserve {
		return errors.New("Total quantity must bigger than reserver quantity")
	}
	if rebalanceThresold < 0 || rebalanceThresold > 1 || transferThresold < 0 || transferThresold > 1 {
		return errors.New("Rebalance and transfer thresold must bigger than 0 and smaller than 1")
	}
	return nil
}

func (self *HTTPServer) ConfirmTargetQty(c *gin.Context) {
	log.Println("Confirm target quantity")
	postForm, ok := self.Authenticated(c, []string{"data", "type"}, []Permission{ConfirmConfPermission})
	if !ok {
		return
	}
	data := postForm.Get("data")
	id := postForm.Get("id")
	err := self.metric.StoreTokenTargetQty(id, data)
	if err != nil {
		c.JSON(
			http.StatusOK,
			gin.H{"success": false, "reason": err.Error()},
		)
		return
	}
	c.JSON(
		http.StatusOK,
		gin.H{"success": true},
	)
	return
}

func (self *HTTPServer) CancelTargetQty(c *gin.Context) {
	log.Println("Cancel target quantity")
	_, ok := self.Authenticated(c, []string{}, []Permission{ConfirmConfPermission})
	if !ok {
		return
	}
	err := self.metric.RemovePendingTargetQty()
	if err != nil {
		c.JSON(
			http.StatusOK,
			gin.H{"success": false, "reason": err.Error()},
		)
		return
	}
	c.JSON(
		http.StatusOK,
		gin.H{"success": true},
	)
	return
}

func (self *HTTPServer) SetTargetQty(c *gin.Context) {
	log.Println("Storing target quantity")
	postForm, ok := self.Authenticated(c, []string{"data", "type"}, []Permission{ConfigurePermission})
	if !ok {
		return
	}
	data := postForm.Get("data")
	dataType := postForm.Get("type")
	log.Println("Setting target qty")
	var err error
	for _, dataConfig := range strings.Split(data, "|") {
		dataParts := strings.Split(dataConfig, "_")
		if dataType == "" || (dataType == "1" && len(dataParts) != 5) {
			c.JSON(
				http.StatusOK,
				gin.H{"success": false, "reason": "Data submitted not enough information"},
			)
			return
		}
		token := dataParts[0]
		total, _ := strconv.ParseFloat(dataParts[1], 64)
		reserve, _ := strconv.ParseFloat(dataParts[2], 64)
		rebalanceThresold, _ := strconv.ParseFloat(dataParts[3], 64)
		transferThresold, _ := strconv.ParseFloat(dataParts[4], 64)
		_, err = common.GetToken(token)
		if err != nil {
			c.JSON(
				http.StatusOK,
				gin.H{"success": false, "reason": err.Error()},
			)
			return
		}
		err = targetQtySanityCheck(total, reserve, rebalanceThresold, transferThresold)
		if err != nil {
			c.JSON(
				http.StatusOK,
				gin.H{"success": false, "reason": err.Error()},
			)
			return
		}
	}
	err = self.metric.StorePendingTargetQty(data, dataType)
	if err != nil {
		c.JSON(
			http.StatusOK,
			gin.H{"success": false, "reason": err.Error()},
		)
		return
	}

	pendingData, err := self.metric.GetPendingTargetQty()
	if err != nil {
		c.JSON(
			http.StatusOK,
			gin.H{"success": false, "reason": err.Error()},
		)
		return
	}
	c.JSON(
		http.StatusOK,
		gin.H{"success": true, "data": pendingData},
	)
	return
}

func (self *HTTPServer) GetAddress(c *gin.Context) {
	c.JSON(
		http.StatusOK,
		gin.H{"success": true, "data": self.core.GetAddresses()},
	)
	return
}

func (self *HTTPServer) GetTradeHistory(c *gin.Context) {
	timepoint := common.GetTimepoint()
	_, ok := self.Authenticated(c, []string{}, []Permission{ReadOnlyPermission, RebalancePermission, ConfigurePermission, ConfirmConfPermission})
	if !ok {
		return
	}

	data, err := self.app.GetTradeHistory(timepoint)
	if err != nil {
		c.JSON(
			http.StatusOK,
			gin.H{
				"success": false,
				"data":    err.Error(),
			},
		)
		return
	}
	c.JSON(
		http.StatusOK,
		gin.H{
			"success": true,
			"data":    data,
		},
	)
}

func (self *HTTPServer) GetTimeServer(c *gin.Context) {
	c.JSON(
		http.StatusOK,
		gin.H{
			"success": true,
			"data":    common.GetTimestamp(),
		},
	)
}

func (self *HTTPServer) GetRebalanceStatus(c *gin.Context) {
	_, ok := self.Authenticated(c, []string{}, []Permission{ReadOnlyPermission, RebalancePermission, ConfigurePermission, ConfirmConfPermission})
	if !ok {
		return
	}
	data, err := self.metric.GetRebalanceControl()
	if err != nil {
		c.JSON(
			http.StatusOK,
			gin.H{
				"success": false,
				"reason":  err.Error(),
			},
		)
		return
	}
	c.JSON(
		http.StatusOK,
		gin.H{
			"success": true,
			"data":    data.Status,
		},
	)
}

func (self *HTTPServer) HoldRebalance(c *gin.Context) {
	_, ok := self.Authenticated(c, []string{}, []Permission{ConfirmConfPermission})
	if !ok {
		return
	}
	self.metric.StoreRebalanceControl(false)
	c.JSON(
		http.StatusOK,
		gin.H{
			"success": true,
		},
	)
	return
}

func (self *HTTPServer) EnableRebalance(c *gin.Context) {
	_, ok := self.Authenticated(c, []string{}, []Permission{ConfirmConfPermission})
	if !ok {
		return
	}
	self.metric.StoreRebalanceControl(true)
	c.JSON(
		http.StatusOK,
		gin.H{
			"success": true,
		},
	)
	return
}

func (self *HTTPServer) GetSetrateStatus(c *gin.Context) {
	_, ok := self.Authenticated(c, []string{}, []Permission{ReadOnlyPermission, RebalancePermission, ConfigurePermission, ConfirmConfPermission})
	if !ok {
		return
	}
	data, err := self.metric.GetSetrateControl()
	if err != nil {
		c.JSON(
			http.StatusOK,
			gin.H{
				"success": false,
			},
		)
		return
	}
	c.JSON(
		http.StatusOK,
		gin.H{
			"success": true,
			"data":    data.Status,
		},
	)
}

func (self *HTTPServer) HoldSetrate(c *gin.Context) {
	_, ok := self.Authenticated(c, []string{}, []Permission{ConfirmConfPermission})
	if !ok {
		return
	}
	self.metric.StoreSetrateControl(false)
	c.JSON(
		http.StatusOK,
		gin.H{
			"success": true,
		},
	)
	return
}

func (self *HTTPServer) EnableSetrate(c *gin.Context) {
	_, ok := self.Authenticated(c, []string{}, []Permission{ConfirmConfPermission})
	if !ok {
		return
	}
	self.metric.StoreSetrateControl(true)
	c.JSON(
		http.StatusOK,
		gin.H{
			"success": true,
		},
	)
	return
}

<<<<<<< HEAD
func (self *HTTPServer) GetAssetVolume(c *gin.Context) {
	_, ok := self.Authenticated(c, []string{"freq", "asset"}, []Permission{ReadOnlyPermission, RebalancePermission, ConfigurePermission, ConfirmConfPermission})
	if !ok {
		return
	}
	fromTime, _ := strconv.ParseUint(c.Query("fromTime"), 10, 64)
	toTime, _ := strconv.ParseUint(c.Query("toTime"), 10, 64)
	freq := c.Query("freq")
	asset := c.Query("asset")
	data, err := self.app.GetAssetVolume(fromTime, toTime, freq, asset)
=======
func (self *HTTPServer) GetPWIEquation(c *gin.Context) {
	_, ok := self.Authenticated(c, []string{}, []Permission{ConfigurePermission, ConfirmConfPermission})
	if !ok {
		return
	}
	data, err := self.metric.GetPWIEquation()
>>>>>>> bfb258a3
	if err != nil {
		c.JSON(
			http.StatusOK,
			gin.H{
				"success": false,
				"reason":  err.Error(),
			},
		)
		return
	}
	c.JSON(
		http.StatusOK,
		gin.H{
			"success": true,
			"data":    data,
		},
	)
}

<<<<<<< HEAD
func (self *HTTPServer) GetBurnFee(c *gin.Context) {
	_, ok := self.Authenticated(c, []string{"freq", "reserveAddr"}, []Permission{ReadOnlyPermission, RebalancePermission, ConfigurePermission, ConfirmConfPermission})
	if !ok {
		return
	}
	fromTime, _ := strconv.ParseUint(c.Query("fromTime"), 10, 64)
	toTime, _ := strconv.ParseUint(c.Query("toTime"), 10, 64)
	freq := c.Query("freq")
	reserveAddr := c.Query("reserveAddr")
	data, err := self.app.GetBurnFee(fromTime, toTime, freq, reserveAddr)
=======
func (self *HTTPServer) GetPendingPWIEquation(c *gin.Context) {
	_, ok := self.Authenticated(c, []string{}, []Permission{ConfigurePermission, ConfirmConfPermission})
	if !ok {
		return
	}
	data, err := self.metric.GetPendingPWIEquation()
>>>>>>> bfb258a3
	if err != nil {
		c.JSON(
			http.StatusOK,
			gin.H{
				"success": false,
				"reason":  err.Error(),
			},
		)
		return
	}
	c.JSON(
		http.StatusOK,
		gin.H{
			"success": true,
			"data":    data,
		},
	)
}

<<<<<<< HEAD
func (self *HTTPServer) GetWalletFee(c *gin.Context) {
	_, ok := self.Authenticated(c, []string{"freq", "reserveAddr", "walletAddr"}, []Permission{ReadOnlyPermission, RebalancePermission, ConfigurePermission, ConfirmConfPermission})
	if !ok {
		return
	}
	fromTime, _ := strconv.ParseUint(c.Query("fromTime"), 10, 64)
	toTime, _ := strconv.ParseUint(c.Query("toTime"), 10, 64)
	freq := c.Query("freq")
	reserveAddr := c.Query("reserveAddr")
	walletAddr := c.Query("walletAddr")
	data, err := self.app.GetWalletFee(fromTime, toTime, freq, reserveAddr, walletAddr)
=======
func (self *HTTPServer) SetPWIEquation(c *gin.Context) {
	var err error
	postForm, ok := self.Authenticated(c, []string{}, []Permission{ConfigurePermission})
	if !ok {
		return
	}
	data := postForm.Get("data")
	for _, dataConfig := range strings.Split(data, "|") {
		dataParts := strings.Split(dataConfig, "_")
		if len(dataParts) != 4 {
			c.JSON(
				http.StatusOK,
				gin.H{"success": false, "reason": "The input data is not correct"},
			)
			return
		}
		token := dataParts[0]
		_, err = common.GetToken(token)
		if err != nil {
			c.JSON(
				http.StatusOK,
				gin.H{"success": false, "reason": err.Error()},
			)
			return
		}
	}
	err = self.metric.StorePendingPWIEquation(data)
>>>>>>> bfb258a3
	if err != nil {
		c.JSON(
			http.StatusOK,
			gin.H{
				"success": false,
				"reason":  err.Error(),
			},
		)
		return
	}
	c.JSON(
		http.StatusOK,
		gin.H{
			"success": true,
<<<<<<< HEAD
			"data":    data,
		},
	)
}

func (self *HTTPServer) GetUserVolume(c *gin.Context) {
	_, ok := self.Authenticated(c, []string{"freq", "userAddress"}, []Permission{ReadOnlyPermission, RebalancePermission, ConfigurePermission, ConfirmConfPermission})
	if !ok {
		return
	}
	fromTime, _ := strconv.ParseUint(c.Query("fromTime"), 10, 64)
	toTime, _ := strconv.ParseUint(c.Query("toTime"), 10, 64)
	freq := c.Query("freq")
	userAddr := c.Query("userAddr")
	data, err := self.app.GetUserVolume(fromTime, toTime, freq, userAddr)
=======
		},
	)
}

func (self *HTTPServer) ConfirmPWIEquation(c *gin.Context) {
	postForm, ok := self.Authenticated(c, []string{}, []Permission{ConfirmConfPermission})
	if !ok {
		return
	}
	postData := postForm.Get("data")
	err := self.metric.StorePWIEquation(postData)
	if err != nil {
		c.JSON(
			http.StatusOK,
			gin.H{
				"success": false,
				"reason":  err.Error(),
			},
		)
		return
	}
	c.JSON(
		http.StatusOK,
		gin.H{
			"success": true,
		},
	)
}

func (self *HTTPServer) RejectPWIEquation(c *gin.Context) {
	_, ok := self.Authenticated(c, []string{}, []Permission{ConfirmConfPermission})
	if !ok {
		return
	}
	// postData := postForm.Get("data")
	err := self.metric.RemovePendingPWIEquation()
>>>>>>> bfb258a3
	if err != nil {
		c.JSON(
			http.StatusOK,
			gin.H{
				"success": false,
				"reason":  err.Error(),
			},
		)
		return
	}
	c.JSON(
		http.StatusOK,
		gin.H{
			"success": true,
<<<<<<< HEAD
			"data":    data,
=======
>>>>>>> bfb258a3
		},
	)
}

func (self *HTTPServer) Run() {
	self.r.GET("/prices-version", self.AllPricesVersion)
	self.r.GET("/prices", self.AllPrices)
	self.r.GET("/prices/:base/:quote", self.Price)
	self.r.GET("/getrates", self.GetRate)
	self.r.GET("/get-all-rates", self.GetRates)

	self.r.GET("/authdata-version", self.AuthDataVersion)
	self.r.GET("/authdata", self.AuthData)
	self.r.GET("/activities", self.GetActivities)
	self.r.GET("/immediate-pending-activities", self.ImmediatePendingActivities)
	self.r.GET("/tradelogs", self.TradeLogs)
	self.r.GET("/metrics", self.Metrics)
	self.r.POST("/metrics", self.StoreMetrics)

	self.r.POST("/cancelorder/:exchangeid", self.CancelOrder)
	self.r.POST("/deposit/:exchangeid", self.Deposit)
	self.r.POST("/withdraw/:exchangeid", self.Withdraw)
	self.r.POST("/trade/:exchangeid", self.Trade)
	self.r.POST("/setrates", self.SetRate)
	self.r.GET("/exchangeinfo", self.GetExchangeInfo)
	self.r.GET("/exchangeinfo/:exchangeid/:base/:quote", self.GetPairInfo)
	self.r.GET("/exchangefees", self.GetFee)
	self.r.GET("/exchangefees/:exchangeid", self.GetExchangeFee)
	self.r.GET("/core/addresses", self.GetAddress)
	self.r.GET("/tradehistory", self.GetTradeHistory)

	self.r.GET("/targetqty", self.GetTargetQty)
	self.r.GET("/pendingtargetqty", self.GetPendingTargetQty)
	self.r.POST("/settargetqty", self.SetTargetQty)
	self.r.POST("/confirmtargetqty", self.ConfirmTargetQty)
	self.r.POST("/canceltargetqty", self.CancelTargetQty)

	self.r.GET("/timeserver", self.GetTimeServer)

	self.r.GET("/rebalancestatus", self.GetRebalanceStatus)
	self.r.POST("/holdrebalance", self.HoldRebalance)
	self.r.POST("/enablerebalance", self.EnableRebalance)

	self.r.GET("/setratestatus", self.GetSetrateStatus)
	self.r.POST("/holdsetrate", self.HoldSetrate)
	self.r.POST("/enablesetrate", self.EnableSetrate)

<<<<<<< HEAD
	self.r.GET("/get-asset-volume", self.GetAssetVolume)
	self.r.GET("/get-burn-fee", self.GetBurnFee)
	self.r.GET("/get-wallet-fee", self.GetWalletFee)
	self.r.GET("/get-user-volume", self.GetUserVolume)
=======
	self.r.GET("/pwis-equation", self.GetPWIEquation)
	self.r.GET("/pending-pwis-equation", self.GetPendingPWIEquation)
	self.r.POST("/set-pwis-equation", self.SetPWIEquation)
	self.r.POST("/confirm-pwis-equation", self.ConfirmPWIEquation)
	self.r.POST("/reject-pwis-equation", self.RejectPWIEquation)
>>>>>>> bfb258a3

	self.r.Run(self.host)
}

func NewHTTPServer(
	app reserve.ReserveData,
	core reserve.ReserveCore,
	metric metric.MetricStorage,
	host string,
	enableAuth bool,
	authEngine Authentication,
	env string) *HTTPServer {

	r := gin.Default()
	sentryCli, err := raven.NewWithTags(
		"https://bf15053001464a5195a81bc41b644751:eff41ac715114b20b940010208271b13@sentry.io/228067",
		map[string]string{
			"env": env,
		},
	)
	if err != nil {
		panic(err)
	}
	r.Use(sentry.Recovery(
		sentryCli,
		false,
	))
	corsConfig := cors.DefaultConfig()
	corsConfig.AddAllowHeaders("signed")
	corsConfig.AllowAllOrigins = true
	corsConfig.MaxAge = 5 * time.Minute
	r.Use(cors.New(corsConfig))

	return &HTTPServer{
		app, core, metric, host, enableAuth, authEngine, r,
	}
}<|MERGE_RESOLUTION|>--- conflicted
+++ resolved
@@ -1297,7 +1297,31 @@
 	return
 }
 
-<<<<<<< HEAD
+func (self *HTTPServer) GetPWIEquation(c *gin.Context) {
+	_, ok := self.Authenticated(c, []string{}, []Permission{ConfigurePermission, ConfirmConfPermission})
+	if !ok {
+		return
+	}
+	data, err := self.metric.GetPWIEquation()
+	if err != nil {
+		c.JSON(
+			http.StatusOK,
+			gin.H{
+				"success": false,
+				"reason":  err.Error(),
+			},
+		)
+		return
+	}
+	c.JSON(
+		http.StatusOK,
+		gin.H{
+			"success": true,
+			"data":    data,
+		},
+	)
+}
+
 func (self *HTTPServer) GetAssetVolume(c *gin.Context) {
 	_, ok := self.Authenticated(c, []string{"freq", "asset"}, []Permission{ReadOnlyPermission, RebalancePermission, ConfigurePermission, ConfirmConfPermission})
 	if !ok {
@@ -1308,14 +1332,6 @@
 	freq := c.Query("freq")
 	asset := c.Query("asset")
 	data, err := self.app.GetAssetVolume(fromTime, toTime, freq, asset)
-=======
-func (self *HTTPServer) GetPWIEquation(c *gin.Context) {
-	_, ok := self.Authenticated(c, []string{}, []Permission{ConfigurePermission, ConfirmConfPermission})
-	if !ok {
-		return
-	}
-	data, err := self.metric.GetPWIEquation()
->>>>>>> bfb258a3
 	if err != nil {
 		c.JSON(
 			http.StatusOK,
@@ -1335,7 +1351,31 @@
 	)
 }
 
-<<<<<<< HEAD
+func (self *HTTPServer) GetPendingPWIEquation(c *gin.Context) {
+	_, ok := self.Authenticated(c, []string{}, []Permission{ConfigurePermission, ConfirmConfPermission})
+	if !ok {
+		return
+	}
+	data, err := self.metric.GetPendingPWIEquation()
+	if err != nil {
+		c.JSON(
+			http.StatusOK,
+			gin.H{
+				"success": false,
+				"reason":  err.Error(),
+			},
+		)
+		return
+	}
+	c.JSON(
+		http.StatusOK,
+		gin.H{
+			"success": true,
+			"data":    data,
+		},
+	)
+}
+
 func (self *HTTPServer) GetBurnFee(c *gin.Context) {
 	_, ok := self.Authenticated(c, []string{"freq", "reserveAddr"}, []Permission{ReadOnlyPermission, RebalancePermission, ConfigurePermission, ConfirmConfPermission})
 	if !ok {
@@ -1346,14 +1386,6 @@
 	freq := c.Query("freq")
 	reserveAddr := c.Query("reserveAddr")
 	data, err := self.app.GetBurnFee(fromTime, toTime, freq, reserveAddr)
-=======
-func (self *HTTPServer) GetPendingPWIEquation(c *gin.Context) {
-	_, ok := self.Authenticated(c, []string{}, []Permission{ConfigurePermission, ConfirmConfPermission})
-	if !ok {
-		return
-	}
-	data, err := self.metric.GetPendingPWIEquation()
->>>>>>> bfb258a3
 	if err != nil {
 		c.JSON(
 			http.StatusOK,
@@ -1373,7 +1405,51 @@
 	)
 }
 
-<<<<<<< HEAD
+func (self *HTTPServer) SetPWIEquation(c *gin.Context) {
+	var err error
+	postForm, ok := self.Authenticated(c, []string{}, []Permission{ConfigurePermission})
+	if !ok {
+		return
+	}
+	data := postForm.Get("data")
+	for _, dataConfig := range strings.Split(data, "|") {
+		dataParts := strings.Split(dataConfig, "_")
+		if len(dataParts) != 4 {
+			c.JSON(
+				http.StatusOK,
+				gin.H{"success": false, "reason": "The input data is not correct"},
+			)
+			return
+		}
+		token := dataParts[0]
+		_, err = common.GetToken(token)
+		if err != nil {
+			c.JSON(
+				http.StatusOK,
+				gin.H{"success": false, "reason": err.Error()},
+			)
+			return
+		}
+	}
+	err = self.metric.StorePendingPWIEquation(data)
+	if err != nil {
+		c.JSON(
+			http.StatusOK,
+			gin.H{
+				"success": false,
+				"reason":  err.Error(),
+			},
+		)
+		return
+	}
+	c.JSON(
+		http.StatusOK,
+		gin.H{
+			"success": true,
+		},
+	)
+}
+
 func (self *HTTPServer) GetWalletFee(c *gin.Context) {
 	_, ok := self.Authenticated(c, []string{"freq", "reserveAddr", "walletAddr"}, []Permission{ReadOnlyPermission, RebalancePermission, ConfigurePermission, ConfirmConfPermission})
 	if !ok {
@@ -1385,35 +1461,6 @@
 	reserveAddr := c.Query("reserveAddr")
 	walletAddr := c.Query("walletAddr")
 	data, err := self.app.GetWalletFee(fromTime, toTime, freq, reserveAddr, walletAddr)
-=======
-func (self *HTTPServer) SetPWIEquation(c *gin.Context) {
-	var err error
-	postForm, ok := self.Authenticated(c, []string{}, []Permission{ConfigurePermission})
-	if !ok {
-		return
-	}
-	data := postForm.Get("data")
-	for _, dataConfig := range strings.Split(data, "|") {
-		dataParts := strings.Split(dataConfig, "_")
-		if len(dataParts) != 4 {
-			c.JSON(
-				http.StatusOK,
-				gin.H{"success": false, "reason": "The input data is not correct"},
-			)
-			return
-		}
-		token := dataParts[0]
-		_, err = common.GetToken(token)
-		if err != nil {
-			c.JSON(
-				http.StatusOK,
-				gin.H{"success": false, "reason": err.Error()},
-			)
-			return
-		}
-	}
-	err = self.metric.StorePendingPWIEquation(data)
->>>>>>> bfb258a3
 	if err != nil {
 		c.JSON(
 			http.StatusOK,
@@ -1428,8 +1475,32 @@
 		http.StatusOK,
 		gin.H{
 			"success": true,
-<<<<<<< HEAD
 			"data":    data,
+		},
+	)
+}
+
+func (self *HTTPServer) ConfirmPWIEquation(c *gin.Context) {
+	postForm, ok := self.Authenticated(c, []string{}, []Permission{ConfirmConfPermission})
+	if !ok {
+		return
+	}
+	postData := postForm.Get("data")
+	err := self.metric.StorePWIEquation(postData)
+	if err != nil {
+		c.JSON(
+			http.StatusOK,
+			gin.H{
+				"success": false,
+				"reason":  err.Error(),
+			},
+		)
+		return
+	}
+	c.JSON(
+		http.StatusOK,
+		gin.H{
+			"success": true,
 		},
 	)
 }
@@ -1444,18 +1515,6 @@
 	freq := c.Query("freq")
 	userAddr := c.Query("userAddr")
 	data, err := self.app.GetUserVolume(fromTime, toTime, freq, userAddr)
-=======
-		},
-	)
-}
-
-func (self *HTTPServer) ConfirmPWIEquation(c *gin.Context) {
-	postForm, ok := self.Authenticated(c, []string{}, []Permission{ConfirmConfPermission})
-	if !ok {
-		return
-	}
-	postData := postForm.Get("data")
-	err := self.metric.StorePWIEquation(postData)
 	if err != nil {
 		c.JSON(
 			http.StatusOK,
@@ -1470,6 +1529,7 @@
 		http.StatusOK,
 		gin.H{
 			"success": true,
+			"data":    data,
 		},
 	)
 }
@@ -1481,7 +1541,6 @@
 	}
 	// postData := postForm.Get("data")
 	err := self.metric.RemovePendingPWIEquation()
->>>>>>> bfb258a3
 	if err != nil {
 		c.JSON(
 			http.StatusOK,
@@ -1496,10 +1555,6 @@
 		http.StatusOK,
 		gin.H{
 			"success": true,
-<<<<<<< HEAD
-			"data":    data,
-=======
->>>>>>> bfb258a3
 		},
 	)
 }
@@ -1547,18 +1602,16 @@
 	self.r.POST("/holdsetrate", self.HoldSetrate)
 	self.r.POST("/enablesetrate", self.EnableSetrate)
 
-<<<<<<< HEAD
 	self.r.GET("/get-asset-volume", self.GetAssetVolume)
 	self.r.GET("/get-burn-fee", self.GetBurnFee)
 	self.r.GET("/get-wallet-fee", self.GetWalletFee)
 	self.r.GET("/get-user-volume", self.GetUserVolume)
-=======
+
 	self.r.GET("/pwis-equation", self.GetPWIEquation)
 	self.r.GET("/pending-pwis-equation", self.GetPendingPWIEquation)
 	self.r.POST("/set-pwis-equation", self.SetPWIEquation)
 	self.r.POST("/confirm-pwis-equation", self.ConfirmPWIEquation)
 	self.r.POST("/reject-pwis-equation", self.RejectPWIEquation)
->>>>>>> bfb258a3
 
 	self.r.Run(self.host)
 }
