--- conflicted
+++ resolved
@@ -1676,13 +1676,9 @@
 	httputil.ResponseSuccess(c, httputil.WithData(data))
 }
 
-<<<<<<< HEAD
-func (self *HTTPServer) Run() {
+func (self *HTTPServer) register() {
 	self.r.POST("/update-token", self.UpdateToken)
 	self.r.GET("/token-settings", self.TokenSettings)
-=======
-func (self *HTTPServer) register() {
->>>>>>> 4e16773a
 	if self.core != nil && self.app != nil {
 		v2 := self.r.Group("/v2")
 
@@ -1827,10 +1823,6 @@
 	r.Use(cors.New(corsConfig))
 
 	return &HTTPServer{
-<<<<<<< HEAD
-		app, core, stat, metric, exchanges, host, enableAuth, authEngine, r, bc,
-=======
-		app, core, stat, metric, host, enableAuth, authEngine, r,
->>>>>>> 4e16773a
+		app, core, stat, metric, host, enableAuth, authEngine, r, bc,
 	}
 }