--- conflicted
+++ resolved
@@ -2722,10 +2722,6 @@
 	r.Use(cors.New(corsConfig))
 
 	return &HTTPServer{
-<<<<<<< HEAD
-		app, core, stat, metric, host, enableAuth, authEngine, r, bc,
-=======
-		app, core, stat, metric, exchanges, host, enableAuth, authEngine, r,
->>>>>>> 356b9f28
+		app, core, stat, metric, exchanges, host, enableAuth, authEngine, r, bc,
 	}
 }