--- conflicted
+++ resolved
@@ -233,28 +233,17 @@
 }
 
 func (self *HTTPServer) SetRate(c *gin.Context) {
-<<<<<<< HEAD
-	tokenAddrs := c.PostForm("tokens")
-	buys := c.PostForm("buys")
-	sells := c.PostForm("sells")
-	block := c.PostForm("block")
+	postForm, ok := self.Authenticated(c, []string{"tokens", "buys", "sells", "block"})
+	if !ok {
+		return
+	}
+	tokenAddrs := postForm.Get("tokens")
+	buys := postForm.Get("buys")
+	sells := postForm.Get("sells")
+	block := postForm.Get("block")
 	tokens := []common.Token{}
 	for _, tok := range strings.Split(tokenAddrs, "-") {
 		token, err := common.GetToken(tok)
-=======
-	postForm, ok := self.Authenticated(c, []string{"sources", "dests", "rates", "expiries"})
-	if !ok {
-		return
-	}
-
-	sources := postForm.Get("sources")
-	dests := postForm.Get("dests")
-	rates := postForm.Get("rates")
-	blocks := postForm.Get("expiries")
-	sourceTokens := []common.Token{}
-	for _, source := range strings.Split(sources, "-") {
-		token, err := common.GetToken(source)
->>>>>>> e38162f8
 		if err != nil {
 			c.JSON(
 				http.StatusOK,
