--- conflicted
+++ resolved
@@ -59,7 +59,7 @@
 	return exchange.CancelOrder(orderId, base, quote)
 }
 
-func (self ReserveCore) GetAddresses() *common.Addresses {
+func (self ReserveCore) GetAddresses() (*common.Addresses, error) {
 	return self.blockchain.GetAddresses()
 }
 
@@ -262,18 +262,8 @@
 	_, supported := exchange.Address(token)
 	if !supported {
 		err = fmt.Errorf("Exchange %s doesn't support token %s", exchange.ID(), token.ID)
-<<<<<<< HEAD
-	} else {
-		err = sanityCheckAmount(exchange, token, amount)
-		if err == nil {
-			reserveAddr, err := self.setting.GetAddress(settings.Reserve)
-			if err == nil {
-				id, err = exchange.Withdraw(token, amount, reserveAddr, timepoint)
-			}
-=======
 		if sErr := activityRecord("", statusFailed, err); sErr != nil {
 			log.Printf("failed to store activiry record: %s", sErr.Error())
->>>>>>> df560f5c
 		}
 		return common.ActivityID{}, err
 
@@ -285,8 +275,8 @@
 		}
 		return common.ActivityID{}, err
 	}
-
-	id, err := exchange.Withdraw(token, amount, self.rm, timepoint)
+	reserveAddr, err := self.setting.GetAddress(settings.Reserve)
+	id, err := exchange.Withdraw(token, amount, reserveAddr, timepoint)
 	if err != nil {
 		if sErr := activityRecord("", statusFailed, err); sErr != nil {
 			log.Printf("failed to store activiry record: %s", sErr.Error())
