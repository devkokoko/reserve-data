package data

import (
	"github.com/KyberNetwork/reserve-data/common"
)

type Storage interface {
	CurrentPriceVersion(timepoint uint64) (common.Version, error)
	GetAllPrices(common.Version) (common.AllPriceEntry, error)
	GetOnePrice(common.TokenPairID, common.Version) (common.OnePrice, error)

	CurrentAuthDataVersion(timepoint uint64) (common.Version, error)
	GetAuthData(common.Version) (common.AuthDataSnapshot, error)
<<<<<<< HEAD
	ExportExpiredAuthData(timepoint uint64, fileName string) (uint64, error)

=======
	//ExportExpiredAuthData: Write all expired records into a predetermined filepath
	//each record will be represented in JSON format, and seperates by endline character
	//Return: Number of records exported (uint64) and error
	ExportExpiredAuthData(timepoint uint64, filePath string) (uint64, error)
	PruneExpiredAuthData(timepoint uint64) (uint64, error)
>>>>>>> 2d8c5bb0
	CurrentRateVersion(timepoint uint64) (common.Version, error)
	GetRate(common.Version) (common.AllRateEntry, error)
	GetRates(fromTime, toTime uint64) ([]common.AllRateEntry, error)

	GetAllRecords(fromTime, toTime uint64) ([]common.ActivityRecord, error)
	GetPendingActivities() ([]common.ActivityRecord, error)

	GetTradeHistory(timepoint uint64) (common.AllTradeHistory, error)
	GetExchangeStatus() (common.ExchangesStatus, error)
	UpdateExchangeStatus(data common.ExchangesStatus) error

	UpdateExchangeNotification(exchange, action, tokenPair string, fromTime, toTime uint64, isWarning bool, msg string) error
	GetExchangeNotifications() (common.ExchangeNotifications, error)
}<|MERGE_RESOLUTION|>--- conflicted
+++ resolved
@@ -11,16 +11,11 @@
 
 	CurrentAuthDataVersion(timepoint uint64) (common.Version, error)
 	GetAuthData(common.Version) (common.AuthDataSnapshot, error)
-<<<<<<< HEAD
-	ExportExpiredAuthData(timepoint uint64, fileName string) (uint64, error)
-
-=======
 	//ExportExpiredAuthData: Write all expired records into a predetermined filepath
 	//each record will be represented in JSON format, and seperates by endline character
 	//Return: Number of records exported (uint64) and error
 	ExportExpiredAuthData(timepoint uint64, filePath string) (uint64, error)
 	PruneExpiredAuthData(timepoint uint64) (uint64, error)
->>>>>>> 2d8c5bb0
 	CurrentRateVersion(timepoint uint64) (common.Version, error)
 	GetRate(common.Version) (common.AllRateEntry, error)
 	GetRates(fromTime, toTime uint64) ([]common.AllRateEntry, error)
