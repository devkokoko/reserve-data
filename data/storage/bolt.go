--- conflicted
+++ resolved
@@ -51,8 +51,6 @@
 		if err != nil {
 			return err
 		}
-<<<<<<< HEAD
-=======
 		_, err = tx.CreateBucket([]byte(PENDING_ACTIVITY_BUCKET))
 		if err != nil {
 			return err
@@ -61,7 +59,6 @@
 		if err != nil {
 			return err
 		}
->>>>>>> 7dcc0b95
 		return nil
 	})
 	return &BoltStorage{db}, nil
