--- conflicted
+++ resolved
@@ -503,18 +503,13 @@
 		b := tx.Bucket([]byte(RATE_BUCKET))
 		c := b.Cursor()
 		_, lastEntry := c.Last()
-<<<<<<< HEAD
 		if err := json.Unmarshal(lastEntry, &lastEntryjson); err != nil {
 			log.Printf("Unmarshal last entry error: %s", err.Error())
 		}
-		if lastEntryjson.BlockNumber < data.BlockNumber {
-=======
-		json.Unmarshal(lastEntry, &lastEntryjson)
 		// we still update when blocknumber is not changed because we want
 		// to update the version and timestamp so api users will get
 		// the newest data even it is identical to the old one.
 		if lastEntryjson.BlockNumber <= data.BlockNumber {
->>>>>>> f1acb380
 			dataJson, err = json.Marshal(data)
 			if err != nil {
 				return err
@@ -975,66 +970,6 @@
 	return err
 }
 
-<<<<<<< HEAD
-func (self *BoltStorage) GetTradeHistory(timepoint uint64) (common.AllTradeHistory, error) {
-	result := common.AllTradeHistory{}
-	var err error
-	err = self.db.View(func(tx *bolt.Tx) error {
-		b := tx.Bucket([]byte(TRADE_HISTORY))
-		_, data := b.Cursor().First()
-		if data == nil {
-			err = errors.New(fmt.Sprintf("There no data before timepoint %d", timepoint))
-		} else {
-			err = json.Unmarshal(data, &result)
-		}
-		return err
-	})
-	return result, err
-}
-
-func (self *BoltStorage) StoreTradeHistory(data common.AllTradeHistory, timepoint uint64) error {
-	var err error
-	err = self.db.Update(func(tx *bolt.Tx) error {
-		var dataJson []byte
-		b := tx.Bucket([]byte(TRADE_HISTORY))
-		c := b.Cursor()
-		k, v := c.First()
-		currentData := common.AllTradeHistory{
-			Timestamp: common.GetTimestamp(),
-			Data:      map[common.ExchangeID]common.ExchangeTradeHistory{},
-		}
-		if k != nil {
-			if err := json.Unmarshal(v, &currentData); err != nil {
-				log.Printf("Unmarshal trade history error: %s", err.Error())
-			}
-		}
-
-		// override old data
-		for exchange, dataHistory := range data.Data {
-			currentDataHistory, exist := currentData.Data[exchange]
-			if !exist {
-				currentData.Data[exchange] = dataHistory
-			} else {
-				for pair, pairHistory := range dataHistory {
-					currentDataHistory[pair] = pairHistory
-				}
-			}
-		}
-		log.Printf("History: %+v", data)
-
-		// add new data
-		dataJson, err = json.Marshal(currentData)
-		if err != nil {
-			return err
-		}
-		idByte := uint64ToBytes(timepoint)
-		return b.Put(idByte, dataJson)
-	})
-	return err
-}
-
-=======
->>>>>>> f1acb380
 func (self *BoltStorage) GetRebalanceControl() (metric.RebalanceControl, error) {
 	var err error
 	var result metric.RebalanceControl
