--- conflicted
+++ resolved
@@ -41,11 +41,7 @@
 	MAX_GET_RATES_PERIOD               uint64 = 86400000 //1 days in milisec
 	UI64DAY                            uint64 = uint64(time.Hour * 24)
 	EXPORT_BATCH                       int    = 1
-<<<<<<< HEAD
 	AUTH_DATA_EXPIRED_DURATION         uint64 = 10 * 86400000 //10day in milisec
-=======
-	AUTH_DATA_EXPIRED_DURATION         uint64 = 1 * 86400000 //10day in milisec
->>>>>>> 2d8c5bb0
 	STABLE_TOKEN_PARAMS_BUCKET         string = "stable-token-params"
 	PENDING_STABLE_TOKEN_PARAMS_BUCKET string = "pending-stable-token-params"
 	GOLD_BUCKET                        string = "gold_feeds"
@@ -234,27 +230,17 @@
 }
 
 func (self *BoltStorage) ExportExpiredAuthData(currentTime uint64, fileName string) (nRecord uint64, err error) {
-<<<<<<< HEAD
-
-=======
->>>>>>> 2d8c5bb0
 	expiredTimestampByte := uint64ToBytes(currentTime - AUTH_DATA_EXPIRED_DURATION)
 	outFile, err := os.Create(fileName)
 	defer outFile.Close()
 	if err != nil {
 		return 0, err
 	}
-<<<<<<< HEAD
+
 	err = self.db.Update(func(tx *bolt.Tx) error {
 		b := tx.Bucket([]byte(AUTH_DATA_BUCKET))
 		c := b.Cursor()
-=======
-
-	err = self.db.Update(func(tx *bolt.Tx) error {
-		b := tx.Bucket([]byte(AUTH_DATA_BUCKET))
-		c := b.Cursor()
-
->>>>>>> 2d8c5bb0
+
 		for k, v := c.First(); k != nil && bytes.Compare(k, expiredTimestampByte) <= 0; k, v = c.Next() {
 			timestamp := bytesToUint64(k)
 
@@ -277,17 +263,32 @@
 				return err
 			}
 			nRecord++
-<<<<<<< HEAD
+			if err != nil {
+				return err
+			}
+		}
+		return nil
+	})
+
+	return nRecord, err
+}
+
+func (self *BoltStorage) PruneExpiredAuthData(currentTime uint64) (nRecord uint64, err error) {
+	expiredTimestampByte := uint64ToBytes(currentTime - AUTH_DATA_EXPIRED_DURATION)
+
+	err = self.db.Update(func(tx *bolt.Tx) error {
+		b := tx.Bucket([]byte(AUTH_DATA_BUCKET))
+		c := b.Cursor()
+		for k, _ := c.First(); k != nil && bytes.Compare(k, expiredTimestampByte) <= 0; k, _ = c.Next() {
 			err = b.Delete(k)
-=======
->>>>>>> 2d8c5bb0
-			if err != nil {
-				return err
-			}
-		}
-<<<<<<< HEAD
-		return nil
-	})
+			if err != nil {
+				return err
+			}
+			nRecord++
+		}
+		return err
+	})
+
 	return nRecord, err
 }
 
@@ -318,62 +319,6 @@
 	err = self.db.View(func(tx *bolt.Tx) error {
 		c := tx.Bucket([]byte(PRICE_BUCKET)).Cursor()
 		result, err = reverseSeek(timepoint, c)
-=======
->>>>>>> 2d8c5bb0
-		return nil
-	})
-
-	return nRecord, err
-}
-
-func (self *BoltStorage) PruneExpiredAuthData(currentTime uint64) (nRecord uint64, err error) {
-	expiredTimestampByte := uint64ToBytes(currentTime - AUTH_DATA_EXPIRED_DURATION)
-
-	err = self.db.Update(func(tx *bolt.Tx) error {
-		b := tx.Bucket([]byte(AUTH_DATA_BUCKET))
-		c := b.Cursor()
-		for k, _ := c.First(); k != nil && bytes.Compare(k, expiredTimestampByte) <= 0; k, _ = c.Next() {
-			err = b.Delete(k)
-			if err != nil {
-				return err
-			}
-			nRecord++
-		}
-		return err
-	})
-
-	return nRecord, err
-}
-
-<<<<<<< HEAD
-=======
-// PruneOutdatedData Remove first version out of database
-func (self *BoltStorage) PruneOutdatedData(tx *bolt.Tx, bucket string) error {
-	var err error
-	b := tx.Bucket([]byte(bucket))
-	c := b.Cursor()
-	nExcess := self.GetNumberOfVersion(tx, bucket) - MAX_NUMBER_VERSION
-	for i := 0; i < nExcess; i++ {
-		k, _ := c.First()
-		if k == nil {
-			err = fmt.Errorf("There is no previous version in %s", bucket)
-			return err
-		}
-		err = b.Delete([]byte(k))
-		if err != nil {
-			panic(err)
-		}
-	}
-
-	return err
-}
-
-func (self *BoltStorage) CurrentPriceVersion(timepoint uint64) (common.Version, error) {
-	var result uint64
-	var err error
-	err = self.db.View(func(tx *bolt.Tx) error {
-		c := tx.Bucket([]byte(PRICE_BUCKET)).Cursor()
-		result, err = reverseSeek(timepoint, c)
 		return nil
 	})
 	return common.Version(result), err
@@ -390,7 +335,6 @@
 	return result
 }
 
->>>>>>> 2d8c5bb0
 //GetAllPrices returns the corresponding AllPriceEntry to a particular Version
 func (self *BoltStorage) GetAllPrices(version common.Version) (common.AllPriceEntry, error) {
 	result := common.AllPriceEntry{}
