package storage

import (
	"bytes"
	"encoding/binary"
	"encoding/json"
	"errors"
	"fmt"
	"log"
	"reflect"
	"strconv"
	"strings"
	"sync"

	"github.com/KyberNetwork/reserve-data/common"
	"github.com/KyberNetwork/reserve-data/metric"
	"github.com/boltdb/bolt"
)

const (
<<<<<<< HEAD
	PRICE_BUCKET                       string = "prices"
	RATE_BUCKET                        string = "rates"
	ORDER_BUCKET                       string = "orders"
	ACTIVITY_BUCKET                    string = "activities"
	AUTH_DATA_BUCKET                   string = "auth_data"
	PENDING_ACTIVITY_BUCKET            string = "pending_activities"
	METRIC_BUCKET                      string = "metrics"
	METRIC_TARGET_QUANTITY             string = "target_quantity"
	PENDING_TARGET_QUANTITY            string = "pending_target_quantity"
	TRADE_HISTORY                      string = "trade_history"
	ENABLE_REBALANCE                   string = "enable_rebalance"
	SETRATE_CONTROL                    string = "setrate_control"
	PENDING_PWI_EQUATION               string = "pending_pwi_equation"
	PWI_EQUATION                       string = "pwi_equation"
	INTERMEDIATE_TX                    string = "intermediate_tx"
	EXCHANGE_STATUS                    string = "exchange_status"
	EXCHANGE_NOTIFICATIONS             string = "exchange_notifications"
	MAX_NUMBER_VERSION                 int    = 1000
	MAX_GET_RATES_PERIOD               uint64 = 86400000 //1 days in milisec
	STABLE_TOKEN_PARAMS_BUCKET         string = "stable-token-params"
	PENDING_STABLE_TOKEN_PARAMS_BUCKET string = "pending-stable-token-params"
=======
	GOLD_BUCKET string = "gold_feeds"

	PRICE_BUCKET            string = "prices"
	RATE_BUCKET             string = "rates"
	ORDER_BUCKET            string = "orders"
	ACTIVITY_BUCKET         string = "activities"
	AUTH_DATA_BUCKET        string = "auth_data"
	PENDING_ACTIVITY_BUCKET string = "pending_activities"
	METRIC_BUCKET           string = "metrics"
	METRIC_TARGET_QUANTITY  string = "target_quantity"
	PENDING_TARGET_QUANTITY string = "pending_target_quantity"
	TRADE_HISTORY           string = "trade_history"
	ENABLE_REBALANCE        string = "enable_rebalance"
	SETRATE_CONTROL         string = "setrate_control"
	PENDING_PWI_EQUATION    string = "pending_pwi_equation"
	PWI_EQUATION            string = "pwi_equation"
	INTERMEDIATE_TX         string = "intermediate_tx"
	EXCHANGE_STATUS         string = "exchange_status"
	EXCHANGE_NOTIFICATIONS  string = "exchange_notifications"
	MAX_NUMBER_VERSION      int    = 1000
	MAX_GET_RATES_PERIOD    uint64 = 86400000 //1 days in milisec
>>>>>>> 68205a8b
)

type BoltStorage struct {
	mu sync.RWMutex
	db *bolt.DB
}

func NewBoltStorage(path string) (*BoltStorage, error) {
	// init instance
	var err error
	var db *bolt.DB
	db, err = bolt.Open(path, 0600, nil)
	if err != nil {
		return nil, err
	}
	// init buckets
	db.Update(func(tx *bolt.Tx) error {
		_, err = tx.CreateBucketIfNotExists([]byte(GOLD_BUCKET))
		if err != nil {
			return err
		}

		_, err = tx.CreateBucketIfNotExists([]byte(PRICE_BUCKET))
		if err != nil {
			return err
		}
		_, err = tx.CreateBucketIfNotExists([]byte(RATE_BUCKET))
		if err != nil {
			return err
		}
		_, err = tx.CreateBucketIfNotExists([]byte(ORDER_BUCKET))
		if err != nil {
			return err
		}
		_, err = tx.CreateBucketIfNotExists([]byte(ACTIVITY_BUCKET))
		if err != nil {
			return err
		}
		_, err = tx.CreateBucketIfNotExists([]byte(PENDING_ACTIVITY_BUCKET))
		if err != nil {
			return err
		}
		_, err = tx.CreateBucketIfNotExists([]byte(AUTH_DATA_BUCKET))
		if err != nil {
			return err
		}
		_, err = tx.CreateBucketIfNotExists([]byte(METRIC_BUCKET))
		if err != nil {
			return err
		}
		_, err = tx.CreateBucketIfNotExists([]byte(METRIC_TARGET_QUANTITY))
		if err != nil {
			return err
		}
		_, err = tx.CreateBucketIfNotExists([]byte(PENDING_TARGET_QUANTITY))
		if err != nil {
			return err
		}
		_, err = tx.CreateBucketIfNotExists([]byte(TRADE_HISTORY))
		if err != nil {
			return err
		}
		_, err = tx.CreateBucketIfNotExists([]byte(ENABLE_REBALANCE))
		if err != nil {
			return err
		}
		_, err = tx.CreateBucketIfNotExists([]byte(SETRATE_CONTROL))
		if err != nil {
			return err
		}
		_, err = tx.CreateBucketIfNotExists([]byte(PENDING_PWI_EQUATION))
		if err != nil {
			return err
		}
		_, err = tx.CreateBucketIfNotExists([]byte(PWI_EQUATION))
		if err != nil {
			return err
		}
		_, err = tx.CreateBucketIfNotExists([]byte(INTERMEDIATE_TX))
		if err != nil {
			return err
		}
		_, err = tx.CreateBucketIfNotExists([]byte(EXCHANGE_STATUS))
		if err != nil {
			return err
		}
		_, err = tx.CreateBucketIfNotExists([]byte(EXCHANGE_NOTIFICATIONS))
		if err != nil {
			return err
		}
		_, err = tx.CreateBucketIfNotExists([]byte(PENDING_STABLE_TOKEN_PARAMS_BUCKET))
		if err != nil {
			return err
		}
		_, err = tx.CreateBucketIfNotExists([]byte(STABLE_TOKEN_PARAMS_BUCKET))
		if err != nil {
			return err
		}
		return nil
	})
	if err != nil {
		return nil, err
	}
	storage := &BoltStorage{sync.RWMutex{}, db}
	return storage, nil
}

func uint64ToBytes(u uint64) []byte {
	b := make([]byte, 8)
	binary.BigEndian.PutUint64(b, u)
	return b
}

func bytesToUint64(b []byte) uint64 {
	return binary.BigEndian.Uint64(b)
}

func reverseSeek(timepoint uint64, c *bolt.Cursor) (uint64, error) {
	version, _ := c.Seek(uint64ToBytes(timepoint))
	if version == nil {
		version, _ = c.Prev()
		if version == nil {
			return 0, errors.New(fmt.Sprintf("There is no data before timepoint %d", timepoint))
		} else {
			return bytesToUint64(version), nil
		}
	} else {
		v := bytesToUint64(version)
		if v == timepoint {
			return v, nil
		} else {
			version, _ = c.Prev()
			if version == nil {
				return 0, errors.New(fmt.Sprintf("There is no data before timepoint %d", timepoint))
			} else {
				return bytesToUint64(version), nil
			}
		}
	}
}

func (self *BoltStorage) CurrentGoldInfoVersion(timepoint uint64) (common.Version, error) {
	var result uint64
	var err error
	err = self.db.View(func(tx *bolt.Tx) error {
		c := tx.Bucket([]byte(GOLD_BUCKET)).Cursor()
		result, err = reverseSeek(timepoint, c)
		return nil
	})
	return common.Version(result), err
}

func (self *BoltStorage) GetGoldInfo(version common.Version) (common.GoldData, error) {
	result := common.GoldData{}
	var err error
	err = self.db.View(func(tx *bolt.Tx) error {
		b := tx.Bucket([]byte(GOLD_BUCKET))
		data := b.Get(uint64ToBytes(uint64(version)))
		if data == nil {
			err = errors.New(fmt.Sprintf("version %s doesn't exist", string(version)))
		} else {
			err = json.Unmarshal(data, &result)
		}
		return nil
	})
	return result, err
}

func (self *BoltStorage) StoreGoldInfo(data common.GoldData) error {
	var err error
	timepoint := data.Timestamp
	err = self.db.Update(func(tx *bolt.Tx) error {
		var dataJson []byte
		b := tx.Bucket([]byte(GOLD_BUCKET))
		dataJson, err = json.Marshal(data)
		if err != nil {
			return err
		}
		err = b.Put(uint64ToBytes(timepoint), dataJson)
		return err
	})
	return err
}

func (self *BoltStorage) CurrentPriceVersion(timepoint uint64) (common.Version, error) {
	var result uint64
	var err error
	err = self.db.View(func(tx *bolt.Tx) error {
		c := tx.Bucket([]byte(PRICE_BUCKET)).Cursor()
		result, err = reverseSeek(timepoint, c)
		return nil
	})
	return common.Version(result), err
}

// GetNumberOfVersion return number of version storing in a bucket
func (self *BoltStorage) GetNumberOfVersion(tx *bolt.Tx, bucket string) int {
	result := 0
	b := tx.Bucket([]byte(bucket))
	c := b.Cursor()
	for k, _ := c.First(); k != nil; k, _ = c.Next() {
		result++
	}
	return result
}

// PruneOutdatedData Remove first version out of database
func (self *BoltStorage) PruneOutdatedData(tx *bolt.Tx, bucket string) error {
	var err error
	b := tx.Bucket([]byte(bucket))
	c := b.Cursor()
	for self.GetNumberOfVersion(tx, bucket) >= MAX_NUMBER_VERSION {
		k, _ := c.First()
		if k == nil {
			err = errors.New(fmt.Sprintf("There no version in %s", bucket))
			return err
		}
		err = b.Delete([]byte(k))
		if err != nil {
			panic(err)
		}
	}
	return err
}

func (self *BoltStorage) GetAllPrices(version common.Version) (common.AllPriceEntry, error) {
	result := common.AllPriceEntry{}
	var err error
	err = self.db.View(func(tx *bolt.Tx) error {
		b := tx.Bucket([]byte(PRICE_BUCKET))
		data := b.Get(uint64ToBytes(uint64(version)))
		if data == nil {
			err = errors.New(fmt.Sprintf("version %s doesn't exist", string(version)))
		} else {
			err = json.Unmarshal(data, &result)
		}
		return nil
	})
	return result, err
}

func (self *BoltStorage) GetOnePrice(pair common.TokenPairID, version common.Version) (common.OnePrice, error) {
	result := common.AllPriceEntry{}
	var err error
	err = self.db.View(func(tx *bolt.Tx) error {
		b := tx.Bucket([]byte(PRICE_BUCKET))
		data := b.Get(uint64ToBytes(uint64(version)))
		if data == nil {
			err = errors.New(fmt.Sprintf("version %s doesn't exist", string(version)))
		} else {
			err = json.Unmarshal(data, &result)
		}
		return nil
	})
	if err != nil {
		return common.OnePrice{}, err
	} else {
		pair, exist := result.Data[pair]
		if exist {
			return pair, nil
		} else {
			return common.OnePrice{}, errors.New("Pair of token is not supported")
		}
	}
}

func (self *BoltStorage) CurrentAuthDataVersion(timepoint uint64) (common.Version, error) {
	var result uint64
	var err error
	err = self.db.View(func(tx *bolt.Tx) error {
		c := tx.Bucket([]byte(AUTH_DATA_BUCKET)).Cursor()
		result, err = reverseSeek(timepoint, c)
		return nil
	})
	return common.Version(result), err
}

func (self *BoltStorage) GetAuthData(version common.Version) (common.AuthDataSnapshot, error) {
	result := common.AuthDataSnapshot{}
	var err error
	err = self.db.View(func(tx *bolt.Tx) error {
		b := tx.Bucket([]byte(AUTH_DATA_BUCKET))
		data := b.Get(uint64ToBytes(uint64(version)))
		if data == nil {
			err = errors.New(fmt.Sprintf("version %s doesn't exist", string(version)))
		} else {
			err = json.Unmarshal(data, &result)
		}
		return nil
	})
	return result, err
}

func (self *BoltStorage) CurrentRateVersion(timepoint uint64) (common.Version, error) {
	var result uint64
	var err error
	err = self.db.View(func(tx *bolt.Tx) error {
		c := tx.Bucket([]byte(RATE_BUCKET)).Cursor()
		result, err = reverseSeek(timepoint, c)
		return nil
	})
	return common.Version(result), err
}

func (self *BoltStorage) GetRates(fromTime, toTime uint64) ([]common.AllRateEntry, error) {
	result := []common.AllRateEntry{}
	if toTime-fromTime > MAX_GET_RATES_PERIOD {
		return result, errors.New(fmt.Sprintf("Time range is too broad, it must be smaller or equal to %d miliseconds", MAX_GET_RATES_PERIOD))
	}
	var err error
	err = self.db.View(func(tx *bolt.Tx) error {
		b := tx.Bucket([]byte(RATE_BUCKET))
		c := b.Cursor()
		min := uint64ToBytes(fromTime)
		max := uint64ToBytes(toTime)

		for k, v := c.Seek(min); k != nil && bytes.Compare(k, max) <= 0; k, v = c.Next() {
			data := common.AllRateEntry{}
			err = json.Unmarshal(v, &data)
			if err != nil {
				return err
			}
			result = append([]common.AllRateEntry{data}, result...)
		}
		return nil
	})
	return result, err
}

func (self *BoltStorage) GetRate(version common.Version) (common.AllRateEntry, error) {
	result := common.AllRateEntry{}
	var err error
	err = self.db.View(func(tx *bolt.Tx) error {
		b := tx.Bucket([]byte(RATE_BUCKET))
		data := b.Get(uint64ToBytes(uint64(version)))
		if data == nil {
			err = errors.New(fmt.Sprintf("version %s doesn't exist", string(version)))
		} else {
			err = json.Unmarshal(data, &result)
		}
		return nil
	})
	return result, err
}

func (self *BoltStorage) StorePrice(data common.AllPriceEntry, timepoint uint64) error {
	var err error
	err = self.db.Update(func(tx *bolt.Tx) error {
		var dataJson []byte
		b := tx.Bucket([]byte(PRICE_BUCKET))

		// remove outdated data from bucket
		log.Printf("Version number: %d\n", self.GetNumberOfVersion(tx, PRICE_BUCKET))
		self.PruneOutdatedData(tx, PRICE_BUCKET)
		log.Printf("After prune number version: %d\n", self.GetNumberOfVersion(tx, PRICE_BUCKET))

		dataJson, err = json.Marshal(data)
		if err != nil {
			return err
		}
		return b.Put(uint64ToBytes(timepoint), dataJson)
	})
	return err
}

func (self *BoltStorage) StoreAuthSnapshot(
	data *common.AuthDataSnapshot, timepoint uint64) error {

	var err error
	err = self.db.Update(func(tx *bolt.Tx) error {
		var dataJson []byte
		b := tx.Bucket([]byte(AUTH_DATA_BUCKET))
		dataJson, err = json.Marshal(data)
		if err != nil {
			return err
		}
		err = b.Put(uint64ToBytes(timepoint), dataJson)
		return err
	})
	return err
}

func (self *BoltStorage) StoreRate(data common.AllRateEntry, timepoint uint64) error {
	log.Printf("Storing rate data to bolt: data(%v), timespoint(%v)", data, timepoint)
	var err error
	var lastEntryjson common.AllRateEntry
	err = self.db.Update(func(tx *bolt.Tx) error {
		var dataJson []byte
		b := tx.Bucket([]byte(RATE_BUCKET))
		c := b.Cursor()
		_, lastEntry := c.Last()
		json.Unmarshal(lastEntry, &lastEntryjson)
		if lastEntryjson.BlockNumber < data.BlockNumber {
			dataJson, err = json.Marshal(data)
			if err != nil {
				return err
			}
			return b.Put(uint64ToBytes(timepoint), dataJson)
		}
		return err
	})
	return err
}

func (self *BoltStorage) Record(
	action string,
	id common.ActivityID,
	destination string,
	params map[string]interface{}, result map[string]interface{},
	estatus string,
	mstatus string,
	timepoint uint64) error {

	var err error
	err = self.db.Update(func(tx *bolt.Tx) error {
		var dataJson []byte
		b := tx.Bucket([]byte(ACTIVITY_BUCKET))
		record := common.ActivityRecord{
			Action:         action,
			ID:             id,
			Destination:    destination,
			Params:         params,
			Result:         result,
			ExchangeStatus: estatus,
			MiningStatus:   mstatus,
			Timestamp:      common.Timestamp(strconv.FormatUint(timepoint, 10)),
		}
		dataJson, err = json.Marshal(record)
		if err != nil {
			return err
		}
		// idByte, _ := id.MarshalText()
		idByte := id.ToBytes()
		err = b.Put(idByte[:], dataJson)
		if err != nil {
			return err
		}
		if record.IsPending() {
			pb := tx.Bucket([]byte(PENDING_ACTIVITY_BUCKET))
			// all other pending set rates should be staled now
			// remove all of them
			// AFTER EXPERIMENT, THIS WILL NOT WORK
			// log.Printf("===> Trying to remove staled set rates")
			// if record.Action == "set_rates" {
			// 	stales := []common.ActivityRecord{}
			// 	c := pb.Cursor()
			// 	for k, v := c.First(); k != nil; k, v = c.Next() {
			// 		record := common.ActivityRecord{}
			// 		log.Printf("===> staled act: %+v", record)
			// 		err = json.Unmarshal(v, &record)
			// 		if err != nil {
			// 			return err
			// 		}
			// 		if record.Action == "set_rates" {
			// 			stales = append(stales, record)
			// 		}
			// 	}
			// 	log.Printf("===> removing staled acts: %+v", stales)
			// 	self.RemoveStalePendingActivities(tx, stales)
			// }
			// after remove all of them, put new set rate activity
			err = pb.Put(idByte[:], dataJson)
		}
		return err
	})
	return err
}

func formatTimepointToActivityID(timepoint uint64, id []byte) []byte {
	if timepoint == 0 {
		return id
	} else {
		activityID := common.NewActivityID(timepoint, "")
		byteID := activityID.ToBytes()
		return byteID[:]
	}
}

func (self *BoltStorage) GetActivity(id common.ActivityID) (common.ActivityRecord, error) {
	result := common.ActivityRecord{}

	err := self.db.View(func(tx *bolt.Tx) error {
		b := tx.Bucket([]byte(ACTIVITY_BUCKET))
		idBytes := id.ToBytes()
		v := b.Get(idBytes[:])
		if v == nil {
			return errors.New("Cannot find that activity")
		}
		return json.Unmarshal(v, &result)
	})
	return result, err
}

func (self *BoltStorage) GetAllRecords(fromTime, toTime uint64) ([]common.ActivityRecord, error) {
	result := []common.ActivityRecord{}
	var err error
	if (toTime-fromTime)/1000000 > MAX_GET_RATES_PERIOD {
		return result, errors.New(fmt.Sprintf("Time range is too broad, it must be smaller or equal to %d miliseconds", MAX_GET_RATES_PERIOD))
	}
	err = self.db.View(func(tx *bolt.Tx) error {
		b := tx.Bucket([]byte(ACTIVITY_BUCKET))
		c := b.Cursor()
		fkey, _ := c.First()
		lkey, _ := c.Last()
		min := formatTimepointToActivityID(fromTime, fkey)
		max := formatTimepointToActivityID(toTime, lkey)

		for k, v := c.Seek(min); k != nil && bytes.Compare(k, max) <= 0; k, v = c.Next() {
			record := common.ActivityRecord{}
			err = json.Unmarshal(v, &record)
			if err != nil {
				return err
			}
			result = append([]common.ActivityRecord{record}, result...)
		}
		return nil
	})
	return result, err
}

func getLastPendingSetrate(pendings []common.ActivityRecord, minedNonce uint64) (*common.ActivityRecord, error) {
	var maxNonce uint64 = 0
	var maxPrice uint64 = 0
	var result *common.ActivityRecord
	for _, act := range pendings {
		if act.Action == "set_rates" {
			log.Printf("looking for pending set_rates: %+v", act)
			var nonce uint64
			actNonce := act.Result["nonce"]
			if actNonce != nil {
				nonce, _ = strconv.ParseUint(actNonce.(string), 10, 64)
			} else {
				nonce = 0
			}
			if nonce < minedNonce {
				// this is a stale actitivity, ignore it
				continue
			}
			var gasPrice uint64
			actPrice := act.Result["gasPrice"]
			if actPrice != nil {
				gasPrice, _ = strconv.ParseUint(actPrice.(string), 10, 64)
			} else {
				gasPrice = 0
			}
			if nonce == maxNonce {
				if gasPrice > maxPrice {
					maxNonce = nonce
					result = &act
					maxPrice = gasPrice
				}
			} else if nonce > maxNonce {
				maxNonce = nonce
				result = &act
				maxPrice = gasPrice
			}
		}
	}
	return result, nil
}

func (self *BoltStorage) RemoveStalePendingActivities(tx *bolt.Tx, stales []common.ActivityRecord) error {
	pb := tx.Bucket([]byte(PENDING_ACTIVITY_BUCKET))
	for _, stale := range stales {
		idBytes := stale.ID.ToBytes()
		if err := pb.Delete(idBytes[:]); err != nil {
			return err
		}
	}
	return nil
}

func (self *BoltStorage) PendingSetrate(minedNonce uint64) (*common.ActivityRecord, error) {
	pendings, err := self.GetPendingActivities()
	if err != nil {
		return nil, err
	} else {
		return getLastPendingSetrate(pendings, minedNonce)
	}
}

func (self *BoltStorage) GetPendingActivities() ([]common.ActivityRecord, error) {
	result := []common.ActivityRecord{}
	var err error
	err = self.db.View(func(tx *bolt.Tx) error {
		b := tx.Bucket([]byte(PENDING_ACTIVITY_BUCKET))
		c := b.Cursor()
		for k, v := c.First(); k != nil; k, v = c.Next() {
			record := common.ActivityRecord{}
			err = json.Unmarshal(v, &record)
			if err != nil {
				return err
			}
			result = append(
				[]common.ActivityRecord{record}, result...)
		}
		return nil
	})
	return result, err
}

func (self *BoltStorage) UpdateActivity(id common.ActivityID, activity common.ActivityRecord) error {
	var err error
	err = self.db.Update(func(tx *bolt.Tx) error {
		pb := tx.Bucket([]byte(PENDING_ACTIVITY_BUCKET))
		// idBytes, _ := id.MarshalText()
		idBytes := id.ToBytes()
		dataJson, err := json.Marshal(activity)
		if err != nil {
			return err
		}
		// only update when it exists in pending activity bucket because
		// It might be deleted if it is replaced by another activity
		found := pb.Get(idBytes[:])
		if found != nil {
			err = pb.Put(idBytes[:], dataJson)
			if err != nil {
				return err
			}
			if !activity.IsPending() {
				err = pb.Delete(idBytes[:])
				if err != nil {
					return err
				}
			}
		}
		b := tx.Bucket([]byte(ACTIVITY_BUCKET))
		if err != nil {
			return err
		}
		return b.Put(idBytes[:], dataJson)
	})
	return err
}

func (self *BoltStorage) HasPendingDeposit(token common.Token, exchange common.Exchange) (bool, error) {
	result := false
	var err error
	err = self.db.View(func(tx *bolt.Tx) error {
		pb := tx.Bucket([]byte(PENDING_ACTIVITY_BUCKET))
		c := pb.Cursor()
		for k, v := c.First(); k != nil; k, v = c.Next() {
			record := common.ActivityRecord{}
			json.Unmarshal(v, &record)
			if record.Action == "deposit" && record.Params["token"].(string) == token.ID && record.Destination == string(exchange.ID()) {
				result = true
			}
		}
		return nil
	})
	return result, err
}

func (self *BoltStorage) StoreMetric(data *metric.MetricEntry, timepoint uint64) error {
	var err error
	err = self.db.Update(func(tx *bolt.Tx) error {
		var dataJson []byte
		b := tx.Bucket([]byte(METRIC_BUCKET))
		dataJson, err = json.Marshal(data)
		if err != nil {
			return err
		}
		idByte := uint64ToBytes(data.Timestamp)
		err = b.Put(idByte, dataJson)
		return err
	})
	return err
}

func (self *BoltStorage) GetMetric(tokens []common.Token, fromTime, toTime uint64) (map[string]metric.MetricList, error) {
	imResult := map[string]*metric.MetricList{}
	for _, tok := range tokens {
		imResult[tok.ID] = &metric.MetricList{}
	}

	var err error
	err = self.db.View(func(tx *bolt.Tx) error {
		b := tx.Bucket([]byte(METRIC_BUCKET))
		c := b.Cursor()
		min := uint64ToBytes(fromTime)
		max := uint64ToBytes(toTime)

		for k, v := c.Seek(min); k != nil && bytes.Compare(k, max) <= 0; k, v = c.Next() {
			data := metric.MetricEntry{}
			err = json.Unmarshal(v, &data)
			if err != nil {
				return err
			}
			for tok, m := range data.Data {
				metricList, found := imResult[tok]
				if found {
					*metricList = append(*metricList, metric.TokenMetricResponse{
						Timestamp: data.Timestamp,
						AfpMid:    m.AfpMid,
						Spread:    m.Spread,
					})
				}
			}
		}
		return nil
	})
	result := map[string]metric.MetricList{}
	for k, v := range imResult {
		result[k] = *v
	}
	return result, err
}

func (self *BoltStorage) GetPendingTargetQty() (metric.TokenTargetQty, error) {
	var err error
	var tokenTargetQty metric.TokenTargetQty
	err = self.db.View(func(tx *bolt.Tx) error {
		b := tx.Bucket([]byte(PENDING_TARGET_QUANTITY))
		_, data := b.Cursor().Last()
		if data == nil {
			err = errors.New("There no pending target quantity")
		} else {
			err = json.Unmarshal(data, &tokenTargetQty)
			if err != nil {
				log.Printf("Cannot unmarshal: %s", err.Error())
			}
		}
		return nil
	})
	return tokenTargetQty, err
}

func (self *BoltStorage) StorePendingTargetQty(data, dataType string) error {
	var err error
	timepoint := common.GetTimepoint()
	tokenTargetQty := metric.TokenTargetQty{}
	err = self.db.Update(func(tx *bolt.Tx) error {
		b := tx.Bucket([]byte(PENDING_TARGET_QUANTITY))
		_, lastPending := b.Cursor().Last()
		if lastPending != nil {
			err = errors.New("There is another pending target quantity. Please confirm or cancel it before setting new target.")
			return err
		}

		tokenTargetQty.ID = timepoint
		tokenTargetQty.Status = "unconfirmed"
		tokenTargetQty.Data = data
		tokenTargetQty.Type, _ = strconv.ParseInt(dataType, 10, 64)
		idByte := uint64ToBytes(timepoint)
		var dataJson []byte
		dataJson, err = json.Marshal(tokenTargetQty)
		if err != nil {
			return err
		}
		log.Printf("Target to save: %v", dataJson)
		return b.Put(idByte, dataJson)
	})
	return err
}

func (self *BoltStorage) RemovePendingTargetQty() error {
	var err error
	err = self.db.Update(func(tx *bolt.Tx) error {
		b := tx.Bucket([]byte(PENDING_TARGET_QUANTITY))
		k, lastPending := b.Cursor().Last()
		log.Printf("Last key: %s", k)
		if lastPending == nil {
			return errors.New("There is no pending target quantity.")
		}

		b.Delete([]byte(k))
		return nil
	})
	return err
}

func (self *BoltStorage) CurrentTargetQtyVersion(timepoint uint64) (common.Version, error) {
	var result uint64
	var err error
	err = self.db.View(func(tx *bolt.Tx) error {
		c := tx.Bucket([]byte(METRIC_TARGET_QUANTITY)).Cursor()
		result, err = reverseSeek(timepoint, c)
		return nil
	})
	return common.Version(result), err
}

func (self *BoltStorage) GetTokenTargetQty() (metric.TokenTargetQty, error) {
	tokenTargetQty := metric.TokenTargetQty{}
	version, err := self.CurrentTargetQtyVersion(common.GetTimepoint())
	if err != nil {
		log.Printf("Cannot get version: %s", err.Error())
	}
	err = self.db.View(func(tx *bolt.Tx) error {
		b := tx.Bucket([]byte(METRIC_TARGET_QUANTITY))
		data := b.Get(uint64ToBytes(uint64(version)))
		if data == nil {
			err = errors.New(fmt.Sprintf("version %s doesn't exist", string(version)))
		} else {
			err = json.Unmarshal(data, &tokenTargetQty)
			if err != nil {
				log.Printf("Cannot unmarshal: %s", err.Error())
			}
		}
		return nil
	})
	return tokenTargetQty, err
}

func (self *BoltStorage) StoreTokenTargetQty(id, data string) error {
	var err error
	var tokenTargetQty metric.TokenTargetQty
	var dataJson []byte
	err = self.db.Update(func(tx *bolt.Tx) error {
		pending := tx.Bucket([]byte(PENDING_TARGET_QUANTITY))
		_, pendingTargetQty := pending.Cursor().Last()

		if pendingTargetQty == nil {
			err = errors.New("There is no pending target activity to confirm.")
			return err
		} else {
			// verify confirm data
			json.Unmarshal(pendingTargetQty, &tokenTargetQty)
			pendingData := tokenTargetQty.Data
			idInt, _ := strconv.ParseUint(id, 10, 64)
			if tokenTargetQty.ID != idInt {
				err = errors.New("Pending target quantity ID does not match")
				return err
			}
			if data != pendingData {
				err = errors.New("Pending target quantity data does not match")
				return err
			}

			// Save to confirmed target quantity
			tokenTargetQty.Status = "confirmed"
			b := tx.Bucket([]byte(METRIC_TARGET_QUANTITY))
			dataJson, err = json.Marshal(tokenTargetQty)
			if err != nil {
				return err
			}
			idByte := uint64ToBytes(common.GetTimepoint())
			return b.Put(idByte, dataJson)
		}
	})
	if err == nil {
		// remove pending target qty
		return self.RemovePendingTargetQty()
	}
	return err
}

func (self *BoltStorage) GetTradeHistory(timepoint uint64) (common.AllTradeHistory, error) {
	result := common.AllTradeHistory{}
	var err error
	err = self.db.View(func(tx *bolt.Tx) error {
		b := tx.Bucket([]byte(TRADE_HISTORY))
		_, data := b.Cursor().First()
		if data == nil {
			err = errors.New(fmt.Sprintf("There no data before timepoint %d", timepoint))
		} else {
			err = json.Unmarshal(data, &result)
		}
		return nil
	})
	return result, err
}

func (self *BoltStorage) StoreTradeHistory(data common.AllTradeHistory, timepoint uint64) error {
	var err error
	err = self.db.Update(func(tx *bolt.Tx) error {
		var dataJson []byte
		b := tx.Bucket([]byte(TRADE_HISTORY))
		// prune out old data
		c := b.Cursor()
		k, _ := c.First()
		if k != nil {
			b.Delete([]byte(k))
		}

		// add new data
		dataJson, err = json.Marshal(data)
		if err != nil {
			return err
		}
		idByte := uint64ToBytes(timepoint)
		return b.Put(idByte, dataJson)
	})
	return err
}

func (self *BoltStorage) GetRebalanceControl() (metric.RebalanceControl, error) {
	var err error
	var result metric.RebalanceControl
	err = self.db.View(func(tx *bolt.Tx) error {
		b := tx.Bucket([]byte(ENABLE_REBALANCE))
		_, data := b.Cursor().First()
		if data == nil {
			result = metric.RebalanceControl{
				Status: false,
			}
			self.StoreRebalanceControl(false)
		} else {
			json.Unmarshal(data, &result)
		}
		return nil
	})
	return result, err
}

func (self *BoltStorage) StoreRebalanceControl(status bool) error {
	var err error
	err = self.db.Update(func(tx *bolt.Tx) error {
		var dataJson []byte
		b := tx.Bucket([]byte(ENABLE_REBALANCE))
		// prune out old data
		c := b.Cursor()
		k, _ := c.First()
		if k != nil {
			err = b.Delete([]byte(k))
			if err != nil {
				return err
			}
		}

		// add new data
		data := metric.RebalanceControl{
			Status: status,
		}
		dataJson, err = json.Marshal(data)
		if err != nil {
			return err
		}
		idByte := uint64ToBytes(common.GetTimepoint())
		return b.Put(idByte, dataJson)
	})
	return err
}

func (self *BoltStorage) GetSetrateControl() (metric.SetrateControl, error) {
	var err error
	var result metric.SetrateControl
	err = self.db.View(func(tx *bolt.Tx) error {
		b := tx.Bucket([]byte(SETRATE_CONTROL))
		_, data := b.Cursor().First()
		if data == nil {
			result = metric.SetrateControl{
				Status: false,
			}
			self.StoreSetrateControl(false)
		} else {
			json.Unmarshal(data, &result)
		}
		return nil
	})
	return result, err
}

func (self *BoltStorage) StoreSetrateControl(status bool) error {
	var err error
	err = self.db.Update(func(tx *bolt.Tx) error {
		var dataJson []byte
		b := tx.Bucket([]byte(SETRATE_CONTROL))
		// prune out old data
		c := b.Cursor()
		k, _ := c.First()
		if k != nil {
			err = b.Delete([]byte(k))
			if err != nil {
				return err
			}
		}

		// add new data
		data := metric.SetrateControl{
			Status: status,
		}
		dataJson, err = json.Marshal(data)
		if err != nil {
			return err
		}
		idByte := uint64ToBytes(common.GetTimepoint())
		return b.Put(idByte, dataJson)
	})
	return err
}

func (self *BoltStorage) StorePendingPWIEquation(data string) error {
	var err error
	timepoint := common.GetTimepoint()
	saveData := metric.PWIEquation{}
	err = self.db.Update(func(tx *bolt.Tx) error {
		b := tx.Bucket([]byte(PENDING_PWI_EQUATION))
		c := b.Cursor()
		_, v := c.First()
		if v != nil {
			err = errors.New("There is another pending equation, please confirm or reject to set new equation")
			return err
		} else {
			idByte := uint64ToBytes(timepoint)
			saveData.ID = timepoint
			saveData.Data = data
			if err != nil {
				return err
			}
			dataJson, err := json.Marshal(saveData)
			if err != nil {
				return err
			}
			err = b.Put(idByte, dataJson)
		}
		return err
	})
	return err
}

func (self *BoltStorage) GetPendingPWIEquation() (metric.PWIEquation, error) {
	var err error
	var result metric.PWIEquation
	err = self.db.View(func(tx *bolt.Tx) error {
		b := tx.Bucket([]byte(PENDING_PWI_EQUATION))
		c := b.Cursor()
		_, v := c.First()
		if v == nil {
			return errors.New("There no pending equation")
		} else {
			json.Unmarshal(v, &result)
		}
		return nil
	})
	return result, err
}

func (self *BoltStorage) StorePWIEquation(data string) error {
	var err error
	err = self.db.Update(func(tx *bolt.Tx) error {
		b := tx.Bucket([]byte(PENDING_PWI_EQUATION))
		c := b.Cursor()
		_, v := c.First()
		if v == nil {
			err = errors.New("There no pending equation")
			return err
		} else {
			p := tx.Bucket([]byte(PWI_EQUATION))
			idByte := uint64ToBytes(common.GetTimepoint())
			pending := metric.PWIEquation{}
			json.Unmarshal(v, &pending)
			if pending.Data != data {
				err = errors.New("Confirm data does not match pending data")
				return err
			}
			saveData, err := json.Marshal(pending)
			if err != nil {
				return err
			}
			err = p.Put(idByte, saveData)
		}
		return err
	})
	if err == nil {
		self.RemovePendingPWIEquation()
	}
	return err
}

func (self *BoltStorage) GetPWIEquation() (metric.PWIEquation, error) {
	var err error
	var result metric.PWIEquation
	err = self.db.View(func(tx *bolt.Tx) error {
		b := tx.Bucket([]byte(PWI_EQUATION))
		c := b.Cursor()
		_, v := c.Last()
		if v == nil {
			err = errors.New("There is no equation")
			return err
		} else {
			json.Unmarshal(v, &result)
		}
		return err
	})
	return result, err
}

func (self *BoltStorage) RemovePendingPWIEquation() error {
	var err error
	err = self.db.Update(func(tx *bolt.Tx) error {
		b := tx.Bucket([]byte(PENDING_PWI_EQUATION))
		c := b.Cursor()
		k, _ := c.First()
		if k != nil {
			err = b.Delete([]byte(k))
			if err != nil {
				return err
			}
		} else {
			err = errors.New("There is no pending data")
		}
		return err
	})
	return err
}

func (self *BoltStorage) GetExchangeStatus() (common.ExchangesStatus, error) {
	var result common.ExchangesStatus
	var err error
	err = self.db.View(func(tx *bolt.Tx) error {
		b := tx.Bucket([]byte(EXCHANGE_STATUS))
		c := b.Cursor()
		_, v := c.Last()
		if v == nil {
			err = errors.New("There is no data yet.")
			return err
		}
		err := json.Unmarshal(v, &result)
		return err
	})
	return result, err
}

func (self *BoltStorage) UpdateExchangeStatus(data common.ExchangesStatus) error {
	var err error
	err = self.db.Update(func(tx *bolt.Tx) error {
		b := tx.Bucket([]byte(EXCHANGE_STATUS))
		idByte := uint64ToBytes(common.GetTimepoint())
		dataJson, err := json.Marshal(data)
		if err != nil {
			return err
		}
		return b.Put(idByte, dataJson)
	})
	return err
}

func (self *BoltStorage) UpdateExchangeNotification(
	exchange, action, token string, fromTime, toTime uint64, isWarning bool, msg string) error {
	var err error
	err = self.db.Update(func(tx *bolt.Tx) error {
		exchangeBk := tx.Bucket([]byte(EXCHANGE_NOTIFICATIONS))
		b, err := exchangeBk.CreateBucketIfNotExists([]byte(exchange))
		if err != nil {
			return err
		}
		key := fmt.Sprintf("%s_%s", action, token)
		noti := common.ExchangeNotiContent{
			FromTime:  fromTime,
			ToTime:    toTime,
			IsWarning: isWarning,
			Message:   msg,
		}

		// update new value
		dataJSON, err := json.Marshal(noti)
		if err != nil {
			return err
		}
		err = b.Put([]byte(key), dataJSON)
		return err
	})
	return err
}

func (self *BoltStorage) GetExchangeNotifications() (common.ExchangeNotifications, error) {
	result := common.ExchangeNotifications{}
	var err error
	err = self.db.View(func(tx *bolt.Tx) error {
		exchangeBks := tx.Bucket([]byte(EXCHANGE_NOTIFICATIONS))
		c := exchangeBks.Cursor()
		for name, bucket := c.First(); name != nil; name, bucket = c.Next() {
			// if bucket == nil, then name is a child bucket name (according to bolt docs)
			if bucket == nil {
				b := exchangeBks.Bucket(name)
				c := b.Cursor()
				actionContent := common.ExchangeActionNoti{}
				for k, v := c.First(); k != nil; k, v = c.Next() {
					actionToken := strings.Split(string(k), "_")
					action := actionToken[0]
					token := actionToken[1]
					notiContent := common.ExchangeNotiContent{}
					json.Unmarshal(v, &notiContent)
					tokenContent, exist := actionContent[action]
					if !exist {
						tokenContent = common.ExchangeTokenNoti{}
					}
					tokenContent[token] = notiContent
					actionContent[action] = tokenContent
				}
				result[string(name)] = actionContent
			}
		}
		return err
	})
	return result, err
}

func (self *BoltStorage) SetStableTokenParams(value []byte) error {
	var err error
	k := uint64ToBytes(1)
	temp := make(map[string]interface{})
	vErr := json.Unmarshal(value, &temp)
	if vErr != nil {
		return fmt.Errorf("Rejected: Data could not be unmarshalled to defined format: %s", vErr)
	}
	err = self.db.Update(func(tx *bolt.Tx) error {
		b, uErr := tx.CreateBucketIfNotExists([]byte(PENDING_STABLE_TOKEN_PARAMS_BUCKET))
		if uErr != nil {
			return uErr
		}
		if b.Get(k) != nil {
			return fmt.Errorf("Currently there is a pending record")
		}
		return b.Put(k, value)
	})
	return err
}

func (self *BoltStorage) ConfirmStableTokenParams(value []byte) error {
	var err error
	k := uint64ToBytes(1)
	temp := make(map[string]interface{})
	vErr := json.Unmarshal(value, &temp)
	if vErr != nil {
		return fmt.Errorf("Rejected: Data could not be unmarshalled to defined format: %s", vErr)
	}
	pending, err := self.GetPendingStableTokenParams()
	if eq := reflect.DeepEqual(pending, temp); !eq {
		return fmt.Errorf("Rejected: confiming data isn't consistent")
	}

	err = self.db.Update(func(tx *bolt.Tx) error {
		b, uErr := tx.CreateBucketIfNotExists([]byte(STABLE_TOKEN_PARAMS_BUCKET))
		if uErr != nil {
			return uErr
		}
		return b.Put(k, value)
	})
	if err != nil {
		return err
	}
	err = self.RemovePendingStableTokenParams()
	return err
}

func (self *BoltStorage) GetStableTokenParams() (map[string]interface{}, error) {
	k := uint64ToBytes(1)
	result := make(map[string]interface{})
	err := self.db.View(func(tx *bolt.Tx) error {
		b := tx.Bucket([]byte(STABLE_TOKEN_PARAMS_BUCKET))
		if b == nil {
			return fmt.Errorf("Bucket hasn't exist yet")
		}
		record := b.Get(k)
		if record == nil {
			return fmt.Errorf("Bucket is empty")
		}
		vErr := json.Unmarshal(record, &result)
		if vErr != nil {
			return vErr
		}
		return nil
	})
	return result, err
}

func (self *BoltStorage) GetPendingStableTokenParams() (map[string]interface{}, error) {
	k := uint64ToBytes(1)
	result := make(map[string]interface{})
	err := self.db.View(func(tx *bolt.Tx) error {
		b := tx.Bucket([]byte(PENDING_STABLE_TOKEN_PARAMS_BUCKET))
		if b == nil {
			return fmt.Errorf("Bucket hasn't exist yet")
		}
		record := b.Get(k)
		if record == nil {
			return fmt.Errorf("Bucket is empty")
		}
		vErr := json.Unmarshal(record, &result)
		if vErr != nil {
			return vErr
		}
		return nil
	})
	return result, err
}

func (self *BoltStorage) RemovePendingStableTokenParams() error {
	k := uint64ToBytes(1)
	err := self.db.Update(func(tx *bolt.Tx) error {
		b := tx.Bucket([]byte(PENDING_STABLE_TOKEN_PARAMS_BUCKET))
		if b == nil {
			return fmt.Errorf("Bucket hasn't existed yet")
		}
		record := b.Get(k)
		if record == nil {
			return fmt.Errorf("Bucket is empty")
		}
		return b.Delete(k)
	})
	return err
}<|MERGE_RESOLUTION|>--- conflicted
+++ resolved
@@ -18,7 +18,8 @@
 )
 
 const (
-<<<<<<< HEAD
+  GOLD_BUCKET string = "gold_feeds"
+
 	PRICE_BUCKET                       string = "prices"
 	RATE_BUCKET                        string = "rates"
 	ORDER_BUCKET                       string = "orders"
@@ -40,29 +41,6 @@
 	MAX_GET_RATES_PERIOD               uint64 = 86400000 //1 days in milisec
 	STABLE_TOKEN_PARAMS_BUCKET         string = "stable-token-params"
 	PENDING_STABLE_TOKEN_PARAMS_BUCKET string = "pending-stable-token-params"
-=======
-	GOLD_BUCKET string = "gold_feeds"
-
-	PRICE_BUCKET            string = "prices"
-	RATE_BUCKET             string = "rates"
-	ORDER_BUCKET            string = "orders"
-	ACTIVITY_BUCKET         string = "activities"
-	AUTH_DATA_BUCKET        string = "auth_data"
-	PENDING_ACTIVITY_BUCKET string = "pending_activities"
-	METRIC_BUCKET           string = "metrics"
-	METRIC_TARGET_QUANTITY  string = "target_quantity"
-	PENDING_TARGET_QUANTITY string = "pending_target_quantity"
-	TRADE_HISTORY           string = "trade_history"
-	ENABLE_REBALANCE        string = "enable_rebalance"
-	SETRATE_CONTROL         string = "setrate_control"
-	PENDING_PWI_EQUATION    string = "pending_pwi_equation"
-	PWI_EQUATION            string = "pwi_equation"
-	INTERMEDIATE_TX         string = "intermediate_tx"
-	EXCHANGE_STATUS         string = "exchange_status"
-	EXCHANGE_NOTIFICATIONS  string = "exchange_notifications"
-	MAX_NUMBER_VERSION      int    = 1000
-	MAX_GET_RATES_PERIOD    uint64 = 86400000 //1 days in milisec
->>>>>>> 68205a8b
 )
 
 type BoltStorage struct {
