package storage

import (
	"bytes"
	"encoding/binary"
	"encoding/json"
	"errors"
	"fmt"
	"log"
	"reflect"
	"strconv"
	"strings"
	"sync"

	"github.com/KyberNetwork/reserve-data/common"
	"github.com/KyberNetwork/reserve-data/metric"
	"github.com/boltdb/bolt"
)

const (
<<<<<<< HEAD
	GOLD_BUCKET string = "gold_feeds"

	PRICE_BUCKET                       string = "prices"
	RATE_BUCKET                        string = "rates"
	ORDER_BUCKET                       string = "orders"
	ACTIVITY_BUCKET                    string = "activities"
	AUTH_DATA_BUCKET                   string = "auth_data"
	PENDING_ACTIVITY_BUCKET            string = "pending_activities"
	METRIC_BUCKET                      string = "metrics"
	METRIC_TARGET_QUANTITY             string = "target_quantity"
	PENDING_TARGET_QUANTITY            string = "pending_target_quantity"
	TRADE_HISTORY                      string = "trade_history"
	ENABLE_REBALANCE                   string = "enable_rebalance"
	SETRATE_CONTROL                    string = "setrate_control"
	PENDING_PWI_EQUATION               string = "pending_pwi_equation"
	PWI_EQUATION                       string = "pwi_equation"
	INTERMEDIATE_TX                    string = "intermediate_tx"
	EXCHANGE_STATUS                    string = "exchange_status"
	EXCHANGE_NOTIFICATIONS             string = "exchange_notifications"
	MAX_NUMBER_VERSION                 int    = 1000
	MAX_GET_RATES_PERIOD               uint64 = 86400000 //1 days in milisec
	STABLE_TOKEN_PARAMS_BUCKET         string = "stable-token-params"
	PENDING_STABLE_TOKEN_PARAMS_BUCKET string = "pending-stable-token-params"
=======
	PRICE_BUCKET            string = "prices"
	RATE_BUCKET             string = "rates"
	ORDER_BUCKET            string = "orders"
	ACTIVITY_BUCKET         string = "activities"
	AUTH_DATA_BUCKET        string = "auth_data"
	PENDING_ACTIVITY_BUCKET string = "pending_activities"
	METRIC_BUCKET           string = "metrics"
	METRIC_TARGET_QUANTITY  string = "target_quantity"
	PENDING_TARGET_QUANTITY string = "pending_target_quantity"
	TRADE_HISTORY           string = "trade_history"
	ENABLE_REBALANCE        string = "enable_rebalance"
	SETRATE_CONTROL         string = "setrate_control"
	PENDING_PWI_EQUATION    string = "pending_pwi_equation"
	PWI_EQUATION            string = "pwi_equation"
	INTERMEDIATE_TX         string = "intermediate_tx"
	EXCHANGE_STATUS         string = "exchange_status"
	EXCHANGE_NOTIFICATIONS  string = "exchange_notifications"
	MAX_NUMBER_VERSION      int    = 1000
	MAX_GET_RATES_PERIOD    uint64 = 86400000 //1 days in milisec
>>>>>>> 8dcab6da
)

type BoltStorage struct {
	mu sync.RWMutex
	db *bolt.DB
}

func NewBoltStorage(path string) (*BoltStorage, error) {
	// init instance
	var err error
	var db *bolt.DB
	db, err = bolt.Open(path, 0600, nil)
	if err != nil {
		return nil, err
	}
	// init buckets
	db.Update(func(tx *bolt.Tx) error {
<<<<<<< HEAD
		_, err = tx.CreateBucketIfNotExists([]byte(GOLD_BUCKET))
		if err != nil {
			return err
		}

=======
>>>>>>> 8dcab6da
		_, err = tx.CreateBucketIfNotExists([]byte(PRICE_BUCKET))
		if err != nil {
			return err
		}
		_, err = tx.CreateBucketIfNotExists([]byte(RATE_BUCKET))
		if err != nil {
			return err
		}
		_, err = tx.CreateBucketIfNotExists([]byte(ORDER_BUCKET))
		if err != nil {
			return err
		}
		_, err = tx.CreateBucketIfNotExists([]byte(ACTIVITY_BUCKET))
		if err != nil {
			return err
		}
		_, err = tx.CreateBucketIfNotExists([]byte(PENDING_ACTIVITY_BUCKET))
		if err != nil {
			return err
		}
		_, err = tx.CreateBucketIfNotExists([]byte(AUTH_DATA_BUCKET))
		if err != nil {
			return err
		}
		_, err = tx.CreateBucketIfNotExists([]byte(METRIC_BUCKET))
		if err != nil {
			return err
		}
		_, err = tx.CreateBucketIfNotExists([]byte(METRIC_TARGET_QUANTITY))
		if err != nil {
			return err
		}
		_, err = tx.CreateBucketIfNotExists([]byte(PENDING_TARGET_QUANTITY))
		if err != nil {
			return err
		}
		_, err = tx.CreateBucketIfNotExists([]byte(TRADE_HISTORY))
		if err != nil {
			return err
		}
		_, err = tx.CreateBucketIfNotExists([]byte(ENABLE_REBALANCE))
		if err != nil {
			return err
		}
		_, err = tx.CreateBucketIfNotExists([]byte(SETRATE_CONTROL))
		if err != nil {
			return err
		}
		_, err = tx.CreateBucketIfNotExists([]byte(PENDING_PWI_EQUATION))
		if err != nil {
			return err
		}
		_, err = tx.CreateBucketIfNotExists([]byte(PWI_EQUATION))
		if err != nil {
			return err
		}
		_, err = tx.CreateBucketIfNotExists([]byte(INTERMEDIATE_TX))
		if err != nil {
			return err
		}
		_, err = tx.CreateBucketIfNotExists([]byte(EXCHANGE_STATUS))
		if err != nil {
			return err
		}
		_, err = tx.CreateBucketIfNotExists([]byte(EXCHANGE_NOTIFICATIONS))
		if err != nil {
			return err
		}
<<<<<<< HEAD
		_, err = tx.CreateBucketIfNotExists([]byte(PENDING_STABLE_TOKEN_PARAMS_BUCKET))
		if err != nil {
			return err
		}
		_, err = tx.CreateBucketIfNotExists([]byte(STABLE_TOKEN_PARAMS_BUCKET))
		if err != nil {
			return err
		}
=======
>>>>>>> 8dcab6da
		return nil
	})
	if err != nil {
		return nil, err
	}
	storage := &BoltStorage{sync.RWMutex{}, db}
	return storage, nil
}

func uint64ToBytes(u uint64) []byte {
	b := make([]byte, 8)
	binary.BigEndian.PutUint64(b, u)
	return b
}

func bytesToUint64(b []byte) uint64 {
	return binary.BigEndian.Uint64(b)
}

func reverseSeek(timepoint uint64, c *bolt.Cursor) (uint64, error) {
	version, _ := c.Seek(uint64ToBytes(timepoint))
	if version == nil {
		version, _ = c.Prev()
		if version == nil {
			return 0, errors.New(fmt.Sprintf("There is no data before timepoint %d", timepoint))
		} else {
			return bytesToUint64(version), nil
		}
	} else {
		v := bytesToUint64(version)
		if v == timepoint {
			return v, nil
		} else {
			version, _ = c.Prev()
			if version == nil {
				return 0, errors.New(fmt.Sprintf("There is no data before timepoint %d", timepoint))
			} else {
				return bytesToUint64(version), nil
			}
		}
	}
}

func (self *BoltStorage) CurrentGoldInfoVersion(timepoint uint64) (common.Version, error) {
	var result uint64
	var err error
	err = self.db.View(func(tx *bolt.Tx) error {
		c := tx.Bucket([]byte(GOLD_BUCKET)).Cursor()
		result, err = reverseSeek(timepoint, c)
		return nil
	})
	return common.Version(result), err
}

func (self *BoltStorage) GetGoldInfo(version common.Version) (common.GoldData, error) {
	result := common.GoldData{}
	var err error
	err = self.db.View(func(tx *bolt.Tx) error {
		b := tx.Bucket([]byte(GOLD_BUCKET))
		data := b.Get(uint64ToBytes(uint64(version)))
		if data == nil {
			err = errors.New(fmt.Sprintf("version %s doesn't exist", string(version)))
		} else {
			err = json.Unmarshal(data, &result)
		}
		return nil
	})
	return result, err
}

func (self *BoltStorage) StoreGoldInfo(data common.GoldData) error {
	var err error
	timepoint := data.Timestamp
	err = self.db.Update(func(tx *bolt.Tx) error {
		var dataJson []byte
		b := tx.Bucket([]byte(GOLD_BUCKET))
		dataJson, err = json.Marshal(data)
		if err != nil {
			return err
		}
		err = b.Put(uint64ToBytes(timepoint), dataJson)
		return err
	})
	return err
}

func (self *BoltStorage) CurrentPriceVersion(timepoint uint64) (common.Version, error) {
	var result uint64
	var err error
	err = self.db.View(func(tx *bolt.Tx) error {
		c := tx.Bucket([]byte(PRICE_BUCKET)).Cursor()
		result, err = reverseSeek(timepoint, c)
		return nil
	})
	return common.Version(result), err
}

// GetNumberOfVersion return number of version storing in a bucket
func (self *BoltStorage) GetNumberOfVersion(tx *bolt.Tx, bucket string) int {
	result := 0
	b := tx.Bucket([]byte(bucket))
	c := b.Cursor()
	for k, _ := c.First(); k != nil; k, _ = c.Next() {
		result++
	}
	return result
}

// PruneOutdatedData Remove first version out of database
func (self *BoltStorage) PruneOutdatedData(tx *bolt.Tx, bucket string) error {
	var err error
	b := tx.Bucket([]byte(bucket))
	c := b.Cursor()
	for self.GetNumberOfVersion(tx, bucket) >= MAX_NUMBER_VERSION {
		k, _ := c.First()
		if k == nil {
			err = errors.New(fmt.Sprintf("There no version in %s", bucket))
			return err
		}
		err = b.Delete([]byte(k))
		if err != nil {
			panic(err)
		}
	}
	return err
}

func (self *BoltStorage) GetAllPrices(version common.Version) (common.AllPriceEntry, error) {
	result := common.AllPriceEntry{}
	var err error
	err = self.db.View(func(tx *bolt.Tx) error {
		b := tx.Bucket([]byte(PRICE_BUCKET))
		data := b.Get(uint64ToBytes(uint64(version)))
		if data == nil {
			err = errors.New(fmt.Sprintf("version %s doesn't exist", string(version)))
		} else {
			err = json.Unmarshal(data, &result)
		}
		return nil
	})
	return result, err
}

func (self *BoltStorage) GetOnePrice(pair common.TokenPairID, version common.Version) (common.OnePrice, error) {
	result := common.AllPriceEntry{}
	var err error
	err = self.db.View(func(tx *bolt.Tx) error {
		b := tx.Bucket([]byte(PRICE_BUCKET))
		data := b.Get(uint64ToBytes(uint64(version)))
		if data == nil {
			err = errors.New(fmt.Sprintf("version %s doesn't exist", string(version)))
		} else {
			err = json.Unmarshal(data, &result)
		}
		return nil
	})
	if err != nil {
		return common.OnePrice{}, err
	} else {
		pair, exist := result.Data[pair]
		if exist {
			return pair, nil
		} else {
			return common.OnePrice{}, errors.New("Pair of token is not supported")
		}
	}
}

func (self *BoltStorage) CurrentAuthDataVersion(timepoint uint64) (common.Version, error) {
	var result uint64
	var err error
	err = self.db.View(func(tx *bolt.Tx) error {
		c := tx.Bucket([]byte(AUTH_DATA_BUCKET)).Cursor()
		result, err = reverseSeek(timepoint, c)
		return nil
	})
	return common.Version(result), err
}

func (self *BoltStorage) GetAuthData(version common.Version) (common.AuthDataSnapshot, error) {
	result := common.AuthDataSnapshot{}
	var err error
	err = self.db.View(func(tx *bolt.Tx) error {
		b := tx.Bucket([]byte(AUTH_DATA_BUCKET))
		data := b.Get(uint64ToBytes(uint64(version)))
		if data == nil {
			err = errors.New(fmt.Sprintf("version %s doesn't exist", string(version)))
		} else {
			err = json.Unmarshal(data, &result)
		}
		return nil
	})
	return result, err
}

func (self *BoltStorage) CurrentRateVersion(timepoint uint64) (common.Version, error) {
	var result uint64
	var err error
	err = self.db.View(func(tx *bolt.Tx) error {
		c := tx.Bucket([]byte(RATE_BUCKET)).Cursor()
		result, err = reverseSeek(timepoint, c)
		return nil
	})
	return common.Version(result), err
}

func (self *BoltStorage) GetRates(fromTime, toTime uint64) ([]common.AllRateEntry, error) {
	result := []common.AllRateEntry{}
	if toTime-fromTime > MAX_GET_RATES_PERIOD {
		return result, errors.New(fmt.Sprintf("Time range is too broad, it must be smaller or equal to %d miliseconds", MAX_GET_RATES_PERIOD))
	}
	var err error
	err = self.db.View(func(tx *bolt.Tx) error {
		b := tx.Bucket([]byte(RATE_BUCKET))
		c := b.Cursor()
		min := uint64ToBytes(fromTime)
		max := uint64ToBytes(toTime)

		for k, v := c.Seek(min); k != nil && bytes.Compare(k, max) <= 0; k, v = c.Next() {
			data := common.AllRateEntry{}
			err = json.Unmarshal(v, &data)
			if err != nil {
				return err
			}
			result = append([]common.AllRateEntry{data}, result...)
		}
		return nil
	})
	return result, err
}

func (self *BoltStorage) GetRate(version common.Version) (common.AllRateEntry, error) {
	result := common.AllRateEntry{}
	var err error
	err = self.db.View(func(tx *bolt.Tx) error {
		b := tx.Bucket([]byte(RATE_BUCKET))
		data := b.Get(uint64ToBytes(uint64(version)))
		if data == nil {
			err = errors.New(fmt.Sprintf("version %s doesn't exist", string(version)))
		} else {
			err = json.Unmarshal(data, &result)
		}
		return nil
	})
	return result, err
}

func (self *BoltStorage) StorePrice(data common.AllPriceEntry, timepoint uint64) error {
	var err error
	err = self.db.Update(func(tx *bolt.Tx) error {
		var dataJson []byte
		b := tx.Bucket([]byte(PRICE_BUCKET))

		// remove outdated data from bucket
		log.Printf("Version number: %d\n", self.GetNumberOfVersion(tx, PRICE_BUCKET))
		self.PruneOutdatedData(tx, PRICE_BUCKET)
		log.Printf("After prune number version: %d\n", self.GetNumberOfVersion(tx, PRICE_BUCKET))

		dataJson, err = json.Marshal(data)
		if err != nil {
			return err
		}
		return b.Put(uint64ToBytes(timepoint), dataJson)
	})
	return err
}

func (self *BoltStorage) StoreAuthSnapshot(
	data *common.AuthDataSnapshot, timepoint uint64) error {

	var err error
	err = self.db.Update(func(tx *bolt.Tx) error {
		var dataJson []byte
		b := tx.Bucket([]byte(AUTH_DATA_BUCKET))
		dataJson, err = json.Marshal(data)
		if err != nil {
			return err
		}
		err = b.Put(uint64ToBytes(timepoint), dataJson)
		return err
	})
	return err
}

func (self *BoltStorage) StoreRate(data common.AllRateEntry, timepoint uint64) error {
	log.Printf("Storing rate data to bolt: data(%v), timespoint(%v)", data, timepoint)
	var err error
	var lastEntryjson common.AllRateEntry
	err = self.db.Update(func(tx *bolt.Tx) error {
		var dataJson []byte
		b := tx.Bucket([]byte(RATE_BUCKET))
		c := b.Cursor()
		_, lastEntry := c.Last()
		json.Unmarshal(lastEntry, &lastEntryjson)
		if lastEntryjson.BlockNumber < data.BlockNumber {
			dataJson, err = json.Marshal(data)
			if err != nil {
				return err
			}
			return b.Put(uint64ToBytes(timepoint), dataJson)
		}
		return err
	})
	return err
}

func (self *BoltStorage) Record(
	action string,
	id common.ActivityID,
	destination string,
	params map[string]interface{}, result map[string]interface{},
	estatus string,
	mstatus string,
	timepoint uint64) error {

	var err error
	err = self.db.Update(func(tx *bolt.Tx) error {
		var dataJson []byte
		b := tx.Bucket([]byte(ACTIVITY_BUCKET))
		record := common.ActivityRecord{
			Action:         action,
			ID:             id,
			Destination:    destination,
			Params:         params,
			Result:         result,
			ExchangeStatus: estatus,
			MiningStatus:   mstatus,
			Timestamp:      common.Timestamp(strconv.FormatUint(timepoint, 10)),
		}
		dataJson, err = json.Marshal(record)
		if err != nil {
			return err
		}
		// idByte, _ := id.MarshalText()
		idByte := id.ToBytes()
		err = b.Put(idByte[:], dataJson)
		if err != nil {
			return err
		}
		if record.IsPending() {
			pb := tx.Bucket([]byte(PENDING_ACTIVITY_BUCKET))
			// all other pending set rates should be staled now
			// remove all of them
			// AFTER EXPERIMENT, THIS WILL NOT WORK
			// log.Printf("===> Trying to remove staled set rates")
			// if record.Action == "set_rates" {
			// 	stales := []common.ActivityRecord{}
			// 	c := pb.Cursor()
			// 	for k, v := c.First(); k != nil; k, v = c.Next() {
			// 		record := common.ActivityRecord{}
			// 		log.Printf("===> staled act: %+v", record)
			// 		err = json.Unmarshal(v, &record)
			// 		if err != nil {
			// 			return err
			// 		}
			// 		if record.Action == "set_rates" {
			// 			stales = append(stales, record)
			// 		}
			// 	}
			// 	log.Printf("===> removing staled acts: %+v", stales)
			// 	self.RemoveStalePendingActivities(tx, stales)
			// }
			// after remove all of them, put new set rate activity
			err = pb.Put(idByte[:], dataJson)
		}
		return err
	})
	return err
}

func formatTimepointToActivityID(timepoint uint64, id []byte) []byte {
	if timepoint == 0 {
		return id
	} else {
		activityID := common.NewActivityID(timepoint, "")
		byteID := activityID.ToBytes()
		return byteID[:]
	}
}

func (self *BoltStorage) GetActivity(id common.ActivityID) (common.ActivityRecord, error) {
	result := common.ActivityRecord{}

	err := self.db.View(func(tx *bolt.Tx) error {
		b := tx.Bucket([]byte(ACTIVITY_BUCKET))
		idBytes := id.ToBytes()
		v := b.Get(idBytes[:])
		if v == nil {
			return errors.New("Cannot find that activity")
		}
		return json.Unmarshal(v, &result)
	})
	return result, err
}

func (self *BoltStorage) GetAllRecords(fromTime, toTime uint64) ([]common.ActivityRecord, error) {
	result := []common.ActivityRecord{}
	var err error
	if (toTime-fromTime)/1000000 > MAX_GET_RATES_PERIOD {
		return result, errors.New(fmt.Sprintf("Time range is too broad, it must be smaller or equal to %d miliseconds", MAX_GET_RATES_PERIOD))
	}
	err = self.db.View(func(tx *bolt.Tx) error {
		b := tx.Bucket([]byte(ACTIVITY_BUCKET))
		c := b.Cursor()
		fkey, _ := c.First()
		lkey, _ := c.Last()
		min := formatTimepointToActivityID(fromTime, fkey)
		max := formatTimepointToActivityID(toTime, lkey)

		for k, v := c.Seek(min); k != nil && bytes.Compare(k, max) <= 0; k, v = c.Next() {
			record := common.ActivityRecord{}
			err = json.Unmarshal(v, &record)
			if err != nil {
				return err
			}
			result = append([]common.ActivityRecord{record}, result...)
		}
		return nil
	})
	return result, err
}

func getLastPendingSetrate(pendings []common.ActivityRecord, minedNonce uint64) (*common.ActivityRecord, error) {
	var maxNonce uint64 = 0
	var maxPrice uint64 = 0
	var result *common.ActivityRecord
	for _, act := range pendings {
		if act.Action == "set_rates" {
			log.Printf("looking for pending set_rates: %+v", act)
			var nonce uint64
			actNonce := act.Result["nonce"]
			if actNonce != nil {
				nonce, _ = strconv.ParseUint(actNonce.(string), 10, 64)
			} else {
				nonce = 0
			}
			if nonce < minedNonce {
				// this is a stale actitivity, ignore it
				continue
			}
			var gasPrice uint64
			actPrice := act.Result["gasPrice"]
			if actPrice != nil {
				gasPrice, _ = strconv.ParseUint(actPrice.(string), 10, 64)
			} else {
				gasPrice = 0
			}
			if nonce == maxNonce {
				if gasPrice > maxPrice {
					maxNonce = nonce
					result = &act
					maxPrice = gasPrice
				}
			} else if nonce > maxNonce {
				maxNonce = nonce
				result = &act
				maxPrice = gasPrice
			}
		}
	}
	return result, nil
}

func (self *BoltStorage) RemoveStalePendingActivities(tx *bolt.Tx, stales []common.ActivityRecord) error {
	pb := tx.Bucket([]byte(PENDING_ACTIVITY_BUCKET))
	for _, stale := range stales {
		idBytes := stale.ID.ToBytes()
		if err := pb.Delete(idBytes[:]); err != nil {
			return err
		}
	}
	return nil
}

func (self *BoltStorage) PendingSetrate(minedNonce uint64) (*common.ActivityRecord, error) {
	pendings, err := self.GetPendingActivities()
	if err != nil {
		return nil, err
	} else {
		return getLastPendingSetrate(pendings, minedNonce)
	}
}

func (self *BoltStorage) GetPendingActivities() ([]common.ActivityRecord, error) {
	result := []common.ActivityRecord{}
	var err error
	err = self.db.View(func(tx *bolt.Tx) error {
		b := tx.Bucket([]byte(PENDING_ACTIVITY_BUCKET))
		c := b.Cursor()
		for k, v := c.First(); k != nil; k, v = c.Next() {
			record := common.ActivityRecord{}
			err = json.Unmarshal(v, &record)
			if err != nil {
				return err
			}
			result = append(
				[]common.ActivityRecord{record}, result...)
		}
		return nil
	})
	return result, err
}

func (self *BoltStorage) UpdateActivity(id common.ActivityID, activity common.ActivityRecord) error {
	var err error
	err = self.db.Update(func(tx *bolt.Tx) error {
		pb := tx.Bucket([]byte(PENDING_ACTIVITY_BUCKET))
		// idBytes, _ := id.MarshalText()
		idBytes := id.ToBytes()
		dataJson, err := json.Marshal(activity)
		if err != nil {
			return err
		}
		// only update when it exists in pending activity bucket because
		// It might be deleted if it is replaced by another activity
		found := pb.Get(idBytes[:])
		if found != nil {
			err = pb.Put(idBytes[:], dataJson)
			if err != nil {
				return err
			}
			if !activity.IsPending() {
				err = pb.Delete(idBytes[:])
				if err != nil {
					return err
				}
			}
		}
		b := tx.Bucket([]byte(ACTIVITY_BUCKET))
		if err != nil {
			return err
		}
		return b.Put(idBytes[:], dataJson)
	})
	return err
}

func (self *BoltStorage) HasPendingDeposit(token common.Token, exchange common.Exchange) (bool, error) {
	result := false
	var err error
	err = self.db.View(func(tx *bolt.Tx) error {
		pb := tx.Bucket([]byte(PENDING_ACTIVITY_BUCKET))
		c := pb.Cursor()
		for k, v := c.First(); k != nil; k, v = c.Next() {
			record := common.ActivityRecord{}
			json.Unmarshal(v, &record)
			if record.Action == "deposit" && record.Params["token"].(string) == token.ID && record.Destination == string(exchange.ID()) {
				result = true
			}
		}
		return nil
	})
	return result, err
}

func (self *BoltStorage) StoreMetric(data *metric.MetricEntry, timepoint uint64) error {
	var err error
	err = self.db.Update(func(tx *bolt.Tx) error {
		var dataJson []byte
		b := tx.Bucket([]byte(METRIC_BUCKET))
		dataJson, err = json.Marshal(data)
		if err != nil {
			return err
		}
		idByte := uint64ToBytes(data.Timestamp)
		err = b.Put(idByte, dataJson)
		return err
	})
	return err
}

func (self *BoltStorage) GetMetric(tokens []common.Token, fromTime, toTime uint64) (map[string]metric.MetricList, error) {
	imResult := map[string]*metric.MetricList{}
	for _, tok := range tokens {
		imResult[tok.ID] = &metric.MetricList{}
	}

	var err error
	err = self.db.View(func(tx *bolt.Tx) error {
		b := tx.Bucket([]byte(METRIC_BUCKET))
		c := b.Cursor()
		min := uint64ToBytes(fromTime)
		max := uint64ToBytes(toTime)

		for k, v := c.Seek(min); k != nil && bytes.Compare(k, max) <= 0; k, v = c.Next() {
			data := metric.MetricEntry{}
			err = json.Unmarshal(v, &data)
			if err != nil {
				return err
			}
			for tok, m := range data.Data {
				metricList, found := imResult[tok]
				if found {
					*metricList = append(*metricList, metric.TokenMetricResponse{
						Timestamp: data.Timestamp,
						AfpMid:    m.AfpMid,
						Spread:    m.Spread,
					})
				}
			}
		}
		return nil
	})
	result := map[string]metric.MetricList{}
	for k, v := range imResult {
		result[k] = *v
	}
	return result, err
}

func (self *BoltStorage) GetPendingTargetQty() (metric.TokenTargetQty, error) {
	var err error
	var tokenTargetQty metric.TokenTargetQty
	err = self.db.View(func(tx *bolt.Tx) error {
		b := tx.Bucket([]byte(PENDING_TARGET_QUANTITY))
		_, data := b.Cursor().Last()
		if data == nil {
			err = errors.New("There no pending target quantity")
		} else {
			err = json.Unmarshal(data, &tokenTargetQty)
			if err != nil {
				log.Printf("Cannot unmarshal: %s", err.Error())
			}
		}
		return nil
	})
	return tokenTargetQty, err
}

func (self *BoltStorage) StorePendingTargetQty(data, dataType string) error {
	var err error
	timepoint := common.GetTimepoint()
	tokenTargetQty := metric.TokenTargetQty{}
	err = self.db.Update(func(tx *bolt.Tx) error {
		b := tx.Bucket([]byte(PENDING_TARGET_QUANTITY))
		_, lastPending := b.Cursor().Last()
		if lastPending != nil {
			err = errors.New("There is another pending target quantity. Please confirm or cancel it before setting new target.")
			return err
		}

		tokenTargetQty.ID = timepoint
		tokenTargetQty.Status = "unconfirmed"
		tokenTargetQty.Data = data
		tokenTargetQty.Type, _ = strconv.ParseInt(dataType, 10, 64)
		idByte := uint64ToBytes(timepoint)
		var dataJson []byte
		dataJson, err = json.Marshal(tokenTargetQty)
		if err != nil {
			return err
		}
		log.Printf("Target to save: %v", dataJson)
		return b.Put(idByte, dataJson)
	})
	return err
}

func (self *BoltStorage) RemovePendingTargetQty() error {
	var err error
	err = self.db.Update(func(tx *bolt.Tx) error {
		b := tx.Bucket([]byte(PENDING_TARGET_QUANTITY))
		k, lastPending := b.Cursor().Last()
		log.Printf("Last key: %s", k)
		if lastPending == nil {
			return errors.New("There is no pending target quantity.")
		}

		b.Delete([]byte(k))
		return nil
	})
	return err
}

func (self *BoltStorage) CurrentTargetQtyVersion(timepoint uint64) (common.Version, error) {
	var result uint64
	var err error
	err = self.db.View(func(tx *bolt.Tx) error {
		c := tx.Bucket([]byte(METRIC_TARGET_QUANTITY)).Cursor()
		result, err = reverseSeek(timepoint, c)
		return nil
	})
	return common.Version(result), err
}

func (self *BoltStorage) GetTokenTargetQty() (metric.TokenTargetQty, error) {
	tokenTargetQty := metric.TokenTargetQty{}
	version, err := self.CurrentTargetQtyVersion(common.GetTimepoint())
	if err != nil {
		log.Printf("Cannot get version: %s", err.Error())
	}
	err = self.db.View(func(tx *bolt.Tx) error {
		b := tx.Bucket([]byte(METRIC_TARGET_QUANTITY))
		data := b.Get(uint64ToBytes(uint64(version)))
		if data == nil {
			err = errors.New(fmt.Sprintf("version %s doesn't exist", string(version)))
		} else {
			err = json.Unmarshal(data, &tokenTargetQty)
			if err != nil {
				log.Printf("Cannot unmarshal: %s", err.Error())
			}
		}
		return nil
	})
	return tokenTargetQty, err
}

func (self *BoltStorage) StoreTokenTargetQty(id, data string) error {
	var err error
	var tokenTargetQty metric.TokenTargetQty
	var dataJson []byte
	err = self.db.Update(func(tx *bolt.Tx) error {
		pending := tx.Bucket([]byte(PENDING_TARGET_QUANTITY))
		_, pendingTargetQty := pending.Cursor().Last()

		if pendingTargetQty == nil {
			err = errors.New("There is no pending target activity to confirm.")
			return err
		} else {
			// verify confirm data
			json.Unmarshal(pendingTargetQty, &tokenTargetQty)
			pendingData := tokenTargetQty.Data
			idInt, _ := strconv.ParseUint(id, 10, 64)
			if tokenTargetQty.ID != idInt {
				err = errors.New("Pending target quantity ID does not match")
				return err
			}
			if data != pendingData {
				err = errors.New("Pending target quantity data does not match")
				return err
			}

			// Save to confirmed target quantity
			tokenTargetQty.Status = "confirmed"
			b := tx.Bucket([]byte(METRIC_TARGET_QUANTITY))
			dataJson, err = json.Marshal(tokenTargetQty)
			if err != nil {
				return err
			}
			idByte := uint64ToBytes(common.GetTimepoint())
			return b.Put(idByte, dataJson)
		}
	})
	if err == nil {
		// remove pending target qty
		return self.RemovePendingTargetQty()
	}
	return err
}

func (self *BoltStorage) GetTradeHistory(timepoint uint64) (common.AllTradeHistory, error) {
	result := common.AllTradeHistory{}
	var err error
	err = self.db.View(func(tx *bolt.Tx) error {
		b := tx.Bucket([]byte(TRADE_HISTORY))
		_, data := b.Cursor().First()
		if data == nil {
			err = errors.New(fmt.Sprintf("There no data before timepoint %d", timepoint))
		} else {
			err = json.Unmarshal(data, &result)
		}
		return err
	})
	return result, err
}

func (self *BoltStorage) StoreTradeHistory(data common.AllTradeHistory, timepoint uint64) error {
	var err error
	err = self.db.Update(func(tx *bolt.Tx) error {
		var dataJson []byte
		b := tx.Bucket([]byte(TRADE_HISTORY))
		c := b.Cursor()
		k, v := c.First()
		currentData := common.AllTradeHistory{
			Timestamp: common.GetTimestamp(),
			Data:      map[common.ExchangeID]common.ExchangeTradeHistory{},
		}
		if k != nil {
			json.Unmarshal(v, &currentData)
		}

		// override old data
		for exchange, dataHistory := range data.Data {
			currentDataHistory, exist := currentData.Data[exchange]
			if !exist {
				currentData.Data[exchange] = dataHistory
			} else {
				for pair, pairHistory := range dataHistory {
					currentDataHistory[pair] = pairHistory
				}
			}
		}
		log.Printf("History: %+v", data)

		// add new data
		dataJson, err = json.Marshal(currentData)
		if err != nil {
			return err
		}
		idByte := uint64ToBytes(timepoint)
		return b.Put(idByte, dataJson)
	})
	return err
}

func (self *BoltStorage) GetRebalanceControl() (metric.RebalanceControl, error) {
	var err error
	var result metric.RebalanceControl
	err = self.db.View(func(tx *bolt.Tx) error {
		b := tx.Bucket([]byte(ENABLE_REBALANCE))
		_, data := b.Cursor().First()
		if data == nil {
			result = metric.RebalanceControl{
				Status: false,
			}
			self.StoreRebalanceControl(false)
		} else {
			json.Unmarshal(data, &result)
		}
		return nil
	})
	return result, err
}

func (self *BoltStorage) StoreRebalanceControl(status bool) error {
	var err error
	err = self.db.Update(func(tx *bolt.Tx) error {
		var dataJson []byte
		b := tx.Bucket([]byte(ENABLE_REBALANCE))
		// prune out old data
		c := b.Cursor()
		k, _ := c.First()
		if k != nil {
			err = b.Delete([]byte(k))
			if err != nil {
				return err
			}
		}

		// add new data
		data := metric.RebalanceControl{
			Status: status,
		}
		dataJson, err = json.Marshal(data)
		if err != nil {
			return err
		}
		idByte := uint64ToBytes(common.GetTimepoint())
		return b.Put(idByte, dataJson)
	})
	return err
}

func (self *BoltStorage) GetSetrateControl() (metric.SetrateControl, error) {
	var err error
	var result metric.SetrateControl
	err = self.db.View(func(tx *bolt.Tx) error {
		b := tx.Bucket([]byte(SETRATE_CONTROL))
		_, data := b.Cursor().First()
		if data == nil {
			result = metric.SetrateControl{
				Status: false,
			}
			self.StoreSetrateControl(false)
		} else {
			json.Unmarshal(data, &result)
		}
		return nil
	})
	return result, err
}

func (self *BoltStorage) StoreSetrateControl(status bool) error {
	var err error
	err = self.db.Update(func(tx *bolt.Tx) error {
		var dataJson []byte
		b := tx.Bucket([]byte(SETRATE_CONTROL))
		// prune out old data
		c := b.Cursor()
		k, _ := c.First()
		if k != nil {
			err = b.Delete([]byte(k))
			if err != nil {
				return err
			}
		}

		// add new data
		data := metric.SetrateControl{
			Status: status,
		}
		dataJson, err = json.Marshal(data)
		if err != nil {
			return err
		}
		idByte := uint64ToBytes(common.GetTimepoint())
		return b.Put(idByte, dataJson)
	})
	return err
}

func (self *BoltStorage) StorePendingPWIEquation(data string) error {
	var err error
	timepoint := common.GetTimepoint()
	saveData := metric.PWIEquation{}
	err = self.db.Update(func(tx *bolt.Tx) error {
		b := tx.Bucket([]byte(PENDING_PWI_EQUATION))
		c := b.Cursor()
		_, v := c.First()
		if v != nil {
			err = errors.New("There is another pending equation, please confirm or reject to set new equation")
			return err
		} else {
			idByte := uint64ToBytes(timepoint)
			saveData.ID = timepoint
			saveData.Data = data
			if err != nil {
				return err
			}
			dataJson, err := json.Marshal(saveData)
			if err != nil {
				return err
			}
			err = b.Put(idByte, dataJson)
		}
		return err
	})
	return err
}

func (self *BoltStorage) GetPendingPWIEquation() (metric.PWIEquation, error) {
	var err error
	var result metric.PWIEquation
	err = self.db.View(func(tx *bolt.Tx) error {
		b := tx.Bucket([]byte(PENDING_PWI_EQUATION))
		c := b.Cursor()
		_, v := c.First()
		if v == nil {
			return errors.New("There no pending equation")
		} else {
			json.Unmarshal(v, &result)
		}
		return nil
	})
	return result, err
}

func (self *BoltStorage) StorePWIEquation(data string) error {
	var err error
	err = self.db.Update(func(tx *bolt.Tx) error {
		b := tx.Bucket([]byte(PENDING_PWI_EQUATION))
		c := b.Cursor()
		_, v := c.First()
		if v == nil {
			err = errors.New("There no pending equation")
			return err
		} else {
			p := tx.Bucket([]byte(PWI_EQUATION))
			idByte := uint64ToBytes(common.GetTimepoint())
			pending := metric.PWIEquation{}
			json.Unmarshal(v, &pending)
			if pending.Data != data {
				err = errors.New("Confirm data does not match pending data")
				return err
			}
			saveData, err := json.Marshal(pending)
			if err != nil {
				return err
			}
			err = p.Put(idByte, saveData)
		}
		return err
	})
	if err == nil {
		self.RemovePendingPWIEquation()
	}
	return err
}

func (self *BoltStorage) GetPWIEquation() (metric.PWIEquation, error) {
	var err error
	var result metric.PWIEquation
	err = self.db.View(func(tx *bolt.Tx) error {
		b := tx.Bucket([]byte(PWI_EQUATION))
		c := b.Cursor()
		_, v := c.Last()
		if v == nil {
			err = errors.New("There is no equation")
			return err
		} else {
			json.Unmarshal(v, &result)
		}
		return err
	})
	return result, err
}

func (self *BoltStorage) RemovePendingPWIEquation() error {
	var err error
	err = self.db.Update(func(tx *bolt.Tx) error {
		b := tx.Bucket([]byte(PENDING_PWI_EQUATION))
		c := b.Cursor()
		k, _ := c.First()
		if k != nil {
			err = b.Delete([]byte(k))
			if err != nil {
				return err
			}
		} else {
			err = errors.New("There is no pending data")
		}
		return err
	})
	return err
}

func (self *BoltStorage) GetExchangeStatus() (common.ExchangesStatus, error) {
	var result common.ExchangesStatus
	var err error
	err = self.db.View(func(tx *bolt.Tx) error {
		b := tx.Bucket([]byte(EXCHANGE_STATUS))
		c := b.Cursor()
		_, v := c.Last()
		if v == nil {
			err = errors.New("There is no data yet.")
			return err
		}
		err := json.Unmarshal(v, &result)
		return err
	})
	return result, err
}

func (self *BoltStorage) UpdateExchangeStatus(data common.ExchangesStatus) error {
	var err error
	err = self.db.Update(func(tx *bolt.Tx) error {
		b := tx.Bucket([]byte(EXCHANGE_STATUS))
		idByte := uint64ToBytes(common.GetTimepoint())
		dataJson, err := json.Marshal(data)
		if err != nil {
			return err
		}
		return b.Put(idByte, dataJson)
	})
	return err
}

func (self *BoltStorage) UpdateExchangeNotification(
	exchange, action, token string, fromTime, toTime uint64, isWarning bool, msg string) error {
	var err error
	err = self.db.Update(func(tx *bolt.Tx) error {
		exchangeBk := tx.Bucket([]byte(EXCHANGE_NOTIFICATIONS))
		b, err := exchangeBk.CreateBucketIfNotExists([]byte(exchange))
		if err != nil {
			return err
		}
		key := fmt.Sprintf("%s_%s", action, token)
		noti := common.ExchangeNotiContent{
			FromTime:  fromTime,
			ToTime:    toTime,
			IsWarning: isWarning,
			Message:   msg,
		}

		// update new value
		dataJSON, err := json.Marshal(noti)
		if err != nil {
			return err
		}
		err = b.Put([]byte(key), dataJSON)
		return err
	})
	return err
}

func (self *BoltStorage) GetExchangeNotifications() (common.ExchangeNotifications, error) {
	result := common.ExchangeNotifications{}
	var err error
	err = self.db.View(func(tx *bolt.Tx) error {
		exchangeBks := tx.Bucket([]byte(EXCHANGE_NOTIFICATIONS))
		c := exchangeBks.Cursor()
		for name, bucket := c.First(); name != nil; name, bucket = c.Next() {
			// if bucket == nil, then name is a child bucket name (according to bolt docs)
			if bucket == nil {
				b := exchangeBks.Bucket(name)
				c := b.Cursor()
				actionContent := common.ExchangeActionNoti{}
				for k, v := c.First(); k != nil; k, v = c.Next() {
					actionToken := strings.Split(string(k), "_")
					action := actionToken[0]
					token := actionToken[1]
					notiContent := common.ExchangeNotiContent{}
					json.Unmarshal(v, &notiContent)
					tokenContent, exist := actionContent[action]
					if !exist {
						tokenContent = common.ExchangeTokenNoti{}
					}
					tokenContent[token] = notiContent
					actionContent[action] = tokenContent
				}
				result[string(name)] = actionContent
			}
		}
		return err
	})
	return result, err
<<<<<<< HEAD
}

func (self *BoltStorage) SetStableTokenParams(value []byte) error {
	var err error
	k := uint64ToBytes(1)
	temp := make(map[string]interface{})
	vErr := json.Unmarshal(value, &temp)
	if vErr != nil {
		return fmt.Errorf("Rejected: Data could not be unmarshalled to defined format: %s", vErr)
	}
	err = self.db.Update(func(tx *bolt.Tx) error {
		b, uErr := tx.CreateBucketIfNotExists([]byte(PENDING_STABLE_TOKEN_PARAMS_BUCKET))
		if uErr != nil {
			return uErr
		}
		if b.Get(k) != nil {
			return fmt.Errorf("Currently there is a pending record")
		}
		return b.Put(k, value)
	})
	return err
}

func (self *BoltStorage) ConfirmStableTokenParams(value []byte) error {
	var err error
	k := uint64ToBytes(1)
	temp := make(map[string]interface{})
	vErr := json.Unmarshal(value, &temp)
	if vErr != nil {
		return fmt.Errorf("Rejected: Data could not be unmarshalled to defined format: %s", vErr)
	}
	pending, err := self.GetPendingStableTokenParams()
	if eq := reflect.DeepEqual(pending, temp); !eq {
		return fmt.Errorf("Rejected: confiming data isn't consistent")
	}

	err = self.db.Update(func(tx *bolt.Tx) error {
		b, uErr := tx.CreateBucketIfNotExists([]byte(STABLE_TOKEN_PARAMS_BUCKET))
		if uErr != nil {
			return uErr
		}
		return b.Put(k, value)
	})
	if err != nil {
		return err
	}
	err = self.RemovePendingStableTokenParams()
	return err
}

func (self *BoltStorage) GetStableTokenParams() (map[string]interface{}, error) {
	k := uint64ToBytes(1)
	result := make(map[string]interface{})
	err := self.db.View(func(tx *bolt.Tx) error {
		b := tx.Bucket([]byte(STABLE_TOKEN_PARAMS_BUCKET))
		if b == nil {
			return fmt.Errorf("Bucket hasn't exist yet")
		}
		record := b.Get(k)
		if record == nil {
			return nil
		}
		vErr := json.Unmarshal(record, &result)
		if vErr != nil {
			return vErr
		}
		return nil
	})
	return result, err
}

func (self *BoltStorage) GetPendingStableTokenParams() (map[string]interface{}, error) {
	k := uint64ToBytes(1)
	result := make(map[string]interface{})
	err := self.db.View(func(tx *bolt.Tx) error {
		b := tx.Bucket([]byte(PENDING_STABLE_TOKEN_PARAMS_BUCKET))
		if b == nil {
			return fmt.Errorf("Bucket hasn't exist yet")
		}
		record := b.Get(k)
		if record == nil {
			return nil
		}
		vErr := json.Unmarshal(record, &result)
		if vErr != nil {
			return vErr
		}
		return nil
	})
	return result, err
}

func (self *BoltStorage) RemovePendingStableTokenParams() error {
	k := uint64ToBytes(1)
	err := self.db.Update(func(tx *bolt.Tx) error {
		b := tx.Bucket([]byte(PENDING_STABLE_TOKEN_PARAMS_BUCKET))
		if b == nil {
			return fmt.Errorf("Bucket hasn't existed yet")
		}
		record := b.Get(k)
		if record == nil {
			return fmt.Errorf("Bucket is empty")
		}
		return b.Delete(k)
	})
	return err
=======
>>>>>>> 8dcab6da
}<|MERGE_RESOLUTION|>--- conflicted
+++ resolved
@@ -18,7 +18,6 @@
 )
 
 const (
-<<<<<<< HEAD
 	GOLD_BUCKET string = "gold_feeds"
 
 	PRICE_BUCKET                       string = "prices"
@@ -42,27 +41,6 @@
 	MAX_GET_RATES_PERIOD               uint64 = 86400000 //1 days in milisec
 	STABLE_TOKEN_PARAMS_BUCKET         string = "stable-token-params"
 	PENDING_STABLE_TOKEN_PARAMS_BUCKET string = "pending-stable-token-params"
-=======
-	PRICE_BUCKET            string = "prices"
-	RATE_BUCKET             string = "rates"
-	ORDER_BUCKET            string = "orders"
-	ACTIVITY_BUCKET         string = "activities"
-	AUTH_DATA_BUCKET        string = "auth_data"
-	PENDING_ACTIVITY_BUCKET string = "pending_activities"
-	METRIC_BUCKET           string = "metrics"
-	METRIC_TARGET_QUANTITY  string = "target_quantity"
-	PENDING_TARGET_QUANTITY string = "pending_target_quantity"
-	TRADE_HISTORY           string = "trade_history"
-	ENABLE_REBALANCE        string = "enable_rebalance"
-	SETRATE_CONTROL         string = "setrate_control"
-	PENDING_PWI_EQUATION    string = "pending_pwi_equation"
-	PWI_EQUATION            string = "pwi_equation"
-	INTERMEDIATE_TX         string = "intermediate_tx"
-	EXCHANGE_STATUS         string = "exchange_status"
-	EXCHANGE_NOTIFICATIONS  string = "exchange_notifications"
-	MAX_NUMBER_VERSION      int    = 1000
-	MAX_GET_RATES_PERIOD    uint64 = 86400000 //1 days in milisec
->>>>>>> 8dcab6da
 )
 
 type BoltStorage struct {
@@ -80,14 +58,11 @@
 	}
 	// init buckets
 	db.Update(func(tx *bolt.Tx) error {
-<<<<<<< HEAD
 		_, err = tx.CreateBucketIfNotExists([]byte(GOLD_BUCKET))
 		if err != nil {
 			return err
 		}
 
-=======
->>>>>>> 8dcab6da
 		_, err = tx.CreateBucketIfNotExists([]byte(PRICE_BUCKET))
 		if err != nil {
 			return err
@@ -156,7 +131,6 @@
 		if err != nil {
 			return err
 		}
-<<<<<<< HEAD
 		_, err = tx.CreateBucketIfNotExists([]byte(PENDING_STABLE_TOKEN_PARAMS_BUCKET))
 		if err != nil {
 			return err
@@ -165,8 +139,6 @@
 		if err != nil {
 			return err
 		}
-=======
->>>>>>> 8dcab6da
 		return nil
 	})
 	if err != nil {
@@ -1272,7 +1244,6 @@
 		return err
 	})
 	return result, err
-<<<<<<< HEAD
 }
 
 func (self *BoltStorage) SetStableTokenParams(value []byte) error {
@@ -1379,6 +1350,4 @@
 		return b.Delete(k)
 	})
 	return err
-=======
->>>>>>> 8dcab6da
 }