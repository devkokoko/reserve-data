package storage

import (
	"bytes"
	"encoding/binary"
	"encoding/json"
	"errors"
	"fmt"
	"log"
	"os"
	"reflect"
	"strconv"
	"strings"
	"sync"
	"time"

	"github.com/KyberNetwork/reserve-data/common"
	"github.com/KyberNetwork/reserve-data/metric"
	"github.com/boltdb/bolt"
)

const (
	PRICE_BUCKET                       string = "prices"
	RATE_BUCKET                        string = "rates"
	ORDER_BUCKET                       string = "orders"
	ACTIVITY_BUCKET                    string = "activities"
	AUTH_DATA_BUCKET                   string = "auth_data"
	PENDING_ACTIVITY_BUCKET            string = "pending_activities"
	METRIC_BUCKET                      string = "metrics"
	METRIC_TARGET_QUANTITY             string = "target_quantity"
	PENDING_TARGET_QUANTITY            string = "pending_target_quantity"
	ENABLE_REBALANCE                   string = "enable_rebalance"
	SETRATE_CONTROL                    string = "setrate_control"
	PENDING_PWI_EQUATION               string = "pending_pwi_equation"
	PWI_EQUATION                       string = "pwi_equation"
	INTERMEDIATE_TX                    string = "intermediate_tx"
	EXCHANGE_STATUS                    string = "exchange_status"
	EXCHANGE_NOTIFICATIONS             string = "exchange_notifications"
	MAX_NUMBER_VERSION                 int    = 1000
	MAX_GET_RATES_PERIOD               uint64 = 86400000 //1 days in milisec
	UI64DAY                            uint64 = uint64(time.Hour * 24)
	EXPORT_BATCH                       int    = 1
	AUTH_DATA_EXPIRED_DURATION         uint64 = 10 * 86400000 //10day in milisec
	STABLE_TOKEN_PARAMS_BUCKET         string = "stable-token-params"
	PENDING_STABLE_TOKEN_PARAMS_BUCKET string = "pending-stable-token-params"
	GOLD_BUCKET                        string = "gold_feeds"
)

type BoltStorage struct {
	mu sync.RWMutex
	db *bolt.DB
}

func NewBoltStorage(path string) (*BoltStorage, error) {
	// init instance
	var err error
	var db *bolt.DB
	db, err = bolt.Open(path, 0600, nil)
	if err != nil {
		return nil, err
	}
	// init buckets
	db.Update(func(tx *bolt.Tx) error {
		_, err = tx.CreateBucketIfNotExists([]byte(GOLD_BUCKET))
		if err != nil {
			return err
		}

		_, err = tx.CreateBucketIfNotExists([]byte(PRICE_BUCKET))
		if err != nil {
			return err
		}
		_, err = tx.CreateBucketIfNotExists([]byte(RATE_BUCKET))
		if err != nil {
			return err
		}
		_, err = tx.CreateBucketIfNotExists([]byte(ORDER_BUCKET))
		if err != nil {
			return err
		}
		_, err = tx.CreateBucketIfNotExists([]byte(ACTIVITY_BUCKET))
		if err != nil {
			return err
		}
		_, err = tx.CreateBucketIfNotExists([]byte(PENDING_ACTIVITY_BUCKET))
		if err != nil {
			return err
		}
		_, err = tx.CreateBucketIfNotExists([]byte(AUTH_DATA_BUCKET))
		if err != nil {
			return err
		}
		_, err = tx.CreateBucketIfNotExists([]byte(METRIC_BUCKET))
		if err != nil {
			return err
		}
		_, err = tx.CreateBucketIfNotExists([]byte(METRIC_TARGET_QUANTITY))
		if err != nil {
			return err
		}
		_, err = tx.CreateBucketIfNotExists([]byte(PENDING_TARGET_QUANTITY))
		if err != nil {
			return err
		}
		_, err = tx.CreateBucketIfNotExists([]byte(ENABLE_REBALANCE))
		if err != nil {
			return err
		}
		_, err = tx.CreateBucketIfNotExists([]byte(SETRATE_CONTROL))
		if err != nil {
			return err
		}
		_, err = tx.CreateBucketIfNotExists([]byte(PENDING_PWI_EQUATION))
		if err != nil {
			return err
		}
		_, err = tx.CreateBucketIfNotExists([]byte(PWI_EQUATION))
		if err != nil {
			return err
		}
		_, err = tx.CreateBucketIfNotExists([]byte(INTERMEDIATE_TX))
		if err != nil {
			return err
		}
		_, err = tx.CreateBucketIfNotExists([]byte(EXCHANGE_STATUS))
		if err != nil {
			return err
		}
		_, err = tx.CreateBucketIfNotExists([]byte(EXCHANGE_NOTIFICATIONS))
		if err != nil {
			return err
		}
		_, err = tx.CreateBucketIfNotExists([]byte(PENDING_STABLE_TOKEN_PARAMS_BUCKET))
		if err != nil {
			return err
		}
		_, err = tx.CreateBucketIfNotExists([]byte(STABLE_TOKEN_PARAMS_BUCKET))
		if err != nil {
			return err
		}
		return nil
	})
	if err != nil {
		return nil, err
	}
	storage := &BoltStorage{sync.RWMutex{}, db}
	return storage, nil
}

func uint64ToBytes(u uint64) []byte {
	b := make([]byte, 8)
	binary.BigEndian.PutUint64(b, u)
	return b
}

func bytesToUint64(b []byte) uint64 {
	return binary.BigEndian.Uint64(b)
}

func reverseSeek(timepoint uint64, c *bolt.Cursor) (uint64, error) {
	version, _ := c.Seek(uint64ToBytes(timepoint))
	if version == nil {
		version, _ = c.Prev()
		if version == nil {
			return 0, fmt.Errorf("There is no data before timepoint %d", timepoint)
		} else {
			return bytesToUint64(version), nil
		}
	} else {
		v := bytesToUint64(version)
		if v == timepoint {
			return v, nil
		} else {
			version, _ = c.Prev()
			if version == nil {
				return 0, fmt.Errorf("There is no data before timepoint %d", timepoint)
			} else {
				return bytesToUint64(version), nil
			}
		}
	}
}

func (self *BoltStorage) CurrentGoldInfoVersion(timepoint uint64) (common.Version, error) {
	var result uint64
	var err error
	err = self.db.View(func(tx *bolt.Tx) error {
		c := tx.Bucket([]byte(GOLD_BUCKET)).Cursor()
		result, err = reverseSeek(timepoint, c)
		return nil
	})
	return common.Version(result), err
}

func (self *BoltStorage) GetGoldInfo(version common.Version) (common.GoldData, error) {
	result := common.GoldData{}
	var err error
	err = self.db.View(func(tx *bolt.Tx) error {
		b := tx.Bucket([]byte(GOLD_BUCKET))
		data := b.Get(uint64ToBytes(uint64(version)))
		if data == nil {
			err = fmt.Errorf("version %s doesn't exist", string(version))
		} else {
			err = json.Unmarshal(data, &result)
		}
		return nil
	})
	return result, err
}

func (self *BoltStorage) StoreGoldInfo(data common.GoldData) error {
	var err error
	timepoint := data.Timestamp
	err = self.db.Update(func(tx *bolt.Tx) error {
		var dataJson []byte
		b := tx.Bucket([]byte(GOLD_BUCKET))
		dataJson, err = json.Marshal(data)
		if err != nil {
			return err
		}
		err = b.Put(uint64ToBytes(timepoint), dataJson)
		return err
	})
	return err
}

func (self *BoltStorage) ExportExpiredAuthData(currentTime uint64, fileName string) (nRecord uint64, err error) {
	expiredTimestampByte := uint64ToBytes(currentTime - AUTH_DATA_EXPIRED_DURATION)
	outFile, err := os.Create(fileName)
	defer outFile.Close()
	if err != nil {
		return 0, err
	}

	err = self.db.Update(func(tx *bolt.Tx) error {
		b := tx.Bucket([]byte(AUTH_DATA_BUCKET))
		c := b.Cursor()

		for k, v := c.First(); k != nil && bytes.Compare(k, expiredTimestampByte) <= 0; k, v = c.Next() {
			timestamp := bytesToUint64(k)

			temp := common.AuthDataSnapshot{}
			err = json.Unmarshal(v, &temp)
			if err != nil {
				return err
			}
			record := common.NewAuthDataRecord(
				common.Timestamp(strconv.FormatUint(timestamp, 10)),
				temp,
			)
			var output []byte
			output, err = json.Marshal(record)
			if err != nil {
				return err
			}
			_, err = outFile.WriteString(string(output) + "\n")
			if err != nil {
				return err
			}
			nRecord++
			if err != nil {
				return err
			}
		}
		return nil
	})

	return nRecord, err
}

func (self *BoltStorage) PruneExpiredAuthData(currentTime uint64) (nRecord uint64, err error) {
	expiredTimestampByte := uint64ToBytes(currentTime - AUTH_DATA_EXPIRED_DURATION)

	err = self.db.Update(func(tx *bolt.Tx) error {
		b := tx.Bucket([]byte(AUTH_DATA_BUCKET))
		c := b.Cursor()
		for k, _ := c.First(); k != nil && bytes.Compare(k, expiredTimestampByte) <= 0; k, _ = c.Next() {
			err = b.Delete(k)
			if err != nil {
				return err
			}
			nRecord++
		}
		return err
	})

	return nRecord, err
}

// PruneOutdatedData Remove first version out of database
func (self *BoltStorage) PruneOutdatedData(tx *bolt.Tx, bucket string) error {
	var err error
	b := tx.Bucket([]byte(bucket))
	c := b.Cursor()
	nExcess := self.GetNumberOfVersion(tx, bucket) - MAX_NUMBER_VERSION
	for i := 0; i < nExcess; i++ {
		k, _ := c.First()
		if k == nil {
<<<<<<< HEAD
			err = fmt.Errorf("There is no previous version in %s", bucket)
=======
			err = fmt.Errorf("There no version in %s", bucket)
>>>>>>> f77fe775
			return err
		}
		err = b.Delete([]byte(k))
		if err != nil {
			panic(err)
		}
	}

	return err
}

func (self *BoltStorage) CurrentPriceVersion(timepoint uint64) (common.Version, error) {
	var result uint64
	var err error
	err = self.db.View(func(tx *bolt.Tx) error {
		c := tx.Bucket([]byte(PRICE_BUCKET)).Cursor()
		result, err = reverseSeek(timepoint, c)
		return nil
	})
	return common.Version(result), err
}

// GetNumberOfVersion return number of version storing in a bucket
func (self *BoltStorage) GetNumberOfVersion(tx *bolt.Tx, bucket string) int {
	result := 0
	b := tx.Bucket([]byte(bucket))
	c := b.Cursor()
	for k, _ := c.First(); k != nil; k, _ = c.Next() {
		result++
	}
	return result
}

//GetAllPrices returns the corresponding AllPriceEntry to a particular Version
func (self *BoltStorage) GetAllPrices(version common.Version) (common.AllPriceEntry, error) {
	result := common.AllPriceEntry{}
	var err error
	err = self.db.View(func(tx *bolt.Tx) error {
		b := tx.Bucket([]byte(PRICE_BUCKET))
		data := b.Get(uint64ToBytes(uint64(version)))
		if data == nil {
			err = fmt.Errorf("version %s doesn't exist", string(version))
		} else {
			err = json.Unmarshal(data, &result)
		}
		return nil
	})
	return result, err
}

func (self *BoltStorage) GetOnePrice(pair common.TokenPairID, version common.Version) (common.OnePrice, error) {
	result := common.AllPriceEntry{}
	var err error
	err = self.db.View(func(tx *bolt.Tx) error {
		b := tx.Bucket([]byte(PRICE_BUCKET))
		data := b.Get(uint64ToBytes(uint64(version)))
		if data == nil {
			err = fmt.Errorf("version %s doesn't exist", string(version))
		} else {
			err = json.Unmarshal(data, &result)
		}
		return nil
	})
	if err != nil {
		return common.OnePrice{}, err
	} else {
		pair, exist := result.Data[pair]
		if exist {
			return pair, nil
		} else {
			return common.OnePrice{}, errors.New("Pair of token is not supported")
		}
	}
}

func (self *BoltStorage) StorePrice(data common.AllPriceEntry, timepoint uint64) error {
	var err error
	err = self.db.Update(func(tx *bolt.Tx) error {
		var dataJson []byte
		b := tx.Bucket([]byte(PRICE_BUCKET))

		// remove outdated data from bucket
		log.Printf("Version number: %d\n", self.GetNumberOfVersion(tx, PRICE_BUCKET))
		self.PruneOutdatedData(tx, PRICE_BUCKET)
		log.Printf("After prune number version: %d\n", self.GetNumberOfVersion(tx, PRICE_BUCKET))

		dataJson, err = json.Marshal(data)
		if err != nil {
			return err
		}
		return b.Put(uint64ToBytes(timepoint), dataJson)
	})
	return err
}

func (self *BoltStorage) CurrentAuthDataVersion(timepoint uint64) (common.Version, error) {
	var result uint64
	var err error
	err = self.db.View(func(tx *bolt.Tx) error {
		c := tx.Bucket([]byte(AUTH_DATA_BUCKET)).Cursor()
		result, err = reverseSeek(timepoint, c)
		return nil
	})
	return common.Version(result), err
}

func (self *BoltStorage) GetAuthData(version common.Version) (common.AuthDataSnapshot, error) {
	result := common.AuthDataSnapshot{}
	var err error
	err = self.db.View(func(tx *bolt.Tx) error {
		b := tx.Bucket([]byte(AUTH_DATA_BUCKET))
		data := b.Get(uint64ToBytes(uint64(version)))
		if data == nil {
			err = fmt.Errorf("version %s doesn't exist", string(version))
		} else {
			err = json.Unmarshal(data, &result)
		}
		return nil
	})
	return result, err
}

func (self *BoltStorage) CurrentRateVersion(timepoint uint64) (common.Version, error) {
	var result uint64
	var err error
	err = self.db.View(func(tx *bolt.Tx) error {
		c := tx.Bucket([]byte(RATE_BUCKET)).Cursor()
		result, err = reverseSeek(timepoint, c)
		return nil
	})
	return common.Version(result), err
}

func (self *BoltStorage) GetRates(fromTime, toTime uint64) ([]common.AllRateEntry, error) {
	result := []common.AllRateEntry{}
	if toTime-fromTime > MAX_GET_RATES_PERIOD {
		return result, fmt.Errorf("Time range is too broad, it must be smaller or equal to %d miliseconds", MAX_GET_RATES_PERIOD)
	}
	var err error
	err = self.db.View(func(tx *bolt.Tx) error {
		b := tx.Bucket([]byte(RATE_BUCKET))
		c := b.Cursor()
		min := uint64ToBytes(fromTime)
		max := uint64ToBytes(toTime)

		for k, v := c.Seek(min); k != nil && bytes.Compare(k, max) <= 0; k, v = c.Next() {
			data := common.AllRateEntry{}
			err = json.Unmarshal(v, &data)
			if err != nil {
				return err
			}
			result = append([]common.AllRateEntry{data}, result...)
		}
		return nil
	})
	return result, err
}

func (self *BoltStorage) GetRate(version common.Version) (common.AllRateEntry, error) {
	result := common.AllRateEntry{}
	var err error
	err = self.db.View(func(tx *bolt.Tx) error {
		b := tx.Bucket([]byte(RATE_BUCKET))
		data := b.Get(uint64ToBytes(uint64(version)))
		if data == nil {
			err = fmt.Errorf("version %s doesn't exist", string(version))
		} else {
			err = json.Unmarshal(data, &result)
		}
		return nil
	})
	return result, err
}

func (self *BoltStorage) StoreAuthSnapshot(
	data *common.AuthDataSnapshot, timepoint uint64) error {

	var err error
	err = self.db.Update(func(tx *bolt.Tx) error {
		var dataJson []byte
		b := tx.Bucket([]byte(AUTH_DATA_BUCKET))
		dataJson, err = json.Marshal(data)
		if err != nil {
			return err
		}
		err = b.Put(uint64ToBytes(timepoint), dataJson)
		return err
	})
	return err
}

func (self *BoltStorage) StoreRate(data common.AllRateEntry, timepoint uint64) error {
	log.Printf("Storing rate data to bolt: data(%v), timespoint(%v)", data, timepoint)
	var err error
	var lastEntryjson common.AllRateEntry
	err = self.db.Update(func(tx *bolt.Tx) error {
		var dataJson []byte
		b := tx.Bucket([]byte(RATE_BUCKET))
		c := b.Cursor()
		_, lastEntry := c.Last()
		json.Unmarshal(lastEntry, &lastEntryjson)
		// we still update when blocknumber is not changed because we want
		// to update the version and timestamp so api users will get
		// the newest data even it is identical to the old one.
		if lastEntryjson.BlockNumber <= data.BlockNumber {
			dataJson, err = json.Marshal(data)
			if err != nil {
				return err
			}
			return b.Put(uint64ToBytes(timepoint), dataJson)
		}
		return err
	})
	return err
}

func (self *BoltStorage) Record(
	action string,
	id common.ActivityID,
	destination string,
	params map[string]interface{}, result map[string]interface{},
	estatus string,
	mstatus string,
	timepoint uint64) error {

	var err error
	err = self.db.Update(func(tx *bolt.Tx) error {
		var dataJson []byte
		b := tx.Bucket([]byte(ACTIVITY_BUCKET))
		record := common.ActivityRecord{
			Action:         action,
			ID:             id,
			Destination:    destination,
			Params:         params,
			Result:         result,
			ExchangeStatus: estatus,
			MiningStatus:   mstatus,
			Timestamp:      common.Timestamp(strconv.FormatUint(timepoint, 10)),
		}
		dataJson, err = json.Marshal(record)
		if err != nil {
			return err
		}
		// idByte, _ := id.MarshalText()
		idByte := id.ToBytes()
		err = b.Put(idByte[:], dataJson)
		if err != nil {
			return err
		}
		if record.IsPending() {
			pb := tx.Bucket([]byte(PENDING_ACTIVITY_BUCKET))
			// all other pending set rates should be staled now
			// remove all of them
			// AFTER EXPERIMENT, THIS WILL NOT WORK
			// log.Printf("===> Trying to remove staled set rates")
			// if record.Action == "set_rates" {
			// 	stales := []common.ActivityRecord{}
			// 	c := pb.Cursor()
			// 	for k, v := c.First(); k != nil; k, v = c.Next() {
			// 		record := common.ActivityRecord{}
			// 		log.Printf("===> staled act: %+v", record)
			// 		err = json.Unmarshal(v, &record)
			// 		if err != nil {
			// 			return err
			// 		}
			// 		if record.Action == "set_rates" {
			// 			stales = append(stales, record)
			// 		}
			// 	}
			// 	log.Printf("===> removing staled acts: %+v", stales)
			// 	self.RemoveStalePendingActivities(tx, stales)
			// }
			// after remove all of them, put new set rate activity
			err = pb.Put(idByte[:], dataJson)
		}
		return err
	})
	return err
}

func formatTimepointToActivityID(timepoint uint64, id []byte) []byte {
	if timepoint == 0 {
		return id
	} else {
		activityID := common.NewActivityID(timepoint, "")
		byteID := activityID.ToBytes()
		return byteID[:]
	}
}

func (self *BoltStorage) GetActivity(id common.ActivityID) (common.ActivityRecord, error) {
	result := common.ActivityRecord{}

	err := self.db.View(func(tx *bolt.Tx) error {
		b := tx.Bucket([]byte(ACTIVITY_BUCKET))
		idBytes := id.ToBytes()
		v := b.Get(idBytes[:])
		if v == nil {
			return errors.New("Cannot find that activity")
		}
		return json.Unmarshal(v, &result)
	})
	return result, err
}

func (self *BoltStorage) GetAllRecords(fromTime, toTime uint64) ([]common.ActivityRecord, error) {
	result := []common.ActivityRecord{}
	var err error
	if (toTime-fromTime)/1000000 > MAX_GET_RATES_PERIOD {
		return result, fmt.Errorf("Time range is too broad, it must be smaller or equal to %d miliseconds", MAX_GET_RATES_PERIOD)
	}
	err = self.db.View(func(tx *bolt.Tx) error {
		b := tx.Bucket([]byte(ACTIVITY_BUCKET))
		c := b.Cursor()
		fkey, _ := c.First()
		lkey, _ := c.Last()
		min := formatTimepointToActivityID(fromTime, fkey)
		max := formatTimepointToActivityID(toTime, lkey)

		for k, v := c.Seek(min); k != nil && bytes.Compare(k, max) <= 0; k, v = c.Next() {
			record := common.ActivityRecord{}
			err = json.Unmarshal(v, &record)
			if err != nil {
				return err
			}
			result = append([]common.ActivityRecord{record}, result...)
		}
		return nil
	})
	return result, err
}

func getLastAndCountPendingSetrate(pendings []common.ActivityRecord, minedNonce uint64) (*common.ActivityRecord, uint64, error) {
	var maxNonce uint64 = 0
	var maxPrice uint64 = 0
	var result *common.ActivityRecord
	var count uint64 = 0
	for i, act := range pendings {
		if act.Action == "set_rates" {
			log.Printf("looking for pending set_rates: %+v", act)
			var nonce uint64
			actNonce := act.Result["nonce"]
			if actNonce != nil {
				nonce, _ = strconv.ParseUint(actNonce.(string), 10, 64)
			} else {
				nonce = 0
			}
			if nonce < minedNonce {
				// this is a stale actitivity, ignore it
				continue
			}
			var gasPrice uint64
			actPrice := act.Result["gasPrice"]
			if actPrice != nil {
				gasPrice, _ = strconv.ParseUint(actPrice.(string), 10, 64)
			} else {
				gasPrice = 0
			}
			if nonce == maxNonce {
				if gasPrice > maxPrice {
					maxNonce = nonce
					result = &pendings[i]
					maxPrice = gasPrice
				}
				count += 1
			} else if nonce > maxNonce {
				maxNonce = nonce
				result = &pendings[i]
				maxPrice = gasPrice
				count = 1
			}
		}
	}
	return result, count, nil
}

func (self *BoltStorage) RemoveStalePendingActivities(tx *bolt.Tx, stales []common.ActivityRecord) error {
	pb := tx.Bucket([]byte(PENDING_ACTIVITY_BUCKET))
	for _, stale := range stales {
		idBytes := stale.ID.ToBytes()
		if err := pb.Delete(idBytes[:]); err != nil {
			return err
		}
	}
	return nil
}

func (self *BoltStorage) PendingSetrate(minedNonce uint64) (*common.ActivityRecord, uint64, error) {
	pendings, err := self.GetPendingActivities()
	if err != nil {
		return nil, 0, err
	} else {
		return getLastAndCountPendingSetrate(pendings, minedNonce)
	}
}

func (self *BoltStorage) GetPendingActivities() ([]common.ActivityRecord, error) {
	result := []common.ActivityRecord{}
	var err error
	err = self.db.View(func(tx *bolt.Tx) error {
		b := tx.Bucket([]byte(PENDING_ACTIVITY_BUCKET))
		c := b.Cursor()
		for k, v := c.First(); k != nil; k, v = c.Next() {
			record := common.ActivityRecord{}
			err = json.Unmarshal(v, &record)
			if err != nil {
				return err
			}
			result = append(
				[]common.ActivityRecord{record}, result...)
		}
		return nil
	})
	return result, err
}

func (self *BoltStorage) UpdateActivity(id common.ActivityID, activity common.ActivityRecord) error {
	var err error
	err = self.db.Update(func(tx *bolt.Tx) error {
		pb := tx.Bucket([]byte(PENDING_ACTIVITY_BUCKET))
		// idBytes, _ := id.MarshalText()
		idBytes := id.ToBytes()
		dataJson, err := json.Marshal(activity)
		if err != nil {
			return err
		}
		// only update when it exists in pending activity bucket because
		// It might be deleted if it is replaced by another activity
		found := pb.Get(idBytes[:])
		if found != nil {
			err = pb.Put(idBytes[:], dataJson)
			if err != nil {
				return err
			}
			if !activity.IsPending() {
				err = pb.Delete(idBytes[:])
				if err != nil {
					return err
				}
			}
		}
		b := tx.Bucket([]byte(ACTIVITY_BUCKET))
		if err != nil {
			return err
		}
		return b.Put(idBytes[:], dataJson)
	})
	return err
}

func (self *BoltStorage) HasPendingDeposit(token common.Token, exchange common.Exchange) (bool, error) {
	result := false
	var err error
	err = self.db.View(func(tx *bolt.Tx) error {
		pb := tx.Bucket([]byte(PENDING_ACTIVITY_BUCKET))
		c := pb.Cursor()
		for k, v := c.First(); k != nil; k, v = c.Next() {
			record := common.ActivityRecord{}
			json.Unmarshal(v, &record)
			if record.Action == "deposit" && record.Params["token"].(string) == token.ID && record.Destination == string(exchange.ID()) {
				result = true
			}
		}
		return nil
	})
	return result, err
}

func (self *BoltStorage) StoreMetric(data *metric.MetricEntry, timepoint uint64) error {
	var err error
	err = self.db.Update(func(tx *bolt.Tx) error {
		var dataJson []byte
		b := tx.Bucket([]byte(METRIC_BUCKET))
		dataJson, err = json.Marshal(data)
		if err != nil {
			return err
		}
		idByte := uint64ToBytes(data.Timestamp)
		err = b.Put(idByte, dataJson)
		return err
	})
	return err
}

func (self *BoltStorage) GetMetric(tokens []common.Token, fromTime, toTime uint64) (map[string]metric.MetricList, error) {
	imResult := map[string]*metric.MetricList{}
	for _, tok := range tokens {
		imResult[tok.ID] = &metric.MetricList{}
	}

	var err error
	err = self.db.View(func(tx *bolt.Tx) error {
		b := tx.Bucket([]byte(METRIC_BUCKET))
		c := b.Cursor()
		min := uint64ToBytes(fromTime)
		max := uint64ToBytes(toTime)

		for k, v := c.Seek(min); k != nil && bytes.Compare(k, max) <= 0; k, v = c.Next() {
			data := metric.MetricEntry{}
			err = json.Unmarshal(v, &data)
			if err != nil {
				return err
			}
			for tok, m := range data.Data {
				metricList, found := imResult[tok]
				if found {
					*metricList = append(*metricList, metric.TokenMetricResponse{
						Timestamp: data.Timestamp,
						AfpMid:    m.AfpMid,
						Spread:    m.Spread,
					})
				}
			}
		}
		return nil
	})
	result := map[string]metric.MetricList{}
	for k, v := range imResult {
		result[k] = *v
	}
	return result, err
}

func (self *BoltStorage) GetPendingTargetQty() (metric.TokenTargetQty, error) {
	var err error
	var tokenTargetQty metric.TokenTargetQty
	err = self.db.View(func(tx *bolt.Tx) error {
		b := tx.Bucket([]byte(PENDING_TARGET_QUANTITY))
		_, data := b.Cursor().Last()
		if data == nil {
			err = errors.New("There no pending target quantity")
		} else {
			err = json.Unmarshal(data, &tokenTargetQty)
			if err != nil {
				log.Printf("Cannot unmarshal: %s", err.Error())
			}
		}
		return nil
	})
	return tokenTargetQty, err
}

func (self *BoltStorage) StorePendingTargetQty(data, dataType string) error {
	var err error
	timepoint := common.GetTimepoint()
	tokenTargetQty := metric.TokenTargetQty{}
	err = self.db.Update(func(tx *bolt.Tx) error {
		b := tx.Bucket([]byte(PENDING_TARGET_QUANTITY))
		_, lastPending := b.Cursor().Last()
		if lastPending != nil {
			err = errors.New("There is another pending target quantity. Please confirm or cancel it before setting new target.")
			return err
		}

		tokenTargetQty.ID = timepoint
		tokenTargetQty.Status = "unconfirmed"
		tokenTargetQty.Data = data
		tokenTargetQty.Type, _ = strconv.ParseInt(dataType, 10, 64)
		idByte := uint64ToBytes(timepoint)
		var dataJson []byte
		dataJson, err = json.Marshal(tokenTargetQty)
		if err != nil {
			return err
		}
		log.Printf("Target to save: %v", dataJson)
		return b.Put(idByte, dataJson)
	})
	return err
}

func (self *BoltStorage) RemovePendingTargetQty() error {
	var err error
	err = self.db.Update(func(tx *bolt.Tx) error {
		b := tx.Bucket([]byte(PENDING_TARGET_QUANTITY))
		k, lastPending := b.Cursor().Last()
		log.Printf("Last key: %s", k)
		if lastPending == nil {
			return errors.New("There is no pending target quantity.")
		}

		b.Delete([]byte(k))
		return nil
	})
	return err
}

func (self *BoltStorage) CurrentTargetQtyVersion(timepoint uint64) (common.Version, error) {
	var result uint64
	var err error
	err = self.db.View(func(tx *bolt.Tx) error {
		c := tx.Bucket([]byte(METRIC_TARGET_QUANTITY)).Cursor()
		result, err = reverseSeek(timepoint, c)
		return nil
	})
	return common.Version(result), err
}

func (self *BoltStorage) GetTokenTargetQty() (metric.TokenTargetQty, error) {
	tokenTargetQty := metric.TokenTargetQty{}
	version, err := self.CurrentTargetQtyVersion(common.GetTimepoint())
	if err != nil {
		log.Printf("Cannot get version: %s", err.Error())
	}
	err = self.db.View(func(tx *bolt.Tx) error {
		b := tx.Bucket([]byte(METRIC_TARGET_QUANTITY))
		data := b.Get(uint64ToBytes(uint64(version)))
		if data == nil {
			err = fmt.Errorf("version %s doesn't exist", string(version))
		} else {
			err = json.Unmarshal(data, &tokenTargetQty)
			if err != nil {
				log.Printf("Cannot unmarshal: %s", err.Error())
			}
		}
		return nil
	})
	return tokenTargetQty, err
}

func (self *BoltStorage) StoreTokenTargetQty(id, data string) error {
	var err error
	var tokenTargetQty metric.TokenTargetQty
	var dataJson []byte
	err = self.db.Update(func(tx *bolt.Tx) error {
		pending := tx.Bucket([]byte(PENDING_TARGET_QUANTITY))
		_, pendingTargetQty := pending.Cursor().Last()

		if pendingTargetQty == nil {
			err = errors.New("There is no pending target activity to confirm.")
			return err
		} else {
			// verify confirm data
			json.Unmarshal(pendingTargetQty, &tokenTargetQty)
			pendingData := tokenTargetQty.Data
			idInt, _ := strconv.ParseUint(id, 10, 64)
			if tokenTargetQty.ID != idInt {
				err = errors.New("Pending target quantity ID does not match")
				return err
			}
			if data != pendingData {
				err = errors.New("Pending target quantity data does not match")
				return err
			}

			// Save to confirmed target quantity
			tokenTargetQty.Status = "confirmed"
			b := tx.Bucket([]byte(METRIC_TARGET_QUANTITY))
			dataJson, err = json.Marshal(tokenTargetQty)
			if err != nil {
				return err
			}
			idByte := uint64ToBytes(common.GetTimepoint())
			return b.Put(idByte, dataJson)
		}
	})
	if err == nil {
		// remove pending target qty
		return self.RemovePendingTargetQty()
	}
	return err
}

func (self *BoltStorage) GetRebalanceControl() (metric.RebalanceControl, error) {
	var err error
	var result metric.RebalanceControl
	err = self.db.View(func(tx *bolt.Tx) error {
		b := tx.Bucket([]byte(ENABLE_REBALANCE))
		_, data := b.Cursor().First()
		if data == nil {
			result = metric.RebalanceControl{
				Status: false,
			}
			self.StoreRebalanceControl(false)
		} else {
			json.Unmarshal(data, &result)
		}
		return nil
	})
	return result, err
}

func (self *BoltStorage) StoreRebalanceControl(status bool) error {
	var err error
	err = self.db.Update(func(tx *bolt.Tx) error {
		var dataJson []byte
		b := tx.Bucket([]byte(ENABLE_REBALANCE))
		// prune out old data
		c := b.Cursor()
		k, _ := c.First()
		if k != nil {
			err = b.Delete([]byte(k))
			if err != nil {
				return err
			}
		}

		// add new data
		data := metric.RebalanceControl{
			Status: status,
		}
		dataJson, err = json.Marshal(data)
		if err != nil {
			return err
		}
		idByte := uint64ToBytes(common.GetTimepoint())
		return b.Put(idByte, dataJson)
	})
	return err
}

func (self *BoltStorage) GetSetrateControl() (metric.SetrateControl, error) {
	var err error
	var result metric.SetrateControl
	err = self.db.View(func(tx *bolt.Tx) error {
		b := tx.Bucket([]byte(SETRATE_CONTROL))
		_, data := b.Cursor().First()
		if data == nil {
			result = metric.SetrateControl{
				Status: false,
			}
			self.StoreSetrateControl(false)
		} else {
			json.Unmarshal(data, &result)
		}
		return nil
	})
	return result, err
}

func (self *BoltStorage) StoreSetrateControl(status bool) error {
	var err error
	err = self.db.Update(func(tx *bolt.Tx) error {
		var dataJson []byte
		b := tx.Bucket([]byte(SETRATE_CONTROL))
		// prune out old data
		c := b.Cursor()
		k, _ := c.First()
		if k != nil {
			err = b.Delete([]byte(k))
			if err != nil {
				return err
			}
		}

		// add new data
		data := metric.SetrateControl{
			Status: status,
		}
		dataJson, err = json.Marshal(data)
		if err != nil {
			return err
		}
		idByte := uint64ToBytes(common.GetTimepoint())
		return b.Put(idByte, dataJson)
	})
	return err
}

func (self *BoltStorage) StorePendingPWIEquation(data string) error {
	var err error
	timepoint := common.GetTimepoint()
	saveData := metric.PWIEquation{}
	err = self.db.Update(func(tx *bolt.Tx) error {
		b := tx.Bucket([]byte(PENDING_PWI_EQUATION))
		c := b.Cursor()
		_, v := c.First()
		if v != nil {
			err = errors.New("There is another pending equation, please confirm or reject to set new equation")
			return err
		} else {
			idByte := uint64ToBytes(timepoint)
			saveData.ID = timepoint
			saveData.Data = data
			if err != nil {
				return err
			}
			dataJson, err := json.Marshal(saveData)
			if err != nil {
				return err
			}
			err = b.Put(idByte, dataJson)
		}
		return err
	})
	return err
}

func (self *BoltStorage) GetPendingPWIEquation() (metric.PWIEquation, error) {
	var err error
	var result metric.PWIEquation
	err = self.db.View(func(tx *bolt.Tx) error {
		b := tx.Bucket([]byte(PENDING_PWI_EQUATION))
		c := b.Cursor()
		_, v := c.First()
		if v == nil {
			return errors.New("There no pending equation")
		} else {
			json.Unmarshal(v, &result)
		}
		return nil
	})
	return result, err
}

func (self *BoltStorage) StorePWIEquation(data string) error {
	var err error
	err = self.db.Update(func(tx *bolt.Tx) error {
		b := tx.Bucket([]byte(PENDING_PWI_EQUATION))
		c := b.Cursor()
		_, v := c.First()
		if v == nil {
			err = errors.New("There no pending equation")
			return err
		} else {
			p := tx.Bucket([]byte(PWI_EQUATION))
			idByte := uint64ToBytes(common.GetTimepoint())
			pending := metric.PWIEquation{}
			json.Unmarshal(v, &pending)
			if pending.Data != data {
				err = errors.New("Confirm data does not match pending data")
				return err
			}
			saveData, err := json.Marshal(pending)
			if err != nil {
				return err
			}
			err = p.Put(idByte, saveData)
		}
		return err
	})
	if err == nil {
		self.RemovePendingPWIEquation()
	}
	return err
}

func (self *BoltStorage) GetPWIEquation() (metric.PWIEquation, error) {
	var err error
	var result metric.PWIEquation
	err = self.db.View(func(tx *bolt.Tx) error {
		b := tx.Bucket([]byte(PWI_EQUATION))
		c := b.Cursor()
		_, v := c.Last()
		if v == nil {
			err = errors.New("There is no equation")
			return err
		} else {
			json.Unmarshal(v, &result)
		}
		return err
	})
	return result, err
}

func (self *BoltStorage) RemovePendingPWIEquation() error {
	var err error
	err = self.db.Update(func(tx *bolt.Tx) error {
		b := tx.Bucket([]byte(PENDING_PWI_EQUATION))
		c := b.Cursor()
		k, _ := c.First()
		if k != nil {
			err = b.Delete([]byte(k))
			if err != nil {
				return err
			}
		} else {
			err = errors.New("There is no pending data")
		}
		return err
	})
	return err
}

func (self *BoltStorage) GetExchangeStatus() (common.ExchangesStatus, error) {
	result := make(common.ExchangesStatus)
	var err error
	err = self.db.View(func(tx *bolt.Tx) error {
		b := tx.Bucket([]byte(EXCHANGE_STATUS))
		c := b.Cursor()
		for k, v := c.First(); k != nil; k, v = c.Next() {
			var exstat common.ExStatus
			err := json.Unmarshal(v, &exstat)
			if err != nil {
				return err
			}
			result[string(k)] = exstat
		}
		return nil
	})
	return result, err
}

func (self *BoltStorage) UpdateExchangeStatus(data common.ExchangesStatus) error {
	var err error
	err = self.db.Update(func(tx *bolt.Tx) error {
		b := tx.Bucket([]byte(EXCHANGE_STATUS))
		for k, v := range data {
			dataJson, err := json.Marshal(v)
			if err != nil {
				return err
			}
			err = b.Put([]byte(k), dataJson)
			if err != nil {
				return err
			}
		}
		return nil
	})
	return err
}

func (self *BoltStorage) UpdateExchangeNotification(
	exchange, action, token string, fromTime, toTime uint64, isWarning bool, msg string) error {
	var err error
	err = self.db.Update(func(tx *bolt.Tx) error {
		exchangeBk := tx.Bucket([]byte(EXCHANGE_NOTIFICATIONS))
		b, err := exchangeBk.CreateBucketIfNotExists([]byte(exchange))
		if err != nil {
			return err
		}
		key := fmt.Sprintf("%s_%s", action, token)
		noti := common.ExchangeNotiContent{
			FromTime:  fromTime,
			ToTime:    toTime,
			IsWarning: isWarning,
			Message:   msg,
		}

		// update new value
		dataJSON, err := json.Marshal(noti)
		if err != nil {
			return err
		}
		err = b.Put([]byte(key), dataJSON)
		return err
	})
	return err
}

func (self *BoltStorage) GetExchangeNotifications() (common.ExchangeNotifications, error) {
	result := common.ExchangeNotifications{}
	var err error
	err = self.db.View(func(tx *bolt.Tx) error {
		exchangeBks := tx.Bucket([]byte(EXCHANGE_NOTIFICATIONS))
		c := exchangeBks.Cursor()
		for name, bucket := c.First(); name != nil; name, bucket = c.Next() {
			// if bucket == nil, then name is a child bucket name (according to bolt docs)
			if bucket == nil {
				b := exchangeBks.Bucket(name)
				c := b.Cursor()
				actionContent := common.ExchangeActionNoti{}
				for k, v := c.First(); k != nil; k, v = c.Next() {
					actionToken := strings.Split(string(k), "_")
					action := actionToken[0]
					token := actionToken[1]
					notiContent := common.ExchangeNotiContent{}
					json.Unmarshal(v, &notiContent)
					tokenContent, exist := actionContent[action]
					if !exist {
						tokenContent = common.ExchangeTokenNoti{}
					}
					tokenContent[token] = notiContent
					actionContent[action] = tokenContent
				}
				result[string(name)] = actionContent
			}
		}
		return err
	})
	return result, err
}

func (self *BoltStorage) SetStableTokenParams(value []byte) error {
	var err error
	k := uint64ToBytes(1)
	temp := make(map[string]interface{})
	vErr := json.Unmarshal(value, &temp)
	if vErr != nil {
		return fmt.Errorf("Rejected: Data could not be unmarshalled to defined format: %s", vErr)
	}
	err = self.db.Update(func(tx *bolt.Tx) error {
		b, uErr := tx.CreateBucketIfNotExists([]byte(PENDING_STABLE_TOKEN_PARAMS_BUCKET))
		if uErr != nil {
			return uErr
		}
		if b.Get(k) != nil {
			return errors.New("Currently there is a pending record")
		}
		return b.Put(k, value)
	})
	return err
}

func (self *BoltStorage) ConfirmStableTokenParams(value []byte) error {
	var err error
	k := uint64ToBytes(1)
	temp := make(map[string]interface{})
	vErr := json.Unmarshal(value, &temp)
	if vErr != nil {
		return fmt.Errorf("Rejected: Data could not be unmarshalled to defined format: %s", vErr)
	}
	pending, err := self.GetPendingStableTokenParams()
	if eq := reflect.DeepEqual(pending, temp); !eq {
		return errors.New("Rejected: confiming data isn't consistent")
	}

	err = self.db.Update(func(tx *bolt.Tx) error {
		b, uErr := tx.CreateBucketIfNotExists([]byte(STABLE_TOKEN_PARAMS_BUCKET))
		if uErr != nil {
			return uErr
		}
		return b.Put(k, value)
	})
	if err != nil {
		return err
	}
	err = self.RemovePendingStableTokenParams()
	return err
}

func (self *BoltStorage) GetStableTokenParams() (map[string]interface{}, error) {
	k := uint64ToBytes(1)
	result := make(map[string]interface{})
	err := self.db.View(func(tx *bolt.Tx) error {
		b := tx.Bucket([]byte(STABLE_TOKEN_PARAMS_BUCKET))
		if b == nil {
			return errors.New("Bucket hasn't exist yet")
		}
		record := b.Get(k)
		if record == nil {
			return nil
		}
		vErr := json.Unmarshal(record, &result)
		if vErr != nil {
			return vErr
		}
		return nil
	})
	return result, err
}

func (self *BoltStorage) GetPendingStableTokenParams() (map[string]interface{}, error) {
	k := uint64ToBytes(1)
	result := make(map[string]interface{})
	err := self.db.View(func(tx *bolt.Tx) error {
		b := tx.Bucket([]byte(PENDING_STABLE_TOKEN_PARAMS_BUCKET))
		if b == nil {
			return errors.New("Bucket hasn't exist yet")
		}
		record := b.Get(k)
		if record == nil {
			return nil
		}
		vErr := json.Unmarshal(record, &result)
		if vErr != nil {
			return vErr
		}
		return nil
	})
	return result, err
}

func (self *BoltStorage) RemovePendingStableTokenParams() error {
	k := uint64ToBytes(1)
	err := self.db.Update(func(tx *bolt.Tx) error {
		b := tx.Bucket([]byte(PENDING_STABLE_TOKEN_PARAMS_BUCKET))
		if b == nil {
			return errors.New("Bucket hasn't existed yet")
		}
		record := b.Get(k)
		if record == nil {
			return errors.New("Bucket is empty")
		}
		return b.Delete(k)
	})
	return err
}<|MERGE_RESOLUTION|>--- conflicted
+++ resolved
@@ -296,11 +296,7 @@
 	for i := 0; i < nExcess; i++ {
 		k, _ := c.First()
 		if k == nil {
-<<<<<<< HEAD
 			err = fmt.Errorf("There is no previous version in %s", bucket)
-=======
-			err = fmt.Errorf("There no version in %s", bucket)
->>>>>>> f77fe775
 			return err
 		}
 		err = b.Delete([]byte(k))
