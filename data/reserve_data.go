--- conflicted
+++ resolved
@@ -341,17 +341,11 @@
 	return nil
 }
 
-<<<<<<< HEAD
 //NewReserveData initiate a new reserve instance
-func NewReserveData(storage Storage, fetcher Fetcher,
-	storageControllerRunner datapruner.StorageControllerRunner,
-	arch archive.Archive, globalStorage GlobalStorage) *ReserveData {
-=======
 func NewReserveData(storage Storage,
 	fetcher Fetcher, storageControllerRunner datapruner.StorageControllerRunner,
 	arch archive.Archive, globalStorage GlobalStorage,
 	exchanges []common.Exchange) *ReserveData {
->>>>>>> 26dd4ed4
 	storageController, err := datapruner.NewStorageController(storageControllerRunner, arch)
 	if err != nil {
 		panic(err)
