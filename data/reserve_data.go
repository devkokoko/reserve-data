--- conflicted
+++ resolved
@@ -303,11 +303,7 @@
 			}
 		}
 		if err := os.Remove(fileName); err != nil {
-<<<<<<< HEAD
-			log.Printf("Remove file error: %s", err.Error())
-=======
 			log.Fatal(err)
->>>>>>> 3722af74
 		}
 	}
 }
