package fetcher

import (
	"log"
	"strconv"
	"sync"
	"time"

	"github.com/KyberNetwork/reserve-data/common"
	ethereum "github.com/ethereum/go-ethereum/common"
)

type Fetcher struct {
	storage                Storage
	globalStorage          GlobalStorage
	exchanges              []Exchange
	blockchain             Blockchain
	theworld               TheWorld
	runner                 FetcherRunner
	rmaddr                 ethereum.Address
	currentBlock           uint64
	currentBlockUpdateTime uint64
	simulationMode         bool
}

func NewFetcher(
	storage Storage,
	globalStorage GlobalStorage,
	theworld TheWorld,
	runner FetcherRunner,
	address ethereum.Address,
	simulationMode bool) *Fetcher {
	return &Fetcher{
		storage:        storage,
		globalStorage:  globalStorage,
		exchanges:      []Exchange{},
		blockchain:     nil,
		theworld:       theworld,
		runner:         runner,
		rmaddr:         address,
		simulationMode: simulationMode,
	}
}

func (self *Fetcher) SetBlockchain(blockchain Blockchain) {
	self.blockchain = blockchain
	self.FetchCurrentBlock(common.GetTimepoint())
}

func (self *Fetcher) AddExchange(exchange Exchange) {
	self.exchanges = append(self.exchanges, exchange)
	// initiate exchange status as up
	exchangeStatus, _ := self.storage.GetExchangeStatus()
	if exchangeStatus == nil {
		exchangeStatus = map[string]common.ExStatus{}
	}
	exchangeID := string(exchange.ID())
	_, exist := exchangeStatus[exchangeID]
	if !exist {
		exchangeStatus[exchangeID] = common.ExStatus{
			Timestamp: common.GetTimepoint(),
			Status:    true,
		}
	}
	self.storage.UpdateExchangeStatus(exchangeStatus)
}

func (self *Fetcher) Stop() error {
	return self.runner.Stop()
}

func (self *Fetcher) Run() error {
	log.Printf("Fetcher runner is starting...")
	self.runner.Start()
	go self.RunOrderbookFetcher()
	go self.RunAuthDataFetcher()
	go self.RunRateFetcher()
	go self.RunBlockFetcher()
	go self.RunGlobalDataFetcher()
	log.Printf("Fetcher runner is running...")
	return nil
}

func (self *Fetcher) RunGlobalDataFetcher() {
	for {
		log.Printf("waiting for signal from global data channel")
		t := <-self.runner.GetGlobalDataTicker()
		log.Printf("got signal in global data channel with timestamp %d", common.TimeToTimepoint(t))
		timepoint := common.TimeToTimepoint(t)
		self.FetchGlobalData(timepoint)
		log.Printf("fetched block from blockchain")
	}
}

func (self *Fetcher) FetchGlobalData(timepoint uint64) {
	data, _ := self.theworld.GetGoldInfo()
	data.Timestamp = common.GetTimepoint()
	err := self.globalStorage.StoreGoldInfo(data)
	if err != nil {
		log.Printf("Storing gold info failed: %s", err.Error())
	}
}

func (self *Fetcher) RunBlockFetcher() {
	for {
		log.Printf("waiting for signal from block channel")
		t := <-self.runner.GetBlockTicker()
		log.Printf("got signal in block channel with timestamp %d", common.TimeToTimepoint(t))
		timepoint := common.TimeToTimepoint(t)
		self.FetchCurrentBlock(timepoint)
		log.Printf("fetched block from blockchain")
	}
}

func (self *Fetcher) RunRateFetcher() {
	for {
		log.Printf("waiting for signal from runner rate channel")
		t := <-self.runner.GetRateTicker()
		log.Printf("got signal in rate channel with timestamp %d", common.TimeToTimepoint(t))
		self.FetchRate(common.TimeToTimepoint(t))
		log.Printf("fetched rates from blockchain")
	}
}

func (self *Fetcher) FetchRate(timepoint uint64) {
	// only fetch rates 5s after the block number is updated
	if !self.simulationMode && self.currentBlockUpdateTime-timepoint <= 5000 {
		return
	}
	var err error
	var data common.AllRateEntry
	if self.simulationMode {
		data, err = self.blockchain.FetchRates(0, self.currentBlock)
	} else {
		data, err = self.blockchain.FetchRates(self.currentBlock-1, self.currentBlock)
	}
	if err != nil {
		log.Printf("Fetching rates from blockchain failed: %s. Will not store it to storage.", err.Error())
	} else {
		if data.Valid {
			log.Printf("Got rates from blockchain: %+v", data)
			if err = self.storage.StoreRate(data, timepoint); err != nil {
				log.Printf("Storing rates failed: %s", err.Error())
			}
		} else {
			log.Printf("Got invalid rates from blockchain: %s. Will not store it to storage.", data.Error)
		}
	}
}

func (self *Fetcher) RunAuthDataFetcher() {
	for {
		log.Printf("waiting for signal from runner auth data channel")
		t := <-self.runner.GetAuthDataTicker()
		log.Printf("got signal in auth data channel with timestamp %d", common.TimeToTimepoint(t))
		self.FetchAllAuthData(common.TimeToTimepoint(t))
		log.Printf("fetched data from exchanges")
	}
}

func (self *Fetcher) FetchAllAuthData(timepoint uint64) {
	snapshot := common.AuthDataSnapshot{
		Valid:             true,
		Timestamp:         common.GetTimestamp(),
		ExchangeBalances:  map[common.ExchangeID]common.EBalanceEntry{},
		ReserveBalances:   map[string]common.BalanceEntry{},
		PendingActivities: []common.ActivityRecord{},
		Block:             0,
	}
	bbalances := map[string]common.BalanceEntry{}
	ebalances := sync.Map{}
	estatuses := sync.Map{}
	bstatuses := sync.Map{}
	pendings, err := self.storage.GetPendingActivities()
	if err != nil {
		log.Printf("Getting pending activites failed: %s\n", err)
		return
	}
	wait := sync.WaitGroup{}
	for _, exchange := range self.exchanges {
		wait.Add(1)
		go self.FetchAuthDataFromExchange(
			&wait, exchange, &ebalances, &estatuses,
			pendings, timepoint)
	}
	wait.Wait()
	// if we got tx info of withdrawals from the cexs, we have to
	// update them to pending activities in order to also check
	// their mining status.
	// otherwise, if the txs are already mined and the reserve
	// balances are already changed, their mining statuses will
	// still be "", which can lead analytic to intepret the balances
	// wrongly.
	for _, activity := range pendings {
		status, found := estatuses.Load(activity.ID)
		if found {
			activityStatus := status.(common.ActivityStatus)
			if activity.Result["tx"] != nil && activity.Result["tx"].(string) == "" {
				activity.Result["tx"] = activityStatus.Tx
			}
		}
	}

	self.FetchAuthDataFromBlockchain(
		bbalances, &bstatuses, pendings)
	snapshot.Block = self.currentBlock
	snapshot.ReturnTime = common.GetTimestamp()
	err = self.PersistSnapshot(
		&ebalances, bbalances, &estatuses, &bstatuses,
		pendings, &snapshot, timepoint)
	if err != nil {
		log.Printf("Storing exchange balances failed: %s\n", err)
		return
	}
}

func (self *Fetcher) FetchAuthDataFromBlockchain(
	allBalances map[string]common.BalanceEntry,
	allStatuses *sync.Map,
	pendings []common.ActivityRecord) {
	// we apply double check strategy to mitigate race condition on exchange side like this:
	// 1. Get list of pending activity status (A)
	// 2. Get list of balances (B)
	// 3. Get list of pending activity status again (C)
	// 4. if C != A, repeat 1, otherwise return A, B
	var balances map[string]common.BalanceEntry
	var statuses map[common.ActivityID]common.ActivityStatus
	var err error
	for {
		preStatuses := self.FetchStatusFromBlockchain(pendings)
		balances, err = self.FetchBalanceFromBlockchain()
		if err != nil {
			log.Printf("Fetching blockchain balances failed: %v", err)
			break
		}
		statuses = self.FetchStatusFromBlockchain(pendings)
		if unchanged(preStatuses, statuses) {
			break
		}
	}
	if err == nil {
		for k, v := range balances {
			allBalances[k] = v
		}
		for id, activityStatus := range statuses {
			allStatuses.Store(id, activityStatus)
		}
	}
}

func (self *Fetcher) FetchCurrentBlock(timepoint uint64) {
	block, err := self.blockchain.CurrentBlock()
	if err != nil {
		log.Printf("Fetching current block failed: %v. Ignored.", err)
	} else {
		// update currentBlockUpdateTime first to avoid race condition
		// where fetcher is trying to fetch new rate
		self.currentBlockUpdateTime = common.GetTimepoint()
		self.currentBlock = block
	}
}

func (self *Fetcher) FetchBalanceFromBlockchain() (map[string]common.BalanceEntry, error) {
	return self.blockchain.FetchBalanceData(self.rmaddr, 0)
}

func (self *Fetcher) newNonceValidator() func(common.ActivityRecord) bool {
	// SetRateMinedNonce might be slow, use closure to not invoke it every time
	minedNonce, err := self.blockchain.SetRateMinedNonce()
	if err != nil {
		log.Printf("Getting mined nonce failed: %s", err)
	}

	return func(act common.ActivityRecord) bool {
		// this check only works with set rate transaction as:
		//   - account nonce is record in result field of activity
		//   - the SetRateMinedNonce method is available
		if act.Action != "set_rates" {
			return false
		}

		actNonce := act.Result["nonce"]
		if actNonce == nil {
			return false
		}
		nonce, _ := strconv.ParseUint(actNonce.(string), 10, 64)
		return nonce < minedNonce
	}
}

func (self *Fetcher) FetchStatusFromBlockchain(pendings []common.ActivityRecord) map[common.ActivityID]common.ActivityStatus {
	result := map[common.ActivityID]common.ActivityStatus{}
	nonceValidator := self.newNonceValidator()

	for _, activity := range pendings {
		if activity.IsBlockchainPending() && (activity.Action == "set_rates" || activity.Action == "deposit" || activity.Action == "withdraw") {
			var blockNum uint64
			var status string
			var err error
			tx := ethereum.HexToHash(activity.Result["tx"].(string))
			if tx.Big().IsInt64() && tx.Big().Int64() == 0 {
				continue
			}
			status, blockNum, err = self.blockchain.TxStatus(tx)
			if err != nil {
				log.Printf("Getting tx status failed, tx will be considered as pending: %s", err)
			}
			switch status {
			case "":
<<<<<<< HEAD
				if activity.Action == "set_rates" {
					actNonce := activity.Result["nonce"]
					if actNonce != nil {
						nonce, _ := strconv.ParseUint(actNonce.(string), 10, 64)
						if nonce < minedNonce {
							result[activity.ID] = common.NewActivityStatus(
								activity.ExchangeStatus,
								activity.Result["tx"].(string),
								blockNum,
								"failed",
								err,
							)
						}
=======
				if nonceValidator(activity) {
					result[activity.ID] = common.ActivityStatus{
						activity.ExchangeStatus,
						activity.Result["tx"].(string),
						blockNum,
						"failed",
						err,
>>>>>>> 12229fea
					}
				}
			case "mined":
				result[activity.ID] = common.NewActivityStatus(
					activity.ExchangeStatus,
					activity.Result["tx"].(string),
					blockNum,
					"mined",
					err,
				)
			case "failed":
				result[activity.ID] = common.NewActivityStatus(
					activity.ExchangeStatus,
					activity.Result["tx"].(string),
					blockNum,
					"failed",
					err,
				)
			case "lost":
<<<<<<< HEAD
				elapsed := common.GetTimepoint() - activity.Timestamp.ToUint64()
				if elapsed > uint64(15*time.Minute/time.Millisecond) {
					log.Printf("Fetcher tx status: tx(%s) is lost, elapsed time: %d", activity.Result["tx"].(string), elapsed)
					result[activity.ID] = common.NewActivityStatus(
=======
				var (
					// expiredDuration is the amount of time after that if a transaction doesn't appear,
					// it is considered failed
					expiredDuration = 15 * time.Minute
					txFailed        = false
				)
				if nonceValidator(activity) {
					txFailed = true
				} else {
					elapsed := common.GetTimepoint() - activity.Timestamp.ToUint64()
					if elapsed > uint64(expiredDuration/time.Millisecond) {
						log.Printf("Fetcher tx status: tx(%s) is lost, elapsed time: %d", activity.Result["tx"].(string), elapsed)
						txFailed = true
					}
				}

				if txFailed {
					result[activity.ID] = common.ActivityStatus{
>>>>>>> 12229fea
						activity.ExchangeStatus,
						activity.Result["tx"].(string),
						blockNum,
						"failed",
						err,
					)
				}
			}
		}
	}
	return result
}

func unchanged(pre, post map[common.ActivityID]common.ActivityStatus) bool {
	if len(pre) != len(post) {
		return false
	} else {
		for k, v := range pre {
			vpost, found := post[k]
			if !found {
				return false
			}
			if v.ExchangeStatus != vpost.ExchangeStatus ||
				v.MiningStatus != vpost.MiningStatus ||
				v.Tx != vpost.Tx {
				return false
			}
		}
	}
	return true
}

func (self *Fetcher) PersistSnapshot(
	ebalances *sync.Map,
	bbalances map[string]common.BalanceEntry,
	estatuses *sync.Map,
	bstatuses *sync.Map,
	pendings []common.ActivityRecord,
	snapshot *common.AuthDataSnapshot,
	timepoint uint64) error {

	allEBalances := map[common.ExchangeID]common.EBalanceEntry{}
	ebalances.Range(func(key, value interface{}) bool {
		v := value.(common.EBalanceEntry)
		allEBalances[key.(common.ExchangeID)] = v
		if !v.Valid {
			// get old auth data, because get balance error then we have to keep
			// balance to the latest version then analytic won't get exchange balance to zero
			authVersion, err := self.storage.CurrentAuthDataVersion(common.GetTimepoint())
			if err == nil {
				oldAuth, err := self.storage.GetAuthData(authVersion)
				if err != nil {
					allEBalances[key.(common.ExchangeID)] = common.EBalanceEntry{
						Error: err.Error(),
					}
				} else {
					// update old auth to current
					newEbalance := oldAuth.ExchangeBalances[key.(common.ExchangeID)]
					newEbalance.Error = v.Error
					newEbalance.Status = false
					allEBalances[key.(common.ExchangeID)] = newEbalance
				}
			}
			snapshot.Valid = false
			snapshot.Error = v.Error
		}
		return true
	})

	pendingActivities := []common.ActivityRecord{}
	for _, activity := range pendings {
		status, _ := estatuses.Load(activity.ID)
		var activityStatus common.ActivityStatus
		if status != nil {
			activityStatus := status.(common.ActivityStatus)
			log.Printf("In PersistSnapshot: exchange activity status for %+v: %+v", activity.ID, activityStatus)
			if activity.IsExchangePending() {
				activity.ExchangeStatus = activityStatus.ExchangeStatus
			}
			if activity.Result["tx"] != nil && activity.Result["tx"].(string) == "" {
				activity.Result["tx"] = activityStatus.Tx
			}
			if activityStatus.Error != nil {
				snapshot.Valid = false
				snapshot.Error = activityStatus.Error.Error()
				activity.Result["status_error"] = activityStatus.Error.Error()
			} else {
				activity.Result["status_error"] = ""
			}
		}
		status, _ = bstatuses.Load(activity.ID)
		if status != nil {
			activityStatus = status.(common.ActivityStatus)
			log.Printf("In PersistSnapshot: blockchain activity status for %+v: %+v", activity.ID, activityStatus)

			if activity.IsBlockchainPending() {
				activity.MiningStatus = activityStatus.MiningStatus
			}
			if activityStatus.Error != nil {
				snapshot.Valid = false
				snapshot.Error = activityStatus.Error.Error()
				activity.Result["status_error"] = activityStatus.Error.Error()
			} else {
				activity.Result["status_error"] = ""
			}
		}
		log.Printf("Aggregate statuses, final activity: %+v", activity)
		if activity.IsPending() {
			pendingActivities = append(pendingActivities, activity)
		}
		activity.Result["blockNumber"] = activityStatus.BlockNumber
		err := self.storage.UpdateActivity(activity.ID, activity)
		if err != nil {
			snapshot.Valid = false
			snapshot.Error = err.Error()
		}
	}
	// note: only update status when it's pending status
	snapshot.ExchangeBalances = allEBalances
	snapshot.ReserveBalances = bbalances
	snapshot.PendingActivities = pendingActivities
	return self.storage.StoreAuthSnapshot(snapshot, timepoint)
}

func (self *Fetcher) FetchAuthDataFromExchange(
	wg *sync.WaitGroup, exchange Exchange,
	allBalances *sync.Map, allStatuses *sync.Map,
	pendings []common.ActivityRecord,
	timepoint uint64) {
	defer wg.Done()
	// we apply double check strategy to mitigate race condition on exchange side like this:
	// 1. Get list of pending activity status (A)
	// 2. Get list of balances (B)
	// 3. Get list of pending activity status again (C)
	// 4. if C != A, repeat 1, otherwise return A, B
	var balances common.EBalanceEntry
	var statuses map[common.ActivityID]common.ActivityStatus
	var err error
	for {
		preStatuses := self.FetchStatusFromExchange(exchange, pendings, timepoint)
		balances, err = exchange.FetchEBalanceData(timepoint)
		if err != nil {
			log.Printf("Fetching exchange balances from %s failed: %v\n", exchange.Name(), err)
			break
		}
		statuses = self.FetchStatusFromExchange(exchange, pendings, timepoint)
		if unchanged(preStatuses, statuses) {
			break
		}
	}
	if err == nil {
		allBalances.Store(exchange.ID(), balances)
		for id, activityStatus := range statuses {
			allStatuses.Store(id, activityStatus)
		}
	}
}

func (self *Fetcher) FetchStatusFromExchange(exchange Exchange, pendings []common.ActivityRecord, timepoint uint64) map[common.ActivityID]common.ActivityStatus {
	result := map[common.ActivityID]common.ActivityStatus{}
	for _, activity := range pendings {
		if activity.IsExchangePending() && activity.Destination == string(exchange.ID()) {
			var err error
			var status string
			var tx string
			var blockNum uint64

			id := activity.ID
			if activity.Action == "trade" {
				orderID := id.EID
				base := activity.Params["base"].(string)
				quote := activity.Params["quote"].(string)
				// we ignore error of order status because it doesn't affect
				// authdata. Analytic will ignore order status anyway.
				status, _ = exchange.OrderStatus(orderID, base, quote)
			} else if activity.Action == "deposit" {
				txHash := activity.Result["tx"].(string)
				amountStr := activity.Params["amount"].(string)
				amount, _ := strconv.ParseFloat(amountStr, 64)
				currency := activity.Params["token"].(string)
				status, err = exchange.DepositStatus(id, txHash, currency, amount, timepoint)
				log.Printf("Got deposit status for %v: (%s), error(%v)", activity, status, err)
			} else if activity.Action == "withdraw" {
				amountStr := activity.Params["amount"].(string)
				amount, _ := strconv.ParseFloat(amountStr, 64)
				currency := activity.Params["token"].(string)
				tx = activity.Result["tx"].(string)
				status, tx, err = exchange.WithdrawStatus(id.EID, currency, amount, timepoint)
				log.Printf("Got withdraw status for %v: (%s), error(%v)", activity, status, err)
			} else {
				continue
			}
			result[id] = common.NewActivityStatus(status, tx, blockNum, activity.MiningStatus, err)
		}
	}
	return result
}

func (self *Fetcher) RunOrderbookFetcher() {
	for {
		log.Printf("waiting for signal from runner orderbook channel")
		t := <-self.runner.GetOrderbookTicker()
		log.Printf("got signal in orderbook channel with timestamp %d", common.TimeToTimepoint(t))
		self.FetchOrderbook(common.TimeToTimepoint(t))
		log.Printf("fetched data from exchanges")
	}
}

func (self *Fetcher) FetchOrderbook(timepoint uint64) {
	data := NewConcurrentAllPriceData()
	// start fetching
	wait := sync.WaitGroup{}
	for _, exchange := range self.exchanges {
		wait.Add(1)
		go self.fetchPriceFromExchange(&wait, exchange, data, timepoint)
	}
	wait.Wait()
	data.SetBlockNumber(self.currentBlock)
	err := self.storage.StorePrice(data.GetData(), timepoint)
	if err != nil {
		log.Printf("Storing data failed: %s\n", err)
	}
}

func (self *Fetcher) fetchPriceFromExchange(wg *sync.WaitGroup, exchange Exchange, data *ConcurrentAllPriceData, timepoint uint64) {
	defer wg.Done()
	exdata, err := exchange.FetchPriceData(timepoint)
	if err != nil {
		log.Printf("Fetching data from %s failed: %v\n", exchange.Name(), err)
	}
	for pair, exchangeData := range exdata {
		data.SetOnePrice(exchange.ID(), pair, exchangeData)
	}
}<|MERGE_RESOLUTION|>--- conflicted
+++ resolved
@@ -307,21 +307,6 @@
 			}
 			switch status {
 			case "":
-<<<<<<< HEAD
-				if activity.Action == "set_rates" {
-					actNonce := activity.Result["nonce"]
-					if actNonce != nil {
-						nonce, _ := strconv.ParseUint(actNonce.(string), 10, 64)
-						if nonce < minedNonce {
-							result[activity.ID] = common.NewActivityStatus(
-								activity.ExchangeStatus,
-								activity.Result["tx"].(string),
-								blockNum,
-								"failed",
-								err,
-							)
-						}
-=======
 				if nonceValidator(activity) {
 					result[activity.ID] = common.ActivityStatus{
 						activity.ExchangeStatus,
@@ -329,7 +314,6 @@
 						blockNum,
 						"failed",
 						err,
->>>>>>> 12229fea
 					}
 				}
 			case "mined":
@@ -349,12 +333,6 @@
 					err,
 				)
 			case "lost":
-<<<<<<< HEAD
-				elapsed := common.GetTimepoint() - activity.Timestamp.ToUint64()
-				if elapsed > uint64(15*time.Minute/time.Millisecond) {
-					log.Printf("Fetcher tx status: tx(%s) is lost, elapsed time: %d", activity.Result["tx"].(string), elapsed)
-					result[activity.ID] = common.NewActivityStatus(
-=======
 				var (
 					// expiredDuration is the amount of time after that if a transaction doesn't appear,
 					// it is considered failed
@@ -372,8 +350,7 @@
 				}
 
 				if txFailed {
-					result[activity.ID] = common.ActivityStatus{
->>>>>>> 12229fea
+					result[activity.ID] = common.NewActivityStatus(
 						activity.ExchangeStatus,
 						activity.Result["tx"].(string),
 						blockNum,
