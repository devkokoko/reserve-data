package fetcher

import (
	"log"
	"strconv"
	"sync"
	"time"

	"github.com/KyberNetwork/reserve-data/common"
	ethereum "github.com/ethereum/go-ethereum/common"
)

type Fetcher struct {
	storage                Storage
	globalStorage          GlobalStorage
	exchanges              []Exchange
	blockchain             Blockchain
	theworld               TheWorld
	runner                 FetcherRunner
	rmaddr                 ethereum.Address
	currentBlock           uint64
	currentBlockUpdateTime uint64
	simulationMode         bool
}

func NewFetcher(
	storage Storage,
	globalStorage GlobalStorage,
	theworld TheWorld,
	runner FetcherRunner,
	address ethereum.Address,
	simulationMode bool) *Fetcher {
	return &Fetcher{
		storage:        storage,
		globalStorage:  globalStorage,
		exchanges:      []Exchange{},
		blockchain:     nil,
		theworld:       theworld,
		runner:         runner,
		rmaddr:         address,
		simulationMode: simulationMode,
	}
}

func (self *Fetcher) SetBlockchain(blockchain Blockchain) {
	self.blockchain = blockchain
	self.FetchCurrentBlock(common.GetTimepoint())
}

func (self *Fetcher) AddExchange(exchange Exchange) {
	self.exchanges = append(self.exchanges, exchange)
	// initiate exchange status as up
	exchangeStatus, _ := self.storage.GetExchangeStatus()
	if exchangeStatus == nil {
		exchangeStatus = map[string]common.ExStatus{}
	}
	exchangeID := string(exchange.ID())
	_, exist := exchangeStatus[exchangeID]
	if !exist {
		exchangeStatus[exchangeID] = common.ExStatus{
			Timestamp: common.GetTimepoint(),
			Status:    true,
		}
	}
	self.storage.UpdateExchangeStatus(exchangeStatus)
}

func (self *Fetcher) Stop() error {
	return self.runner.Stop()
}

func (self *Fetcher) Run() error {
	log.Printf("Fetcher runner is starting...")
	self.runner.Start()
	go self.RunOrderbookFetcher()
	go self.RunAuthDataFetcher()
	go self.RunRateFetcher()
	go self.RunBlockFetcher()
	// go self.RunTradeHistoryFetcher()
	go self.RunGlobalDataFetcher()
	log.Printf("Fetcher runner is running...")
	return nil
}

func (self *Fetcher) RunGlobalDataFetcher() {
	for {
		log.Printf("waiting for signal from global data channel")
		t := <-self.runner.GetGlobalDataTicker()
		log.Printf("got signal in global data channel with timestamp %d", common.TimeToTimepoint(t))
		timepoint := common.TimeToTimepoint(t)
		self.FetchGlobalData(timepoint)
		log.Printf("fetched block from blockchain")
	}
}

func (self *Fetcher) FetchGlobalData(timepoint uint64) {
	data, _ := self.theworld.GetGoldInfo()
	data.Timestamp = common.GetTimepoint()
	err := self.globalStorage.StoreGoldInfo(data)
	if err != nil {
		log.Printf("Storing gold info failed: %s", err.Error())
	}
}

func (self *Fetcher) RunBlockFetcher() {
	for {
		log.Printf("waiting for signal from block channel")
		t := <-self.runner.GetBlockTicker()
		log.Printf("got signal in block channel with timestamp %d", common.TimeToTimepoint(t))
		timepoint := common.TimeToTimepoint(t)
		self.FetchCurrentBlock(timepoint)
		log.Printf("fetched block from blockchain")
	}
}

func (self *Fetcher) RunRateFetcher() {
	for {
		log.Printf("waiting for signal from runner rate channel")
		t := <-self.runner.GetRateTicker()
		log.Printf("got signal in rate channel with timestamp %d", common.TimeToTimepoint(t))
		self.FetchRate(common.TimeToTimepoint(t))
		log.Printf("fetched rates from blockchain")
	}
}

func (self *Fetcher) FetchRate(timepoint uint64) {
	// only fetch rates 5s after the block number is updated
	if !self.simulationMode && self.currentBlockUpdateTime-timepoint <= 5000 {
		return
	}
	var err error
	var data common.AllRateEntry
	if self.simulationMode {
		data, err = self.blockchain.FetchRates(0, self.currentBlock)
	} else {
		data, err = self.blockchain.FetchRates(self.currentBlock-1, self.currentBlock)
	}
	if err != nil {
		log.Printf("Fetching rates from blockchain failed: %s. Will not store it to storage.", err.Error())
	} else {
		if data.Valid {
			log.Printf("Got rates from blockchain: %+v", data)
			if err = self.storage.StoreRate(data, timepoint); err != nil {
				log.Printf("Storing rates failed: %s", err.Error())
			}
		} else {
			log.Printf("Got invalid rates from blockchain: %s. Will not store it to storage.", data.Error)
		}
	}
}

func (self *Fetcher) RunAuthDataFetcher() {
	for {
		log.Printf("waiting for signal from runner auth data channel")
		t := <-self.runner.GetAuthDataTicker()
		log.Printf("got signal in auth data channel with timestamp %d", common.TimeToTimepoint(t))
		self.FetchAllAuthData(common.TimeToTimepoint(t))
		log.Printf("fetched data from exchanges")
	}
}

func (self *Fetcher) FetchAllAuthData(timepoint uint64) {
	snapshot := common.AuthDataSnapshot{
		Valid:             true,
		Timestamp:         common.GetTimestamp(),
		ExchangeBalances:  map[common.ExchangeID]common.EBalanceEntry{},
		ReserveBalances:   map[string]common.BalanceEntry{},
		PendingActivities: []common.ActivityRecord{},
		Block:             0,
	}
	bbalances := map[string]common.BalanceEntry{}
	ebalances := sync.Map{}
	estatuses := sync.Map{}
	bstatuses := sync.Map{}
	pendings, err := self.storage.GetPendingActivities()
	if err != nil {
		log.Printf("Getting pending activites failed: %s\n", err)
		return
	}
	wait := sync.WaitGroup{}
	for _, exchange := range self.exchanges {
		wait.Add(1)
		go self.FetchAuthDataFromExchange(
			&wait, exchange, &ebalances, &estatuses,
			pendings, timepoint)
	}
	wait.Wait()
	// if we got tx info of withdrawals from the cexs, we have to
	// update them to pending activities in order to also check
	// their mining status.
	// otherwise, if the txs are already mined and the reserve
	// balances are already changed, their mining statuses will
	// still be "", which can lead analytic to intepret the balances
	// wrongly.
	for _, activity := range pendings {
		status, found := estatuses.Load(activity.ID)
		if found {
			activityStatus := status.(common.ActivityStatus)
			if activity.Result["tx"] != nil && activity.Result["tx"].(string) == "" {
				activity.Result["tx"] = activityStatus.Tx
			}
		}
	}

	self.FetchAuthDataFromBlockchain(
		bbalances, &bstatuses, pendings)
	snapshot.Block = self.currentBlock
	snapshot.ReturnTime = common.GetTimestamp()
	err = self.PersistSnapshot(
		&ebalances, bbalances, &estatuses, &bstatuses,
		pendings, &snapshot, timepoint)
	if err != nil {
		log.Printf("Storing exchange balances failed: %s\n", err)
		return
	}
}

<<<<<<< HEAD
func (self *Fetcher) FetchTradeHistoryFromExchange(
	wait *sync.WaitGroup,
	exchange Exchange,
	data *sync.Map,
	timepoint uint64) {

	defer wait.Done()
	tradeHistory, err := exchange.FetchTradeHistory(timepoint)
	if err != nil {
		log.Printf("Fetch trade history from exchange failed: %s", err.Error())
	}
	data.Store(exchange.ID(), tradeHistory)
}

func (self *Fetcher) FetchAllTradeHistory(timepoint uint64) {
	tradeHistory := common.NewAllTradeHistory(
		common.GetTimestamp(),
		map[common.ExchangeID]common.ExchangeTradeHistory{},
	)
	wait := sync.WaitGroup{}
	data := sync.Map{}
	for _, exchange := range self.exchanges {
		wait.Add(1)
		go self.FetchTradeHistoryFromExchange(&wait, exchange, &data, timepoint)
	}

	wait.Wait()
	data.Range(func(key, value interface{}) bool {
		tradeHistory.Data[key.(common.ExchangeID)] = value.(map[common.TokenPairID][]common.TradeHistory)
		return true
	})

	err := self.storage.StoreTradeHistory(tradeHistory, timepoint)
	if err != nil {
		log.Printf("Store trade history failed: %s", err.Error())
	}
}

func (self *Fetcher) RunTradeHistoryFetcher() {
	for {
		log.Printf("waiting for signal from runner trade history channel")
		t := <-self.runner.GetTradeHistoryTicker()
		log.Printf("got signal in trade history channel with timestamp %d", common.TimeToTimepoint(t))
		self.FetchAllTradeHistory(common.TimeToTimepoint(t))
		log.Printf("fetched trade history from exchanges")
	}
}
=======
// func (self *Fetcher) FetchTradeHistoryFromExchange(
// 	wait *sync.WaitGroup,
// 	exchange Exchange,
// 	data *sync.Map,
// 	timepoint uint64) {

// 	defer wait.Done()
// 	tokenPairs := exchange.TokenPairs()
// 	fromIDs := map[string]string{}
// 	for _, pair := range tokenPairs {
// 		id, _ := self.storage.GetLastIDTradeHistory(string(exchange.ID()), fmt.Sprintf("%s-%s", pair.Base.ID, pair.Quote.ID))
// 		fromIDs[pair.Base.ID+pair.Quote.ID] = id
// 	}
// 	tradeHistory, err := exchange.FetchTradeHistory(timepoint, fromIDs)
// 	if err != nil {
// 		log.Printf("Fetch trade history from exchange failed: %s", err.Error())
// 	}
// 	data.Store(exchange.ID(), tradeHistory)
// }

// func (self *Fetcher) FetchAllTradeHistory(timepoint uint64) {
// 	tradeHistory := common.AllTradeHistory{
// 		common.GetTimestamp(),
// 		map[common.ExchangeID]common.ExchangeTradeHistory{},
// 	}
// 	wait := sync.WaitGroup{}
// 	data := sync.Map{}
// 	for _, exchange := range self.exchanges {
// 		wait.Add(1)
// 		go self.FetchTradeHistoryFromExchange(&wait, exchange, &data, timepoint)
// 	}

// 	wait.Wait()
// 	data.Range(func(key, value interface{}) bool {
// 		tradeHistory.Data[key.(common.ExchangeID)] = value.(map[common.TokenPairID][]common.TradeHistory)
// 		return true
// 	})

// 	err := self.storage.StoreTradeHistory(tradeHistory, timepoint)
// 	if err != nil {
// 		log.Printf("Store trade history failed: %s", err.Error())
// 	}
// }

// func (self *Fetcher) RunTradeHistoryFetcher() {
// 	for {
// 		log.Printf("waiting for signal from runner trade history channel")
// 		t := <-self.runner.GetTradeHistoryTicker()
// 		log.Printf("got signal in trade history channel with timestamp %d", common.TimeToTimepoint(t))
// 		self.FetchAllTradeHistory(common.TimeToTimepoint(t))
// 		log.Printf("fetched trade history from exchanges")
// 	}
// }
>>>>>>> f77fe775

func (self *Fetcher) FetchAuthDataFromBlockchain(
	allBalances map[string]common.BalanceEntry,
	allStatuses *sync.Map,
	pendings []common.ActivityRecord) {
	// we apply double check strategy to mitigate race condition on exchange side like this:
	// 1. Get list of pending activity status (A)
	// 2. Get list of balances (B)
	// 3. Get list of pending activity status again (C)
	// 4. if C != A, repeat 1, otherwise return A, B
	var balances map[string]common.BalanceEntry
	var statuses map[common.ActivityID]common.ActivityStatus
	var err error
	for {
		preStatuses := self.FetchStatusFromBlockchain(pendings)
		balances, err = self.FetchBalanceFromBlockchain()
		if err != nil {
			log.Printf("Fetching blockchain balances failed: %v", err)
			break
		}
		statuses = self.FetchStatusFromBlockchain(pendings)
		if unchanged(preStatuses, statuses) {
			break
		}
	}
	if err == nil {
		for k, v := range balances {
			allBalances[k] = v
		}
		for id, activityStatus := range statuses {
			allStatuses.Store(id, activityStatus)
		}
	}
}

func (self *Fetcher) FetchCurrentBlock(timepoint uint64) {
	block, err := self.blockchain.CurrentBlock()
	if err != nil {
		log.Printf("Fetching current block failed: %v. Ignored.", err)
	} else {
		// update currentBlockUpdateTime first to avoid race condition
		// where fetcher is trying to fetch new rate
		self.currentBlockUpdateTime = common.GetTimepoint()
		self.currentBlock = block
	}
}

func (self *Fetcher) FetchBalanceFromBlockchain() (map[string]common.BalanceEntry, error) {
	return self.blockchain.FetchBalanceData(self.rmaddr, 0)
}

func (self *Fetcher) FetchStatusFromBlockchain(pendings []common.ActivityRecord) map[common.ActivityID]common.ActivityStatus {
	result := map[common.ActivityID]common.ActivityStatus{}
	minedNonce, nerr := self.blockchain.SetRateMinedNonce()
	if nerr != nil {
		log.Printf("Getting mined nonce failed: %s", nerr)
	}
	for _, activity := range pendings {
		if activity.IsBlockchainPending() && (activity.Action == "set_rates" || activity.Action == "deposit" || activity.Action == "withdraw") {
			var blockNum uint64
			var status string
			var err error
			tx := ethereum.HexToHash(activity.Result["tx"].(string))
			if tx.Big().IsInt64() && tx.Big().Int64() == 0 {
				continue
			}
			status, blockNum, err = self.blockchain.TxStatus(tx)
			if err != nil {
				log.Printf("Getting tx status failed, tx will be considered as pending: %s", err)
			}
			switch status {
			case "":
				if activity.Action == "set_rates" {
					actNonce := activity.Result["nonce"]
					if actNonce != nil {
						nonce, _ := strconv.ParseUint(actNonce.(string), 10, 64)
						if nonce < minedNonce {
							result[activity.ID] = common.NewActivityStatus(
								activity.ExchangeStatus,
								activity.Result["tx"].(string),
								blockNum,
								"failed",
								err,
							)
						}
					}
				}
			case "mined":
				result[activity.ID] = common.NewActivityStatus(
					activity.ExchangeStatus,
					activity.Result["tx"].(string),
					blockNum,
					"mined",
					err,
				)
			case "failed":
				result[activity.ID] = common.NewActivityStatus(
					activity.ExchangeStatus,
					activity.Result["tx"].(string),
					blockNum,
					"failed",
					err,
				)
			case "lost":
				elapsed := common.GetTimepoint() - activity.Timestamp.ToUint64()
				if elapsed > uint64(15*time.Minute/time.Millisecond) {
					log.Printf("Fetcher tx status: tx(%s) is lost, elapsed time: %d", activity.Result["tx"].(string), elapsed)
					result[activity.ID] = common.NewActivityStatus(
						activity.ExchangeStatus,
						activity.Result["tx"].(string),
						blockNum,
						"failed",
						err,
					)
				}
			}
		}
	}
	return result
}

func unchanged(pre, post map[common.ActivityID]common.ActivityStatus) bool {
	if len(pre) != len(post) {
		return false
	} else {
		for k, v := range pre {
			vpost, found := post[k]
			if !found {
				return false
			}
			if v.ExchangeStatus != vpost.ExchangeStatus ||
				v.MiningStatus != vpost.MiningStatus ||
				v.Tx != vpost.Tx {
				return false
			}
		}
	}
	return true
}

func (self *Fetcher) PersistSnapshot(
	ebalances *sync.Map,
	bbalances map[string]common.BalanceEntry,
	estatuses *sync.Map,
	bstatuses *sync.Map,
	pendings []common.ActivityRecord,
	snapshot *common.AuthDataSnapshot,
	timepoint uint64) error {

	allEBalances := map[common.ExchangeID]common.EBalanceEntry{}
	ebalances.Range(func(key, value interface{}) bool {
		v := value.(common.EBalanceEntry)
		allEBalances[key.(common.ExchangeID)] = v
		if !v.Valid {
			// get old auth data, because get balance error then we have to keep
			// balance to the latest version then analytic won't get exchange balance to zero
			authVersion, err := self.storage.CurrentAuthDataVersion(common.GetTimepoint())
			if err == nil {
				oldAuth, err := self.storage.GetAuthData(authVersion)
				if err != nil {
					allEBalances[key.(common.ExchangeID)] = common.EBalanceEntry{
						Error: err.Error(),
					}
				} else {
					// update old auth to current
					newEbalance := oldAuth.ExchangeBalances[key.(common.ExchangeID)]
					newEbalance.Error = v.Error
					newEbalance.Status = false
					allEBalances[key.(common.ExchangeID)] = newEbalance
				}
			}
			snapshot.Valid = false
			snapshot.Error = v.Error
		}
		return true
	})

	pendingActivities := []common.ActivityRecord{}
	for _, activity := range pendings {
		status, _ := estatuses.Load(activity.ID)
		var activityStatus common.ActivityStatus
		if status != nil {
			activityStatus := status.(common.ActivityStatus)
			log.Printf("In PersistSnapshot: exchange activity status for %+v: %+v", activity.ID, activityStatus)
			if activity.IsExchangePending() {
				activity.ExchangeStatus = activityStatus.ExchangeStatus
			}
			if activity.Result["tx"] != nil && activity.Result["tx"].(string) == "" {
				activity.Result["tx"] = activityStatus.Tx
			}
			if activityStatus.Error != nil {
				snapshot.Valid = false
				snapshot.Error = activityStatus.Error.Error()
				activity.Result["status_error"] = activityStatus.Error.Error()
			} else {
				activity.Result["status_error"] = ""
			}
		}
		status, _ = bstatuses.Load(activity.ID)
		if status != nil {
			activityStatus = status.(common.ActivityStatus)
			log.Printf("In PersistSnapshot: blockchain activity status for %+v: %+v", activity.ID, activityStatus)

			if activity.IsBlockchainPending() {
				activity.MiningStatus = activityStatus.MiningStatus
			}
			if activityStatus.Error != nil {
				snapshot.Valid = false
				snapshot.Error = activityStatus.Error.Error()
				activity.Result["status_error"] = activityStatus.Error.Error()
			} else {
				activity.Result["status_error"] = ""
			}
		}
		log.Printf("Aggregate statuses, final activity: %+v", activity)
		if activity.IsPending() {
			pendingActivities = append(pendingActivities, activity)
		}
		activity.Result["blockNumber"] = activityStatus.BlockNumber
		err := self.storage.UpdateActivity(activity.ID, activity)
		if err != nil {
			snapshot.Valid = false
			snapshot.Error = err.Error()
		}
	}
	// note: only update status when it's pending status
	snapshot.ExchangeBalances = allEBalances
	snapshot.ReserveBalances = bbalances
	snapshot.PendingActivities = pendingActivities
	return self.storage.StoreAuthSnapshot(snapshot, timepoint)
}

func (self *Fetcher) FetchAuthDataFromExchange(
	wg *sync.WaitGroup, exchange Exchange,
	allBalances *sync.Map, allStatuses *sync.Map,
	pendings []common.ActivityRecord,
	timepoint uint64) {
	defer wg.Done()
	// we apply double check strategy to mitigate race condition on exchange side like this:
	// 1. Get list of pending activity status (A)
	// 2. Get list of balances (B)
	// 3. Get list of pending activity status again (C)
	// 4. if C != A, repeat 1, otherwise return A, B
	var balances common.EBalanceEntry
	var statuses map[common.ActivityID]common.ActivityStatus
	var err error
	for {
		preStatuses := self.FetchStatusFromExchange(exchange, pendings, timepoint)
		balances, err = exchange.FetchEBalanceData(timepoint)
		if err != nil {
			log.Printf("Fetching exchange balances from %s failed: %v\n", exchange.Name(), err)
			break
		}
		statuses = self.FetchStatusFromExchange(exchange, pendings, timepoint)
		if unchanged(preStatuses, statuses) {
			break
		}
	}
	if err == nil {
		allBalances.Store(exchange.ID(), balances)
		for id, activityStatus := range statuses {
			allStatuses.Store(id, activityStatus)
		}
	}
}

func (self *Fetcher) FetchStatusFromExchange(exchange Exchange, pendings []common.ActivityRecord, timepoint uint64) map[common.ActivityID]common.ActivityStatus {
	result := map[common.ActivityID]common.ActivityStatus{}
	for _, activity := range pendings {
		if activity.IsExchangePending() && activity.Destination == string(exchange.ID()) {
			var err error
			var status string
			var tx string
			var blockNum uint64

			id := activity.ID
			if activity.Action == "trade" {
				orderID := id.EID
				base := activity.Params["base"].(string)
				quote := activity.Params["quote"].(string)
				// we ignore error of order status because it doesn't affect
				// authdata. Analytic will ignore order status anyway.
				status, _ = exchange.OrderStatus(orderID, base, quote)
			} else if activity.Action == "deposit" {
				txHash := activity.Result["tx"].(string)
				amountStr := activity.Params["amount"].(string)
				amount, _ := strconv.ParseFloat(amountStr, 64)
				currency := activity.Params["token"].(string)
				status, err = exchange.DepositStatus(id, txHash, currency, amount, timepoint)
				log.Printf("Got deposit status for %v: (%s), error(%v)", activity, status, err)
			} else if activity.Action == "withdraw" {
				amountStr := activity.Params["amount"].(string)
				amount, _ := strconv.ParseFloat(amountStr, 64)
				currency := activity.Params["token"].(string)
				tx = activity.Result["tx"].(string)
				status, tx, err = exchange.WithdrawStatus(id.EID, currency, amount, timepoint)
				log.Printf("Got withdraw status for %v: (%s), error(%v)", activity, status, err)
			} else {
				continue
			}
			result[id] = common.NewActivityStatus(status, tx, blockNum, activity.MiningStatus, err)
		}
	}
	return result
}

func (self *Fetcher) RunOrderbookFetcher() {
	for {
		log.Printf("waiting for signal from runner orderbook channel")
		t := <-self.runner.GetOrderbookTicker()
		log.Printf("got signal in orderbook channel with timestamp %d", common.TimeToTimepoint(t))
		self.FetchOrderbook(common.TimeToTimepoint(t))
		log.Printf("fetched data from exchanges")
	}
}

func (self *Fetcher) FetchOrderbook(timepoint uint64) {
	data := NewConcurrentAllPriceData()
	// start fetching
	wait := sync.WaitGroup{}
	for _, exchange := range self.exchanges {
		wait.Add(1)
		go self.fetchPriceFromExchange(&wait, exchange, data, timepoint)
	}
	wait.Wait()
	data.SetBlockNumber(self.currentBlock)
	err := self.storage.StorePrice(data.GetData(), timepoint)
	if err != nil {
		log.Printf("Storing data failed: %s\n", err)
	}
}

func (self *Fetcher) fetchPriceFromExchange(wg *sync.WaitGroup, exchange Exchange, data *ConcurrentAllPriceData, timepoint uint64) {
	defer wg.Done()
	exdata, err := exchange.FetchPriceData(timepoint)
	if err != nil {
		log.Printf("Fetching data from %s failed: %v\n", exchange.Name(), err)
	}
	for pair, exchangeData := range exdata {
		data.SetOnePrice(exchange.ID(), pair, exchangeData)
	}
}<|MERGE_RESOLUTION|>--- conflicted
+++ resolved
@@ -76,7 +76,6 @@
 	go self.RunAuthDataFetcher()
 	go self.RunRateFetcher()
 	go self.RunBlockFetcher()
-	// go self.RunTradeHistoryFetcher()
 	go self.RunGlobalDataFetcher()
 	log.Printf("Fetcher runner is running...")
 	return nil
@@ -214,110 +213,6 @@
 		return
 	}
 }
-
-<<<<<<< HEAD
-func (self *Fetcher) FetchTradeHistoryFromExchange(
-	wait *sync.WaitGroup,
-	exchange Exchange,
-	data *sync.Map,
-	timepoint uint64) {
-
-	defer wait.Done()
-	tradeHistory, err := exchange.FetchTradeHistory(timepoint)
-	if err != nil {
-		log.Printf("Fetch trade history from exchange failed: %s", err.Error())
-	}
-	data.Store(exchange.ID(), tradeHistory)
-}
-
-func (self *Fetcher) FetchAllTradeHistory(timepoint uint64) {
-	tradeHistory := common.NewAllTradeHistory(
-		common.GetTimestamp(),
-		map[common.ExchangeID]common.ExchangeTradeHistory{},
-	)
-	wait := sync.WaitGroup{}
-	data := sync.Map{}
-	for _, exchange := range self.exchanges {
-		wait.Add(1)
-		go self.FetchTradeHistoryFromExchange(&wait, exchange, &data, timepoint)
-	}
-
-	wait.Wait()
-	data.Range(func(key, value interface{}) bool {
-		tradeHistory.Data[key.(common.ExchangeID)] = value.(map[common.TokenPairID][]common.TradeHistory)
-		return true
-	})
-
-	err := self.storage.StoreTradeHistory(tradeHistory, timepoint)
-	if err != nil {
-		log.Printf("Store trade history failed: %s", err.Error())
-	}
-}
-
-func (self *Fetcher) RunTradeHistoryFetcher() {
-	for {
-		log.Printf("waiting for signal from runner trade history channel")
-		t := <-self.runner.GetTradeHistoryTicker()
-		log.Printf("got signal in trade history channel with timestamp %d", common.TimeToTimepoint(t))
-		self.FetchAllTradeHistory(common.TimeToTimepoint(t))
-		log.Printf("fetched trade history from exchanges")
-	}
-}
-=======
-// func (self *Fetcher) FetchTradeHistoryFromExchange(
-// 	wait *sync.WaitGroup,
-// 	exchange Exchange,
-// 	data *sync.Map,
-// 	timepoint uint64) {
-
-// 	defer wait.Done()
-// 	tokenPairs := exchange.TokenPairs()
-// 	fromIDs := map[string]string{}
-// 	for _, pair := range tokenPairs {
-// 		id, _ := self.storage.GetLastIDTradeHistory(string(exchange.ID()), fmt.Sprintf("%s-%s", pair.Base.ID, pair.Quote.ID))
-// 		fromIDs[pair.Base.ID+pair.Quote.ID] = id
-// 	}
-// 	tradeHistory, err := exchange.FetchTradeHistory(timepoint, fromIDs)
-// 	if err != nil {
-// 		log.Printf("Fetch trade history from exchange failed: %s", err.Error())
-// 	}
-// 	data.Store(exchange.ID(), tradeHistory)
-// }
-
-// func (self *Fetcher) FetchAllTradeHistory(timepoint uint64) {
-// 	tradeHistory := common.AllTradeHistory{
-// 		common.GetTimestamp(),
-// 		map[common.ExchangeID]common.ExchangeTradeHistory{},
-// 	}
-// 	wait := sync.WaitGroup{}
-// 	data := sync.Map{}
-// 	for _, exchange := range self.exchanges {
-// 		wait.Add(1)
-// 		go self.FetchTradeHistoryFromExchange(&wait, exchange, &data, timepoint)
-// 	}
-
-// 	wait.Wait()
-// 	data.Range(func(key, value interface{}) bool {
-// 		tradeHistory.Data[key.(common.ExchangeID)] = value.(map[common.TokenPairID][]common.TradeHistory)
-// 		return true
-// 	})
-
-// 	err := self.storage.StoreTradeHistory(tradeHistory, timepoint)
-// 	if err != nil {
-// 		log.Printf("Store trade history failed: %s", err.Error())
-// 	}
-// }
-
-// func (self *Fetcher) RunTradeHistoryFetcher() {
-// 	for {
-// 		log.Printf("waiting for signal from runner trade history channel")
-// 		t := <-self.runner.GetTradeHistoryTicker()
-// 		log.Printf("got signal in trade history channel with timestamp %d", common.TimeToTimepoint(t))
-// 		self.FetchAllTradeHistory(common.TimeToTimepoint(t))
-// 		log.Printf("fetched trade history from exchanges")
-// 	}
-// }
->>>>>>> f77fe775
 
 func (self *Fetcher) FetchAuthDataFromBlockchain(
 	allBalances map[string]common.BalanceEntry,
