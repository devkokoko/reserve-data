package fetcher

import (
	"log"
	"strconv"
	"sync"
	"time"

	"github.com/KyberNetwork/reserve-data/common"
	ethereum "github.com/ethereum/go-ethereum/common"
)

// MAX_ACTIVITY_LIFE_TIME is the longest time of an activity. If the
// activity is pending for more than MAX_ACVITY_LIFE_TIME, it will be
// considered as failed.
const MAX_ACTIVITY_LIFE_TIME uint64 = 6 // activity max life time in hour

type Fetcher struct {
	storage                Storage
	globalStorage          GlobalStorage
	exchanges              []Exchange
	blockchain             Blockchain
	theworld               TheWorld
	runner                 FetcherRunner
	rmaddr                 ethereum.Address
	currentBlock           uint64
	currentBlockUpdateTime uint64
	simulationMode         bool
}

func NewFetcher(
	storage Storage,
	globalStorage GlobalStorage,
	theworld TheWorld,
	runner FetcherRunner,
	address ethereum.Address,
	simulationMode bool) *Fetcher {
	return &Fetcher{
		storage:        storage,
		globalStorage:  globalStorage,
		exchanges:      []Exchange{},
		blockchain:     nil,
		theworld:       theworld,
		runner:         runner,
		rmaddr:         address,
		simulationMode: simulationMode,
	}
}

func (self *Fetcher) SetBlockchain(blockchain Blockchain) {
	self.blockchain = blockchain
	self.FetchCurrentBlock(common.GetTimepoint())
}

func (self *Fetcher) AddExchange(exchange Exchange) {
	self.exchanges = append(self.exchanges, exchange)
	// initiate exchange status as up
	exchangeStatus, _ := self.storage.GetExchangeStatus()
	if exchangeStatus == nil {
		exchangeStatus = map[string]common.ExStatus{}
	}
	exchangeID := string(exchange.ID())
	_, exist := exchangeStatus[exchangeID]
	if !exist {
		exchangeStatus[exchangeID] = common.ExStatus{
			Timestamp: common.GetTimepoint(),
			Status:    true,
		}
	}
	if err := self.storage.UpdateExchangeStatus(exchangeStatus); err != nil {
		log.Printf("Update exchange status error: %s", err.Error())
	}
}

func (self *Fetcher) Stop() error {
	return self.runner.Stop()
}

func (self *Fetcher) Run() error {
	log.Printf("Fetcher runner is starting...")
	if err := self.runner.Start(); err != nil {
		return err
	}
	go self.RunOrderbookFetcher()
	go self.RunAuthDataFetcher()
	go self.RunRateFetcher()
	go self.RunBlockFetcher()
	go self.RunGlobalDataFetcher()
	log.Printf("Fetcher runner is running...")
	return nil
}

func (self *Fetcher) RunGlobalDataFetcher() {
	for {
		log.Printf("waiting for signal from global data channel")
		t := <-self.runner.GetGlobalDataTicker()
		log.Printf("got signal in global data channel with timestamp %d", common.TimeToTimepoint(t))
		timepoint := common.TimeToTimepoint(t)
		self.FetchGlobalData(timepoint)
		log.Printf("fetched block from blockchain")
	}
}

func (self *Fetcher) FetchGlobalData(timepoint uint64) {
	data, _ := self.theworld.GetGoldInfo()
	data.Timestamp = common.GetTimepoint()
	err := self.globalStorage.StoreGoldInfo(data)
	if err != nil {
		log.Printf("Storing gold info failed: %s", err.Error())
	}
}

func (self *Fetcher) RunBlockFetcher() {
	for {
		log.Printf("waiting for signal from block channel")
		t := <-self.runner.GetBlockTicker()
		log.Printf("got signal in block channel with timestamp %d", common.TimeToTimepoint(t))
		timepoint := common.TimeToTimepoint(t)
		self.FetchCurrentBlock(timepoint)
		log.Printf("fetched block from blockchain")
	}
}

func (self *Fetcher) RunRateFetcher() {
	for {
		log.Printf("waiting for signal from runner rate channel")
		t := <-self.runner.GetRateTicker()
		log.Printf("got signal in rate channel with timestamp %d", common.TimeToTimepoint(t))
		self.FetchRate(common.TimeToTimepoint(t))
		log.Printf("fetched rates from blockchain")
	}
}

func (self *Fetcher) FetchRate(timepoint uint64) {
	var (
		err  error
		data common.AllRateEntry
	)
	// only fetch rates 5s after the block number is updated
	if !self.simulationMode && self.currentBlockUpdateTime-timepoint <= 5000 {
		return
	}

	var atBlock = self.currentBlock - 1
	// in simulation mode, just fetches from latest known block
	if self.simulationMode {
		atBlock = 0
	}

	data, err = self.blockchain.FetchRates(atBlock, self.currentBlock)
	if err != nil {
		log.Printf("Fetching rates from blockchain failed: %s. Will not store it to storage.", err.Error())
		return
	}

	log.Printf("Got rates from blockchain: %+v", data)
	if err = self.storage.StoreRate(data, timepoint); err != nil {
		log.Printf("Storing rates failed: %s", err.Error())
	}
}

func (self *Fetcher) RunAuthDataFetcher() {
	for {
		log.Printf("waiting for signal from runner auth data channel")
		t := <-self.runner.GetAuthDataTicker()
		log.Printf("got signal in auth data channel with timestamp %d", common.TimeToTimepoint(t))
		self.FetchAllAuthData(common.TimeToTimepoint(t))
		log.Printf("fetched data from exchanges")
	}
}

func (self *Fetcher) FetchAllAuthData(timepoint uint64) {
	snapshot := common.AuthDataSnapshot{
		Valid:             true,
		Timestamp:         common.GetTimestamp(),
		ExchangeBalances:  map[common.ExchangeID]common.EBalanceEntry{},
		ReserveBalances:   map[string]common.BalanceEntry{},
		PendingActivities: []common.ActivityRecord{},
		Block:             0,
	}
	bbalances := map[string]common.BalanceEntry{}
	ebalances := sync.Map{}
	estatuses := sync.Map{}
	bstatuses := sync.Map{}
	pendings, err := self.storage.GetPendingActivities()
	if err != nil {
		log.Printf("Getting pending activites failed: %s\n", err)
		return
	}
	wait := sync.WaitGroup{}
	for _, exchange := range self.exchanges {
		wait.Add(1)
		go self.FetchAuthDataFromExchange(
			&wait, exchange, &ebalances, &estatuses,
			pendings, timepoint)
	}
	wait.Wait()
	// if we got tx info of withdrawals from the cexs, we have to
	// update them to pending activities in order to also check
	// their mining status.
	// otherwise, if the txs are already mined and the reserve
	// balances are already changed, their mining statuses will
	// still be "", which can lead analytic to intepret the balances
	// wrongly.
	for _, activity := range pendings {
		status, found := estatuses.Load(activity.ID)
		if found {
			activityStatus, ok := status.(common.ActivityStatus)
			if !ok {
				log.Print("ERROR: status from cexs cannot be asserted to common.ActivityStatus")
				continue
			}
			//Set activity result tx to tx from cexs if currently result tx is not nil an is an empty string
			resultTx, ok := activity.Result["tx"].(string)
			if !ok {
				log.Printf("ERROR: Activity Result Tx (value %v) cannot be asserted to string", activity.Result["tx"])
				continue
			}
			if resultTx == "" {
				activity.Result["tx"] = activityStatus.Tx
			}
		}
	}

	self.FetchAuthDataFromBlockchain(
		bbalances, &bstatuses, pendings)
	snapshot.Block = self.currentBlock
	snapshot.ReturnTime = common.GetTimestamp()
	err = self.PersistSnapshot(
		&ebalances, bbalances, &estatuses, &bstatuses,
		pendings, &snapshot, timepoint)
	if err != nil {
		log.Printf("Storing exchange balances failed: %s\n", err)
		return
	}
}

func (self *Fetcher) FetchAuthDataFromBlockchain(
	allBalances map[string]common.BalanceEntry,
	allStatuses *sync.Map,
	pendings []common.ActivityRecord) {
	// we apply double check strategy to mitigate race condition on exchange side like this:
	// 1. Get list of pending activity status (A)
	// 2. Get list of balances (B)
	// 3. Get list of pending activity status again (C)
	// 4. if C != A, repeat 1, otherwise return A, B
	var balances map[string]common.BalanceEntry
	var statuses map[common.ActivityID]common.ActivityStatus
	var err error
	for {
		preStatuses := self.FetchStatusFromBlockchain(pendings)
		balances, err = self.FetchBalanceFromBlockchain()
		if err != nil {
			log.Printf("Fetching blockchain balances failed: %v", err)
			break
		}
		statuses = self.FetchStatusFromBlockchain(pendings)
		if unchanged(preStatuses, statuses) {
			break
		}
	}
	if err == nil {
		for k, v := range balances {
			allBalances[k] = v
		}
		for id, activityStatus := range statuses {
			allStatuses.Store(id, activityStatus)
		}
	}
}

func (self *Fetcher) FetchCurrentBlock(timepoint uint64) {
	block, err := self.blockchain.CurrentBlock()
	if err != nil {
		log.Printf("Fetching current block failed: %v. Ignored.", err)
	} else {
		// update currentBlockUpdateTime first to avoid race condition
		// where fetcher is trying to fetch new rate
		self.currentBlockUpdateTime = common.GetTimepoint()
		self.currentBlock = block
	}
}

func (self *Fetcher) FetchBalanceFromBlockchain() (map[string]common.BalanceEntry, error) {
	return self.blockchain.FetchBalanceData(self.rmaddr, 0)
}

func (self *Fetcher) newNonceValidator() func(common.ActivityRecord) bool {
	// SetRateMinedNonce might be slow, use closure to not invoke it every time
	minedNonce, err := self.blockchain.SetRateMinedNonce()
	if err != nil {
		log.Printf("Getting mined nonce failed: %s", err)
	}

	return func(act common.ActivityRecord) bool {
		// this check only works with set rate transaction as:
		//   - account nonce is record in result field of activity
		//   - the SetRateMinedNonce method is available
		if act.Action != "set_rates" {
			return false
		}

		actNonce, ok := act.Result["nonce"].(string)
		// interface assertion also return false if actNonce is nil
		if !ok {
			return false
		}
		nonce, err := strconv.ParseUint(actNonce, 10, 64)
		if err != nil {
			log.Printf("ERROR convert act.Result[nonce] to Uint64 failed %s", err.Error())
			return false
		}
		return nonce < minedNonce
	}
}

func (self *Fetcher) FetchStatusFromBlockchain(pendings []common.ActivityRecord) map[common.ActivityID]common.ActivityStatus {
	result := map[common.ActivityID]common.ActivityStatus{}
	nonceValidator := self.newNonceValidator()

	for _, activity := range pendings {
		if activity.IsBlockchainPending() && (activity.Action == "set_rates" || activity.Action == "deposit" || activity.Action == "withdraw") {
			var blockNum uint64
			var status string
			var err error
			txStr, ok := activity.Result["tx"].(string)
			if !ok {
				log.Printf("ERROR: cannot convert activity.Result[tx] (value %v) to string type", activity.Result["tx"])
				continue
			}
			tx := ethereum.HexToHash(txStr)
			if tx.Big().IsInt64() && tx.Big().Int64() == 0 {
				continue
			}
			status, blockNum, err = self.blockchain.TxStatus(tx)
			if err != nil {
				log.Printf("Getting tx status failed, tx will be considered as pending: %s", err)
			}
			switch status {
			case "":
				if nonceValidator(activity) {
					result[activity.ID] = common.NewActivityStatus(
						activity.ExchangeStatus,
						txStr,
						blockNum,
						"failed",
						err,
					)
				}
			case "mined":
				result[activity.ID] = common.NewActivityStatus(
					activity.ExchangeStatus,
					txStr,
					blockNum,
					"mined",
					err,
				)
			case "failed":
				result[activity.ID] = common.NewActivityStatus(
					activity.ExchangeStatus,
					txStr,
					blockNum,
					"failed",
					err,
				)
			case "lost":
				var (
					// expiredDuration is the amount of time after that if a transaction doesn't appear,
					// it is considered failed
					expiredDuration = 15 * time.Minute
					txFailed        = false
				)
				if nonceValidator(activity) {
					txFailed = true
				} else {
					elapsed := common.GetTimepoint() - activity.Timestamp.ToUint64()
					if elapsed > uint64(expiredDuration/time.Millisecond) {
						log.Printf("Fetcher tx status: tx(%s) is lost, elapsed time: %d", txStr, elapsed)
						txFailed = true
					}
				}

				if txFailed {
					result[activity.ID] = common.NewActivityStatus(
						activity.ExchangeStatus,
						txStr,
						blockNum,
						"failed",
						err,
					)
				}
			}
		}
	}
	return result
}

func unchanged(pre, post map[common.ActivityID]common.ActivityStatus) bool {
	if len(pre) != len(post) {
		return false
	} else {
		for k, v := range pre {
			vpost, found := post[k]
			if !found {
				return false
			}
			if v.ExchangeStatus != vpost.ExchangeStatus ||
				v.MiningStatus != vpost.MiningStatus ||
				v.Tx != vpost.Tx {
				return false
			}
		}
	}
	return true
}

func updateActivitywithBlockchainStatus(activity *common.ActivityRecord, bstatuses *sync.Map, snapshot *common.AuthDataSnapshot) {
	status, ok := bstatuses.Load(activity.ID)
	if !ok || status == nil {
		log.Printf("block chain status for %s is nil or not existed ", activity.ID.String())
		return
	}

	activityStatus, ok := status.(common.ActivityStatus)
	if !ok {
		log.Printf("ERROR: status (%v) cannot be asserted to common.ActivityStatus", status)
		return
	}
	log.Printf("In PersistSnapshot: blockchain activity status for %+v: %+v", activity.ID, activityStatus)
	if activity.IsBlockchainPending() {
		activity.MiningStatus = activityStatus.MiningStatus
	}
	if activityStatus.Error != nil {
		snapshot.Valid = false
		snapshot.Error = activityStatus.Error.Error()
		activity.Result["status_error"] = activityStatus.Error.Error()
	} else {
		activity.Result["status_error"] = ""
	}
	activity.Result["blockNumber"] = activityStatus.BlockNumber
}

func updateActivitywithExchangeStatus(activity *common.ActivityRecord, estatuses *sync.Map, snapshot *common.AuthDataSnapshot) {
	status, ok := estatuses.Load(activity.ID)
	if !ok || status == nil {
		log.Printf("exchange status for %s is nil or not existed ", activity.ID.String())
		return
	}
	activityStatus, ok := status.(common.ActivityStatus)
	if !ok {
		log.Printf("ERROR: status (%v) cannot be asserted to common.ActivityStatus", status)
		return
	}
	log.Printf("In PersistSnapshot: exchange activity status for %+v: %+v", activity.ID, activityStatus)
	if activity.IsExchangePending() {
		activity.ExchangeStatus = activityStatus.ExchangeStatus
	}
	resultTx, ok := activity.Result["tx"].(string)
	if !ok {
		log.Printf("ERROR: activity.Result[tx] (value %v) cannot be asserted to string type", activity.Result["tx"])
	} else if ok && resultTx == "" {
		activity.Result["tx"] = activityStatus.Tx
	}

	if activityStatus.Error != nil {
		snapshot.Valid = false
		snapshot.Error = activityStatus.Error.Error()
		activity.Result["status_error"] = activityStatus.Error.Error()
	} else {
		activity.Result["status_error"] = ""
	}
}

func (self *Fetcher) PersistSnapshot(
	ebalances *sync.Map,
	bbalances map[string]common.BalanceEntry,
	estatuses *sync.Map,
	bstatuses *sync.Map,
	pendings []common.ActivityRecord,
	snapshot *common.AuthDataSnapshot,
	timepoint uint64) error {

	allEBalances := map[common.ExchangeID]common.EBalanceEntry{}
	ebalances.Range(func(key, value interface{}) bool {
		//if type conversion went wrong, continue to the next record
		v, ok := value.(common.EBalanceEntry)
		if !ok {
			log.Printf("ERROR: value (%v) cannot be asserted to common.EbalanceEntry", v)
			return true
		}
		exID, ok := key.(common.ExchangeID)
		if !ok {
			log.Printf("ERROR: key (%v) cannot be asserted to common.ExchangeID", key)
			return true
		}
		allEBalances[exID] = v
		if !v.Valid {
			// get old auth data, because get balance error then we have to keep
			// balance to the latest version then analytic won't get exchange balance to zero
			authVersion, err := self.storage.CurrentAuthDataVersion(common.GetTimepoint())
			if err == nil {
				oldAuth, err := self.storage.GetAuthData(authVersion)
				if err != nil {
					allEBalances[exID] = common.EBalanceEntry{
						Error: err.Error(),
					}
				} else {
					// update old auth to current
					newEbalance := oldAuth.ExchangeBalances[exID]
					newEbalance.Error = v.Error
					newEbalance.Status = false
					allEBalances[exID] = newEbalance
				}
			}
			snapshot.Valid = false
			snapshot.Error = v.Error
		}
		return true
	})

	pendingActivities := []common.ActivityRecord{}
	for _, activity := range pendings {
<<<<<<< HEAD
		updateActivitywithExchangeStatus(&activity, estatuses, snapshot)
		updateActivitywithBlockchainStatus(&activity, bstatuses, snapshot)
=======
		status, _ := estatuses.Load(activity.ID)
		var activityStatus common.ActivityStatus
		if status != nil {
			activityStatus = status.(common.ActivityStatus)
			log.Printf("In PersistSnapshot: exchange activity status for %+v: %+v", activity.ID, activityStatus)
			if activity.IsExchangePending() {
				activity.ExchangeStatus = activityStatus.ExchangeStatus
			} else {
				if activityStatus.ExchangeStatus == "failed" {
					activity.ExchangeStatus = activityStatus.ExchangeStatus
				}
			}
			if activity.Result["tx"] != nil && activity.Result["tx"].(string) == "" {
				activity.Result["tx"] = activityStatus.Tx
			}
			if activityStatus.Error != nil {
				snapshot.Valid = false
				snapshot.Error = activityStatus.Error.Error()
				activity.Result["status_error"] = activityStatus.Error.Error()
			} else {
				activity.Result["status_error"] = ""
			}
		}
		status, _ = bstatuses.Load(activity.ID)
		if status != nil {
			activityStatus = status.(common.ActivityStatus)
			log.Printf("In PersistSnapshot: blockchain activity status for %+v: %+v", activity.ID, activityStatus)

			if activity.IsBlockchainPending() {
				activity.MiningStatus = activityStatus.MiningStatus
			}
			if activityStatus.Error != nil {
				snapshot.Valid = false
				snapshot.Error = activityStatus.Error.Error()
				activity.Result["status_error"] = activityStatus.Error.Error()
			} else {
				activity.Result["status_error"] = ""
			}
		}
>>>>>>> ce56570c
		log.Printf("Aggregate statuses, final activity: %+v", activity)
		if activity.IsPending() {
			pendingActivities = append(pendingActivities, activity)
		}
		err := self.storage.UpdateActivity(activity.ID, activity)
		if err != nil {
			snapshot.Valid = false
			snapshot.Error = err.Error()
		}
	}
	// note: only update status when it's pending status
	snapshot.ExchangeBalances = allEBalances
	snapshot.ReserveBalances = bbalances
	snapshot.PendingActivities = pendingActivities
	return self.storage.StoreAuthSnapshot(snapshot, timepoint)
}

func (self *Fetcher) FetchAuthDataFromExchange(
	wg *sync.WaitGroup, exchange Exchange,
	allBalances *sync.Map, allStatuses *sync.Map,
	pendings []common.ActivityRecord,
	timepoint uint64) {
	defer wg.Done()
	// we apply double check strategy to mitigate race condition on exchange side like this:
	// 1. Get list of pending activity status (A)
	// 2. Get list of balances (B)
	// 3. Get list of pending activity status again (C)
	// 4. if C != A, repeat 1, otherwise return A, B
	var balances common.EBalanceEntry
	var statuses map[common.ActivityID]common.ActivityStatus
	var err error
	for {
		preStatuses := self.FetchStatusFromExchange(exchange, pendings, timepoint)
		balances, err = exchange.FetchEBalanceData(timepoint)
		if err != nil {
			log.Printf("Fetching exchange balances from %s failed: %v\n", exchange.Name(), err)
			break
		}
		statuses = self.FetchStatusFromExchange(exchange, pendings, timepoint)
		if unchanged(preStatuses, statuses) {
			break
		}
	}
	if err == nil {
		allBalances.Store(exchange.ID(), balances)
		for id, activityStatus := range statuses {
			allStatuses.Store(id, activityStatus)
		}
	}
}

func (self *Fetcher) FetchStatusFromExchange(exchange Exchange, pendings []common.ActivityRecord, timepoint uint64) map[common.ActivityID]common.ActivityStatus {
	result := map[common.ActivityID]common.ActivityStatus{}
	for _, activity := range pendings {
		if activity.IsExchangePending() && activity.Destination == string(exchange.ID()) {
			var err error
			var status string
			var tx string
			var blockNum uint64

			id := activity.ID
			//These type conversion errors can be ignore since if happens, it will be reflected in activity.error
			if activity.Action == "trade" {
				orderID := id.EID
				base, ok := activity.Params["base"].(string)
				if !ok {
					log.Printf("ERROR: activity Params base (%v) can't be converted to type string", activity.Params["base"])
					continue
				}
				quote, ok := activity.Params["quote"].(string)
				if !ok {
					log.Printf("ERROR: activity Params quote (%v) can't be converted to type string", activity.Params["quote"])
					continue
				}
				// we ignore error of order status because it doesn't affect
				// authdata. Analytic will ignore order status anyway.
				status, _ = exchange.OrderStatus(orderID, base, quote)
			} else if activity.Action == "deposit" {
				txHash, ok := activity.Result["tx"].(string)
				if !ok {
					log.Printf("ERROR: activity Result tx (%v) can't be converted to type string", activity.Result["tx"])
					continue
				}
				amountStr, ok := activity.Params["amount"].(string)
				if !ok {
					log.Printf("ERROR: activity Params amount (%v) can't be converted to type string", activity.Params["amount"])
					continue
				}
				amount, uErr := strconv.ParseFloat(amountStr, 64)
				if uErr != nil {
					log.Printf("ERROR: can't parse activity Params amount %s to float64", amountStr)
					continue
				}
				currency, ok := activity.Params["token"].(string)
				if !ok {
					log.Printf("ERROR: activity Params token (%v) can't be converted to type string", activity.Params["token"])
					continue
				}
				status, err = exchange.DepositStatus(id, txHash, currency, amount, timepoint)
				log.Printf("Got deposit status for %v: (%s), error(%v)", activity, status, err)
			} else if activity.Action == "withdraw" {
				amountStr, ok := activity.Params["amount"].(string)
				if !ok {
					log.Printf("ERROR: activity Params amount (%v) can't be converted to type string", activity.Params["amount"])
					continue
				}
				amount, uErr := strconv.ParseFloat(amountStr, 64)
				if uErr != nil {
					log.Printf("ERROR: can't parse activity Params amount %s to float64", amountStr)
					continue
				}
				currency, ok := activity.Params["token"].(string)
				if !ok {
					log.Printf("ERROR: activity Params token (%v) can't be converted to type string", activity.Params["token"])
					continue
				}
				tx, ok = activity.Result["tx"].(string)
				if !ok {
					log.Printf("ERROR: activity Result tx (%v) can't be converted to type string", activity.Result["tx"])
					continue
				}
				status, tx, err = exchange.WithdrawStatus(id.EID, currency, amount, timepoint)
				log.Printf("Got withdraw status for %v: (%s), error(%v)", activity, status, err)
			} else {
				continue
			}
			// in case there is something wrong with the cex and the activity is stuck for a very
			// long time. We will just consider it as a failed activity.
			timepoint, err1 := strconv.ParseUint(string(activity.Timestamp), 10, 64)
			if err1 != nil {
				log.Printf("Activity %v has invalid timestamp. Just ignore it.", activity)
			} else {
				if common.GetTimepoint()-timepoint > uint64(MAX_ACTIVITY_LIFE_TIME*uint64(time.Hour))/uint64(time.Millisecond) {
					result[id] = common.NewActivityStatus("failed", tx, blockNum, activity.MiningStatus, err)
				} else {
					result[id] = common.NewActivityStatus(status, tx, blockNum, activity.MiningStatus, err)
				}
			}
		} else {
			timepoint, err1 := strconv.ParseUint(string(activity.Timestamp), 10, 64)
			if err1 != nil {
				log.Printf("Activity %v has invalid timestamp. Just ignore it.", activity)
			} else {
				if activity.Destination == string(exchange.ID()) &&
					activity.ExchangeStatus == "done" &&
					common.GetTimepoint()-timepoint > uint64(MAX_ACTIVITY_LIFE_TIME*uint64(time.Hour))/uint64(time.Millisecond) {
					// the activity is still pending but its exchange status is done and it is stuck there for more than
					// MAX_ACTIVITY_LIFE_TIME. This activity is considered failed.
					result[activity.ID] = common.NewActivityStatus("failed", "", 0, activity.MiningStatus, nil)
				}
			}
		}
	}
	return result
}

func (self *Fetcher) RunOrderbookFetcher() {
	for {
		log.Printf("waiting for signal from runner orderbook channel")
		t := <-self.runner.GetOrderbookTicker()
		log.Printf("got signal in orderbook channel with timestamp %d", common.TimeToTimepoint(t))
		self.FetchOrderbook(common.TimeToTimepoint(t))
		log.Printf("fetched data from exchanges")
	}
}

func (self *Fetcher) FetchOrderbook(timepoint uint64) {
	data := NewConcurrentAllPriceData()
	// start fetching
	wait := sync.WaitGroup{}
	for _, exchange := range self.exchanges {
		wait.Add(1)
		go self.fetchPriceFromExchange(&wait, exchange, data, timepoint)
	}
	wait.Wait()
	data.SetBlockNumber(self.currentBlock)
	err := self.storage.StorePrice(data.GetData(), timepoint)
	if err != nil {
		log.Printf("Storing data failed: %s\n", err)
	}
}

func (self *Fetcher) fetchPriceFromExchange(wg *sync.WaitGroup, exchange Exchange, data *ConcurrentAllPriceData, timepoint uint64) {
	defer wg.Done()
	exdata, err := exchange.FetchPriceData(timepoint)
	if err != nil {
		log.Printf("Fetching data from %s failed: %v\n", exchange.Name(), err)
	}
	for pair, exchangeData := range exdata {
		data.SetOnePrice(exchange.ID(), pair, exchangeData)
	}
}<|MERGE_RESOLUTION|>--- conflicted
+++ resolved
@@ -430,6 +430,11 @@
 	if activity.IsBlockchainPending() {
 		activity.MiningStatus = activityStatus.MiningStatus
 	}
+
+	if activityStatus.ExchangeStatus == "failed" {
+		activity.ExchangeStatus = activityStatus.ExchangeStatus
+	}
+
 	if activityStatus.Error != nil {
 		snapshot.Valid = false
 		snapshot.Error = activityStatus.Error.Error()
@@ -454,6 +459,10 @@
 	log.Printf("In PersistSnapshot: exchange activity status for %+v: %+v", activity.ID, activityStatus)
 	if activity.IsExchangePending() {
 		activity.ExchangeStatus = activityStatus.ExchangeStatus
+	} else {
+		if activityStatus.ExchangeStatus == "failed" {
+			activity.ExchangeStatus = activityStatus.ExchangeStatus
+		}
 	}
 	resultTx, ok := activity.Result["tx"].(string)
 	if !ok {
@@ -520,50 +529,8 @@
 
 	pendingActivities := []common.ActivityRecord{}
 	for _, activity := range pendings {
-<<<<<<< HEAD
 		updateActivitywithExchangeStatus(&activity, estatuses, snapshot)
 		updateActivitywithBlockchainStatus(&activity, bstatuses, snapshot)
-=======
-		status, _ := estatuses.Load(activity.ID)
-		var activityStatus common.ActivityStatus
-		if status != nil {
-			activityStatus = status.(common.ActivityStatus)
-			log.Printf("In PersistSnapshot: exchange activity status for %+v: %+v", activity.ID, activityStatus)
-			if activity.IsExchangePending() {
-				activity.ExchangeStatus = activityStatus.ExchangeStatus
-			} else {
-				if activityStatus.ExchangeStatus == "failed" {
-					activity.ExchangeStatus = activityStatus.ExchangeStatus
-				}
-			}
-			if activity.Result["tx"] != nil && activity.Result["tx"].(string) == "" {
-				activity.Result["tx"] = activityStatus.Tx
-			}
-			if activityStatus.Error != nil {
-				snapshot.Valid = false
-				snapshot.Error = activityStatus.Error.Error()
-				activity.Result["status_error"] = activityStatus.Error.Error()
-			} else {
-				activity.Result["status_error"] = ""
-			}
-		}
-		status, _ = bstatuses.Load(activity.ID)
-		if status != nil {
-			activityStatus = status.(common.ActivityStatus)
-			log.Printf("In PersistSnapshot: blockchain activity status for %+v: %+v", activity.ID, activityStatus)
-
-			if activity.IsBlockchainPending() {
-				activity.MiningStatus = activityStatus.MiningStatus
-			}
-			if activityStatus.Error != nil {
-				snapshot.Valid = false
-				snapshot.Error = activityStatus.Error.Error()
-				activity.Result["status_error"] = activityStatus.Error.Error()
-			} else {
-				activity.Result["status_error"] = ""
-			}
-		}
->>>>>>> ce56570c
 		log.Printf("Aggregate statuses, final activity: %+v", activity)
 		if activity.IsPending() {
 			pendingActivities = append(pendingActivities, activity)
