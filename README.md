# Data fetcher for KyberNetwork reserve
[![Go Report Card](https://goreportcard.com/badge/github.com/KyberNetwork/reserve-data)](https://goreportcard.com/report/github.com/KyberNetwork/reserve-data)
[![Build Status](https://travis-ci.org/KyberNetwork/reserve-data.svg?branch=develop)](https://travis-ci.org/KyberNetwork/reserve-data)

This repo is contains two components:

- core: 
	- interacts with blockchain to get/set rates for tokens pair
	- buy/sell with centralized exchanges (binance, huobi, bittrex, etc)
(For more detail, take a look to interface ReserveCore in intefaces.go)

- stat:  
	- fetch tradelogs from blockchain and do aggregation and save its data to database and allow client to query

(For more detail, find ReserveStat interface in interfaces.go)

## Compile it

```shell
cd cmd && go build -v
```

a `cmd` executable file will be created in `cmd` module.

## Run the reserve data

1. You need to prepare a `config.json` file inside `cmd` module. The file is described in later section.
2. You need to prepare a JSON keystore file inside `cmd` module. It is the keystore for the reserve owner.
3. Make sure your working directory is `cmd`. Run `KYBER_EXCHANGES=binance,bittrex ./cmd` in dev mode.

### Manual

```shell
cd cmd
```

- Run core only

```shell
KYBER_EXCHANGES="binance,bittrex,huobi" KYBER_ENV=production ./cmd server --log-to-stdout
```

- Run stat only

```shell
KYBER_ENV=production ./cmd server --log-to-stdout --enable-stat --no-core
```

### Docker (recommended)

This repository will build docker images and public on [docker hub](https://hub.docker.com/r/kybernetwork/reserve-data/tags/), you can pull image from docker hub and run:

- Run core only

```shell
docker run -p 8000:8000 -v /location/of/config.json:/go/src/github.com/KyberNetwork/reserve-data/cmd/config.json -e KYBER_EXCHANGES="binance,bittrex,huobi" KYBER_ENV="production" kybernetwork/reserve-data:develop server --log-to-stdout
```

- Run stat only 

```shell
docker run -p 8000:8000 -v /location/of/config.json:/go/src/github.com/KyberNetwork/reserve-data/cmd/config.json -e KYBER_ENV="production" kybernetwork/reserve-data:develop server --enable-stat --no-core --log-to-stdout
```

**Note** : 

- KYBER_ENV includes "dev, simulation and production", different environment mode uses different settings (check cmd folder for settings file).  

- reserve-data requires config.json file to run, so you need to -v (mount config.json file to docker) so it can run.

## Config file

sample:

```json
{
  "binance_key": "your binance key",
  "binance_secret": "your binance secret",
  "huobi_key": "your huobi key",
  "huobi_secret_key": "your huobi secret",
  "kn_secret": "secret key for people to sign their requests to our apis. It is ignored in dev mode.",
  "kn_readonly": "read only key for people to sign their requests, this key can read everything but cannot execute anything",
  "kn_configuration": "key for people to sign their requests, this key can read everything and set configuration such as target quantity",
  "kn_confirm_configuration": "key for people to sign ther requests, this key can read everything and confirm target quantity, enable/disable setrate or rebalance",
  "keystore_path": "path to the JSON keystore file, recommended to be absolute path",
  "passphrase": "passphrase to unlock the JSON keystore",
  "keystore_deposit_path": "path to the JSON keystore file that will be used to deposit",
  "passphrase_deposit": "passphrase to unlock the JSON keystore",
  "keystore_intermediator_path": "path to JSON keystore file that will be used to deposit to Huobi",
  "passphrase_intermediate_account": "passphrase to unlock JSON keystore",
}
```

## APIs

### Get time server

GET request

```shell
<host>:8000/timeserver
```

eg:

```shell
curl -X GET "http://localhost:8000/timeserver"
```

response:

```json
{
  "data": "1517479497447",
  "success": true
}
```

### Get all addresses are being used by core

```shell
<host>:8000/core/addresses
```

eg:

```shell
curl -X GET "http://localhost:8000/core/addresses"
```

response:

```json
{"data":{"tokens":{"EOS":"0x15fb2a9d7dadbb88f260f78dcbb574b3b76a8e06","ETH":"0xeeeeeeeeeeeeeeeeeeeeeeeeeeeeeeeeeeeeeeee","KNC":"0x8dc114d77e857558aefbe8e1a50b460ff9578f1a","OMG":"0x7606bd550f467546212649a9c25623dfca88dcd7","SALT":"0xcc112cd38362bf3c07d226768fd5869e65296083","SNT":"0x676f650000f420485b99ef0377a2e1c96eb3e821"},"exchanges":{"binance":{"EOS":"0x1ae659f93ba2fc0a1f379545cf9335adb75fa547","ETH":"0x1ae659f93ba2fc0a1f379545cf9335adb75fa547","KNC":"0x1ae659f93ba2fc0a1f379545cf9335adb75fa547","OMG":"0x1ae659f93ba2fc0a1f379545cf9335adb75fa547","SALT":"0x1ae659f93ba2fc0a1f379545cf9335adb75fa547","SNT":"0x1ae659f93ba2fc0a1f379545cf9335adb75fa547"},"bittrex":{"EOS":"0xef6ee90c5bb23da2eb71b3daa8e57b204e5ac647","ETH":"0xe0355aa3cc0a4e0e4b2a70acd90c2fa961f61b23","KNC":"0x132478f1ec4b8e1256b11fdf3e00d97e4df5988f","OMG":"0x9db6e8d2d133448dbcf755f19d540253da4ba043","SALT":"0x385d619b530f00ab7d082683f7cdc37995ac76f2","SNT":"0x3ef96f9de64c44b1ad392b10e2277a73ec14ff5f"}},"wrapper":"0xa54f27b5a72fc1ddc5c4bc6ed50391f457e4a46a","pricing":"0x77925520469d0fcbb0311814c053bf9bafcd867b","reserve":"0x2d1ceabd5a1cd16581ad199031601615a434a2cd","feeburner":"0xa33a2f0745ee8e31b753ec33d22d363a62a123a4","network":"0x643211b405c9a14139142e1104250bbcd94bd0ef"},"success":true}
```

### Get prices for specific base-quote pair

```shell
<host>:8000/prices/<base>/<quote>
```

Where *<base>* is symbol of the base token and *<quote>* is symbol of the quote token

eg:

```shell
curl -X GET "http://127.0.0.1:8000/prices/omg/eth"
```

### Get prices for all base-quote pairs

```shell
<host>:8000/prices
```

eg:

```shell
curl -X GET "http://localhost:8000/prices"
```

response:

```json
{"data":{"ADX-ETH":{"bittrex":{"Valid":true,"Error":"","Timestamp":"1514114579228","Bids":[{"Quantity":1534.265,"Rate":0.00250437},{"Quantity":1147.78359847,"Rate":0.00250435},{"Quantity":426.37538021,"Rate":0.00250429}],"Asks":[{"Quantity":4850.84,"Rate":0.00277997},{"Quantity":144.04135361,"Rate":0.00277998},{"Quantity":14.50780994,"Rate":0.00278059}],"ReturnTime":"1514114579641"}},"BAT-ETH":{"bittrex":{"Valid":true,"Error":"","Timestamp":"1514114579228","Bids":[{"Quantity":15173.85912685,"Rate":0.00047374},{"Quantity":130552,"Rate":0.00047363},{"Quantity":2149.78448276,"Rate":0.0004734}],"Asks":[{"Quantity":660.96951182,"Rate":0.00048652},{"Quantity":476.36673132,"Rate":0.00048663},{"Quantity":53661.5,"Rate":0.00048668}],"ReturnTime":"1514114579480"}},"CVC-ETH":{"bittrex":{"Valid":true,"Error":"","Timestamp":"1514114579228","Bids":[{"Quantity":128.67287333,"Rate":0.00099655},{"Quantity":500,"Rate":0.00098795},{"Quantity":45.30924007,"Rate":0.00098539}],"Asks":[{"Quantity":153.22180315,"Rate":0.001},{"Quantity":7010.72355807,"Rate":0.00101567},{"Quantity":2679.69026772,"Rate":0.00101568}],"ReturnTime":"1514114579642"}},"DGD-ETH":{"bittrex":{"Valid":true,"Error":"","Timestamp":"1514114579228","Bids":[{"Quantity":0.27508146,"Rate":0.21463293},{"Quantity":8.61103292,"Rate":0.21463292},{"Quantity":1,"Rate":0.21462222}],"Asks":[{"Quantity":1.43683366,"Rate":0.22554555},{"Quantity":0.10879304,"Rate":0.22554557},{"Quantity":0.06252449,"Rate":0.22554606}],"ReturnTime":"1514114579641"}},"FUN-ETH":{"bittrex":{"Valid":true,"Error":"","Timestamp":"1514114579228","Bids":[{"Quantity":3550.94852427,"Rate":0.00008065},{"Quantity":24900,"Rate":0.00008064},{"Quantity":489855.39183168,"Rate":0.00008063}],"Asks":[{"Quantity":3635.15493421,"Rate":0.00008282},{"Quantity":3905.9918732,"Rate":0.00008293},{"Quantity":1952.93876331,"Rate":0.00008366}],"ReturnTime":"1514114579574"}},"GNT-ETH":{"bittrex":{"Valid":true,"Error":"","Timestamp":"1514114579228","Bids":[{"Quantity":1E-8,"Rate":0.0008552},{"Quantity":2000,"Rate":0.00084661},{"Quantity":35.4,"Rate":0.0008466}],"Asks":[{"Quantity":7209.279,"Rate":0.00086879},{"Quantity":399.58082001,"Rate":0.0008688},{"Quantity":7185.948,"Rate":0.00086893}],"ReturnTime":"1514114579457"}},"MCO-ETH":{"bittrex":{"Valid":true,"Error":"","Timestamp":"1514114579228","Bids":[{"Quantity":142.93534777,"Rate":0.02437378},{"Quantity":1.21116959,"Rate":0.02437377},{"Quantity":1.63701658,"Rate":0.02437376}],"Asks":[{"Quantity":15.39680469,"Rate":0.02503471},{"Quantity":18.71484714,"Rate":0.02503534},{"Quantity":93.57423573,"Rate":0.02503537}],"ReturnTime":"1514114579481"}},"OMG-ETH":{"bittrex":{"Valid":true,"Error":"","Timestamp":"1514114579228","Bids":[{"Quantity":5.49,"Rate":0.019857},{"Quantity":13.62550123,"Rate":0.0197758},{"Quantity":10,"Rate":0.01976677},{"Quantity":6.92629385,"Rate":0.01970274}],"Asks":[{"Quantity":6.73770653,"Rate":0.02025768},{"Quantity":7.49193537,"Rate":0.02025774},{"Quantity":1.48831433,"Rate":0.02025781}],"ReturnTime":"1514114579575"}},"PAY-ETH":{"bittrex":{"Valid":true,"Error":"","Timestamp":"1514114579228","Bids":[{"Quantity":17.76916985,"Rate":0.00576079},{"Quantity":25,"Rate":0.0057565},{"Quantity":5.24,"Rate":0.005728}],"Asks":[{"Quantity":136.4072,"Rate":0.00581225},{"Quantity":776.223,"Rate":0.00583147},{"Quantity":15.90915084,"Rate":0.00583148}],"ReturnTime":"1514114579574"}}},"success":true,"timestamp":"1514114582015","version":64}
```

### Get precision and limit info when trading for base-quote pair on an exchange

```
<host>:8000/exchangeinfo/<exchangeid>/<base>/<quote>
```

Where *<exchangeid>* is the id of the exchange, *<base>* is symbol of the base token and *<quote>* is symbol of the quote token

eg:

```shell
curl -X GET "http://127.0.0.1:8000/exchangeinfo/binance/omg/eth"
```
response:

```json
  {"data":{"Precision":{"Amount":8,"Price":8},"AmountLimit":{"Min":0.01,"Max":90000000},"PriceLimit":{"Min":0.000001,"Max":100000}},"success":true}
```

### Get precision and limit info when trading for all base-quote pairs of an exchange

```shell
<host>:8000/exchangeinfo
```


url params:

*exchangeid* : id of exchange to get info (optional, if exchangeid is empty then return all exchanges info)

eg:

```shell
curl -X GET "http://127.0.0.1:8000/exchangeinfo?exchangeid=binance"
```
response:

```json
  {"data":{"binance":{"EOS-ETH":{"Precision":{"Amount":8,"Price":8},"AmountLimit":{"Min":0.01,"Max":90000000},"PriceLimit":{"Min":0.000001,"Max":100000},"MinNotional":0.02},"KNC-ETH":{"Precision":{"Amount":8,"Price":8},"AmountLimit":{"Min":1,"Max":90000000},"PriceLimit":{"Min":1e-7,"Max":100000},"MinNotional":0.02},"OMG-ETH":{"Precision":{"Amount":8,"Price":8},"AmountLimit":{"Min":0.01,"Max":90000000},"PriceLimit":{"Min":0.000001,"Max":100000},"MinNotional":0.02},"SALT-ETH":{"Precision":{"Amount":8,"Price":8},"AmountLimit":{"Min":0.01,"Max":90000000},"PriceLimit":{"Min":0.000001,"Max":100000},"MinNotional":0.02},"SNT-ETH":{"Precision":{"Amount":8,"Price":8},"AmountLimit":{"Min":1,"Max":90000000},"PriceLimit":{"Min":1e-8,"Max":100000},"MinNotional":0.02}}},"success":true}
```

### Get fee for transaction on all exchanges

```shell
<host>:8000/exchangefees
```

eg:

```shell
curl -X GET "http://127.0.0.1:8000/exchangefees"
```

response:

```shell
  {"data":[{"binance":{"Trading":{"maker":0.001,"taker":0.001},"Funding":{"Withdraw":{"EOS":2,"ETH":0.005,"FUN":50,"KNC":1,"LINK":5,"MCO":0.15,"OMG":0.1},"Deposit":{"EOS":0,"ETH":0,"FUN":0,"KNC":0,"LINK":0,"MCO":0,"OMG":0}}}},{"bittrex":{"Trading":{"maker":0.0025,"taker":0.0025},"Funding":{"Withdraw":{"BTC":0.001,"DASH":0.002,"DOGE":2,"FTC":0.2,"LTC":0.01,"NXT":2,"POT":0.002,"PPC":0.02,"RDD":2,"VTC":0.02},"Deposit":{"BTC":0,"DASH":0,"DOGE":0,"FTC":0,"LTC":0,"NXT":0,"POT":0,"PPC":0,"RDD":0,"VTC":0}}}}],"success":true}
```

### Get fee for transaction on an exchange

```shell
<host>:8000/exchangefees/<exchangeid>
```

Where *<exchangeid>* is the id of the exchange

eg:

```shell
curl -X GET "http://127.0.0.1:8000/exchangefees/binance"
```

response:

```json
  {"data":{"Trading":{"maker":0.001,"taker":0.001},"Funding":{"Withdraw":{"EOS":2,"ETH":0.005,"FUN":50,"KNC":1,"LINK":5,"MCO":0.15,"OMG":0.1},"Deposit":{"EOS":0,"ETH":0,"FUN":0,"KNC":0,"LINK":0,"MCO":0,"OMG":0}}},"success":true}
```

### Get token rates from blockchain

```shell
<host>:8000/getrates
```

eg:

```shell
curl -X GET "http://127.0.0.1:8000/getrates"
```
response:

```json
  {"data":{"ADX":{"Valid":true,"Error":"","Timestamp":"1515412582435","ReturnTime":"1515412582710","BaseBuy":371.0142432353458,"CompactBuy":0,"BaseSell":0.002538305711940429,"CompactSell":0,"Rate":0,"Block":2420849},"BAT":{"Valid":true,"Error":"","Timestamp":"1515412582435","ReturnTime":"1515412582710","BaseBuy":1656.6398539506304,"CompactBuy":0,"BaseSell":0.0005684685,"CompactSell":0,"Rate":0,"Block":2420849},"CVC":{"Valid":true,"Error":"","Timestamp":"1515412582435","ReturnTime":"1515412582710","BaseBuy":1051.2127184124374,"CompactBuy":-1,"BaseSell":0.00089586775,"CompactSell":1,"Rate":0,"Block":2420849},"DGD":{"Valid":true,"Error":"","Timestamp":"1515412582435","ReturnTime":"1515412582710","BaseBuy":5.662106994812361,"CompactBuy":0,"BaseSell":0.16632458088099816,"CompactSell":0,"Rate":0,"Block":2420849},"EOS":{"Valid":true,"Error":"","Timestamp":"1515412582435","ReturnTime":"1515412582710","BaseBuy":121.11698932232625,"CompactBuy":-15,"BaseSell":0.007775519999999998,"CompactSell":15,"Rate":0,"Block":2420849},"ETH":{"Valid":true,"Error":"","Timestamp":"1515412582435","ReturnTime":"1515412582710","BaseBuy":0,"CompactBuy":30,"BaseSell":0,"CompactSell":-29,"Rate":0,"Block":2420849},"FUN":{"Valid":true,"Error":"","Timestamp":"1515412582435","ReturnTime":"1515412582710","BaseBuy":6805.131583093689,"CompactBuy":33,"BaseSell":0.000138387856475128,"CompactSell":-32,"Rate":0,"Block":2420849},"GNT":{"Valid":true,"Error":"","Timestamp":"1515412582435","ReturnTime":"1515412582710","BaseBuy":1055.0281030473377,"CompactBuy":-74,"BaseSell":0.0010113802,"CompactSell":-47,"Rate":0,"Block":2420849},"KNC":{"Valid":true,"Error":"","Timestamp":"1515412582435","ReturnTime":"1515412582710","BaseBuy":229.65128829779712,"CompactBuy":89,"BaseSell":0.004100772,"CompactSell":-82,"Rate":0,"Block":2420849},"LINK":{"Valid":true,"Error":"","Timestamp":"1515412582435","ReturnTime":"1515412582710","BaseBuy":844.2527577938458,"CompactBuy":101,"BaseSell":0.0011154806,"CompactSell":-91,"Rate":0,"Block":2420849},"MCO":{"Valid":true,"Error":"","Timestamp":"1515412582435","ReturnTime":"1515412582710","BaseBuy":63.99319226272073,"CompactBuy":21,"BaseSell":0.014716371218820246,"CompactSell":-20,"Rate":0,"Block":2420849},"OMG":{"Valid":true,"Error":"","Timestamp":"1515412582435","ReturnTime":"1515412582710","BaseBuy":44.45707162223901,"CompactBuy":30,"BaseSell":0.021183301968644246,"CompactSell":-29,"Rate":0,"Block":2420849},"PAY":{"Valid":true,"Error":"","Timestamp":"1515412582435","ReturnTime":"1515412582710","BaseBuy":295.08854913901575,"CompactBuy":-13,"BaseSell":0.003191406699999999,"CompactSell":13,"Rate":0,"Block":2420849}},"success":true,"timestamp":"1515412583215","version":1515412582435}
```


### Get all token rates from blockchain

```shell
<host>:8000/get-all-rates
```

url params:
*fromTime*: optional, get all rates from this timepoint (millisecond)
*toTime*: optional, get all rates to this timepoint (millisecond)

eg:

```shell
curl -X GET "http://127.0.0.1:8000/get-all-rates"
```

response

```json
{"data":[{"Version":0,"Valid":true,"Error":"","Timestamp":"1517280618739","ReturnTime":"1517280619071","Data":{"EOS":{"Valid":true,"Error":"","Timestamp":"1517280618739","ReturnTime":"1517280619071","BaseBuy":87.21360760013062,"CompactBuy":0,"BaseSell":0.0128686459657361,"CompactSell":0,"Rate":0,"Block":5635245},"ETH":{"Valid":true,"Error":"","Timestamp":"1517280618739","ReturnTime":"1517280619071","BaseBuy":0,"CompactBuy":32,"BaseSell":0,"CompactSell":-14,"Rate":0,"Block":5635245},"KNC":{"Valid":true,"Error":"","Timestamp":"1517280618739","ReturnTime":"1517280619071","BaseBuy":307.05930436561505,"CompactBuy":-34,"BaseSell":0.003084981280661941,"CompactSell":81,"Rate":0,"Block":5635245},"OMG":{"Valid":true,"Error":"","Timestamp":"1517280618739","ReturnTime":"1517280619071","BaseBuy":65.0580993582104,"CompactBuy":32,"BaseSell":0.014925950060437398,"CompactSell":-14,"Rate":0,"Block":5635245},"SALT":{"Valid":true,"Error":"","Timestamp":"1517280618739","ReturnTime":"1517280619071","BaseBuy":152.3016783627643,"CompactBuy":9,"BaseSell":0.006196212698403499,"CompactSell":23,"Rate":0,"Block":5635245},"SNT":{"Valid":true,"Error":"","Timestamp":"1517280618739","ReturnTime":"1517280619071","BaseBuy":4053.2170631085987,"CompactBuy":43,"BaseSell":0.000233599514875301,"CompactSell":-3,"Rate":0,"Block":5635245}}},{"Version":0,"Valid":true,"Error":"","Timestamp":"1517280621738","ReturnTime":"1517280622251","Data":{"EOS":{"Valid":true,"Error":"","Timestamp":"1517280621738","ReturnTime":"1517280622251","BaseBuy":87.21360760013062,"CompactBuy":0,"BaseSell":0.0128686459657361,"CompactSell":0,"Rate":0,"Block":5635245},"ETH":{"Valid":true,"Error":"","Timestamp":"1517280621738","ReturnTime":"1517280622251","BaseBuy":0,"CompactBuy":32,"BaseSell":0,"CompactSell":-14,"Rate":0,"Block":5635245},"KNC":{"Valid":true,"Error":"","Timestamp":"1517280621738","ReturnTime":"1517280622251","BaseBuy":307.05930436561505,"CompactBuy":-34,"BaseSell":0.003084981280661941,"CompactSell":81,"Rate":0,"Block":5635245},"OMG":{"Valid":true,"Error":"","Timestamp":"1517280621738","ReturnTime":"1517280622251","BaseBuy":65.0580993582104,"CompactBuy":32,"BaseSell":0.014925950060437398,"CompactSell":-14,"Rate":0,"Block":5635245},"SALT":{"Valid":true,"Error":"","Timestamp":"1517280621738","ReturnTime":"1517280622251","BaseBuy":152.3016783627643,"CompactBuy":9,"BaseSell":0.006196212698403499,"CompactSell":23,"Rate":0,"Block":5635245},"SNT":{"Valid":true,"Error":"","Timestamp":"1517280621738","ReturnTime":"1517280622251","BaseBuy":4053.2170631085987,"CompactBuy":43,"BaseSell":0.000233599514875301,"CompactSell":-3,"Rate":0,"Block":5635245}}},{"Version":0,"Valid":true,"Error":"","Timestamp":"1517280624739","ReturnTime":"1517280625052","Data":{"EOS":{"Valid":true,"Error":"","Timestamp":"1517280624739","ReturnTime":"1517280625052","BaseBuy":87.21360760013062,"CompactBuy":0,"BaseSell":0.0128686459657361,"CompactSell":0,"Rate":0,"Block":5635245},"ETH":{"Valid":true,"Error":"","Timestamp":"1517280624739","ReturnTime":"1517280625052","BaseBuy":0,"CompactBuy":32,"BaseSell":0,"CompactSell":-14,"Rate":0,"Block":5635245},"KNC":{"Valid":true,"Error":"","Timestamp":"1517280624739","ReturnTime":"1517280625052","BaseBuy":307.05930436561505,"CompactBuy":-34,"BaseSell":0.003084981280661941,"CompactSell":81,"Rate":0,"Block":5635245},"OMG":{"Valid":true,"Error":"","Timestamp":"1517280624739","ReturnTime":"1517280625052","BaseBuy":65.0580993582104,"CompactBuy":32,"BaseSell":0.014925950060437398,"CompactSell":-14,"Rate":0,"Block":5635245},"SALT":{"Valid":true,"Error":"","Timestamp":"1517280624739","ReturnTime":"1517280625052","BaseBuy":152.3016783627643,"CompactBuy":9,"BaseSell":0.006196212698403499,"CompactSell":23,"Rate":0,"Block":5635245},"SNT":{"Valid":true,"Error":"","Timestamp":"1517280624739","ReturnTime":"1517280625052","BaseBuy":4053.2170631085987,"CompactBuy":43,"BaseSell":0.000233599514875301,"CompactSell":-3,"Rate":0,"Block":5635245}}},{"Version":0,"Valid":true,"Error":"","Timestamp":"1517280627735","ReturnTime":"1517280628664","Data":{"EOS":{"Valid":true,"Error":"","Timestamp":"1517280627735","ReturnTime":"1517280628664","BaseBuy":87.21360760013062,"CompactBuy":0,"BaseSell":0.0128686459657361,"CompactSell":0,"Rate":0,"Block":5635245},"ETH":{"Valid":true,"Error":"","Timestamp":"1517280627735","ReturnTime":"1517280628664","BaseBuy":0,"CompactBuy":32,"BaseSell":0,"CompactSell":-14,"Rate":0,"Block":5635245},"KNC":{"Valid":true,"Error":"","Timestamp":"1517280627735","ReturnTime":"1517280628664","BaseBuy":307.05930436561505,"CompactBuy":-34,"BaseSell":0.003084981280661941,"CompactSell":81,"Rate":0,"Block":5635245},"OMG":{"Valid":true,"Error":"","Timestamp":"1517280627735","ReturnTime":"1517280628664","BaseBuy":65.0580993582104,"CompactBuy":32,"BaseSell":0.014925950060437398,"CompactSell":-14,"Rate":0,"Block":5635245},"SALT":{"Valid":true,"Error":"","Timestamp":"1517280627735","ReturnTime":"1517280628664","BaseBuy":152.3016783627643,"CompactBuy":9,"BaseSell":0.006196212698403499,"CompactSell":23,"Rate":0,"Block":5635245},"SNT":{"Valid":true,"Error":"","Timestamp":"1517280627735","ReturnTime":"1517280628664","BaseBuy":4053.2170631085987,"CompactBuy":43,"BaseSell":0.000233599514875301,"CompactSell":-3,"Rate":0,"Block":5635245}}},{"Version":0,"Valid":true,"Error":"","Timestamp":"1517280630737","ReturnTime":"1517280631266","Data":{"EOS":{"Valid":true,"Error":"","Timestamp":"1517280630737","ReturnTime":"1517280631266","BaseBuy":87.21360760013062,"CompactBuy":0,"BaseSell":0.0128686459657361,"CompactSell":0,"Rate":0,"Block":5635245},"ETH":{"Valid":true,"Error":"","Timestamp":"1517280630737","ReturnTime":"1517280631266","BaseBuy":0,"CompactBuy":32,"BaseSell":0,"CompactSell":-14,"Rate":0,"Block":5635245},"KNC":{"Valid":true,"Error":"","Timestamp":"1517280630737","ReturnTime":"1517280631266","BaseBuy":307.05930436561505,"CompactBuy":-34,"BaseSell":0.003084981280661941,"CompactSell":81,"Rate":0,"Block":5635245},"OMG":{"Valid":true,"Error":"","Timestamp":"1517280630737","ReturnTime":"1517280631266","BaseBuy":65.0580993582104,"CompactBuy":32,"BaseSell":0.014925950060437398,"CompactSell":-14,"Rate":0,"Block":5635245},"SALT":{"Valid":true,"Error":"","Timestamp":"1517280630737","ReturnTime":"1517280631266","BaseBuy":152.3016783627643,"CompactBuy":9,"BaseSell":0.006196212698403499,"CompactSell":23,"Rate":0,"Block":5635245},"SNT":{"Valid":true,"Error":"","Timestamp":"1517280630737","ReturnTime":"1517280631266","BaseBuy":4053.2170631085987,"CompactBuy":43,"BaseSell":0.000233599514875301,"CompactSell":-3,"Rate":0,"Block":5635245}}},{"Version":0,"Valid":true,"Error":"","Timestamp":"1517280633737","ReturnTime":"1517280634096","Data":{"EOS":{"Valid":true,"Error":"","Timestamp":"1517280633737","ReturnTime":"1517280634096","BaseBuy":87.21360760013062,"CompactBuy":0,"BaseSell":0.0128686459657361,"CompactSell":0,"Rate":0,"Block":5635245},"ETH":{"Valid":true,"Error":"","Timestamp":"1517280633737","ReturnTime":"1517280634096","BaseBuy":0,"CompactBuy":32,"BaseSell":0,"CompactSell":-14,"Rate":0,"Block":5635245},"KNC":{"Valid":true,"Error":"","Timestamp":"1517280633737","ReturnTime":"1517280634096","BaseBuy":307.05930436561505,"CompactBuy":-34,"BaseSell":0.003084981280661941,"CompactSell":81,"Rate":0,"Block":5635245},"OMG":{"Valid":true,"Error":"","Timestamp":"1517280633737","ReturnTime":"1517280634096","BaseBuy":65.0580993582104,"CompactBuy":32,"BaseSell":0.014925950060437398,"CompactSell":-14,"Rate":0,"Block":5635245},"SALT":{"Valid":true,"Error":"","Timestamp":"1517280633737","ReturnTime":"1517280634096","BaseBuy":152.3016783627643,"CompactBuy":9,"BaseSell":0.006196212698403499,"CompactSell":23,"Rate":0,"Block":5635245},"SNT":{"Valid":true,"Error":"","Timestamp":"1517280633737","ReturnTime":"1517280634096","BaseBuy":4053.2170631085987,"CompactBuy":43,"BaseSell":0.000233599514875301,"CompactSell":-3,"Rate":0,"Block":5635245}}},{"Version":0,"Valid":true,"Error":"","Timestamp":"1517280636736","ReturnTime":"1517280637187","Data":{"EOS":{"Valid":true,"Error":"","Timestamp":"1517280636736","ReturnTime":"1517280637187","BaseBuy":87.21360760013062,"CompactBuy":0,"BaseSell":0.0128686459657361,"CompactSell":0,"Rate":0,"Block":5635245},"ETH":{"Valid":true,"Error":"","Timestamp":"1517280636736","ReturnTime":"1517280637187","BaseBuy":0,"CompactBuy":32,"BaseSell":0,"CompactSell":-14,"Rate":0,"Block":5635245},"KNC":{"Valid":true,"Error":"","Timestamp":"1517280636736","ReturnTime":"1517280637187","BaseBuy":307.05930436561505,"CompactBuy":-34,"BaseSell":0.003084981280661941,"CompactSell":81,"Rate":0,"Block":5635245},"OMG":{"Valid":true,"Error":"","Timestamp":"1517280636736","ReturnTime":"1517280637187","BaseBuy":65.0580993582104,"CompactBuy":32,"BaseSell":0.014925950060437398,"CompactSell":-14,"Rate":0,"Block":5635245},"SALT":{"Valid":true,"Error":"","Timestamp":"1517280636736","ReturnTime":"1517280637187","BaseBuy":152.3016783627643,"CompactBuy":9,"BaseSell":0.006196212698403499,"CompactSell":23,"Rate":0,"Block":5635245},"SNT":{"Valid":true,"Error":"","Timestamp":"1517280636736","ReturnTime":"1517280637187","BaseBuy":4053.2170631085987,"CompactBuy":43,"BaseSell":0.000233599514875301,"CompactSell":-3,"Rate":0,"Block":5635245}}},{"Version":0,"Valid":true,"Error":"","Timestamp":"1517280639741","ReturnTime":"1517280640213","Data":{"EOS":{"Valid":true,"Error":"","Timestamp":"1517280639741","ReturnTime":"1517280640213","BaseBuy":87.21360760013062,"CompactBuy":0,"BaseSell":0.0128686459657361,"CompactSell":0,"Rate":0,"Block":5635245},"ETH":{"Valid":true,"Error":"","Timestamp":"1517280639741","ReturnTime":"1517280640213","BaseBuy":0,"CompactBuy":32,"BaseSell":0,"CompactSell":-14,"Rate":0,"Block":5635245},"KNC":{"Valid":true,"Error":"","Timestamp":"1517280639741","ReturnTime":"1517280640213","BaseBuy":307.05930436561505,"CompactBuy":-34,"BaseSell":0.003084981280661941,"CompactSell":81,"Rate":0,"Block":5635245},"OMG":{"Valid":true,"Error":"","Timestamp":"1517280639741","ReturnTime":"1517280640213","BaseBuy":65.0580993582104,"CompactBuy":32,"BaseSell":0.014925950060437398,"CompactSell":-14,"Rate":0,"Block":5635245},"SALT":{"Valid":true,"Error":"","Timestamp":"1517280639741","ReturnTime":"1517280640213","BaseBuy":152.3016783627643,"CompactBuy":9,"BaseSell":0.006196212698403499,"CompactSell":23,"Rate":0,"Block":5635245},"SNT":{"Valid":true,"Error":"","Timestamp":"1517280639741","ReturnTime":"1517280640213","BaseBuy":4053.2170631085987,"CompactBuy":43,"BaseSell":0.000233599514875301,"CompactSell":-3,"Rate":0,"Block":5635245}}},{"Version":0,"Valid":true,"Error":"","Timestamp":"1517280642741","ReturnTime":"1517280643093","Data":{"EOS":{"Valid":true,"Error":"","Timestamp":"1517280642741","ReturnTime":"1517280643093","BaseBuy":87.21360760013062,"CompactBuy":0,"BaseSell":0.0128686459657361,"CompactSell":0,"Rate":0,"Block":5635245},"ETH":{"Valid":true,"Error":"","Timestamp":"1517280642741","ReturnTime":"1517280643093","BaseBuy":0,"CompactBuy":32,"BaseSell":0,"CompactSell":-14,"Rate":0,"Block":5635245},"KNC":{"Valid":true,"Error":"","Timestamp":"1517280642741","ReturnTime":"1517280643093","BaseBuy":307.05930436561505,"CompactBuy":-34,"BaseSell":0.003084981280661941,"CompactSell":81,"Rate":0,"Block":5635245},"OMG":{"Valid":true,"Error":"","Timestamp":"1517280642741","ReturnTime":"1517280643093","BaseBuy":65.0580993582104,"CompactBuy":32,"BaseSell":0.014925950060437398,"CompactSell":-14,"Rate":0,"Block":5635245},"SALT":{"Valid":true,"Error":"","Timestamp":"1517280642741","ReturnTime":"1517280643093","BaseBuy":152.3016783627643,"CompactBuy":9,"BaseSell":0.006196212698403499,"CompactSell":23,"Rate":0,"Block":5635245},"SNT":{"Valid":true,"Error":"","Timestamp":"1517280642741","ReturnTime":"1517280643093","BaseBuy":4053.2170631085987,"CompactBuy":43,"BaseSell":0.000233599514875301,"CompactSell":-3,"Rate":0,"Block":5635245}}},{"Version":0,"Valid":true,"Error":"","Timestamp":"1517280645737","ReturnTime":"1517280646071","Data":{"EOS":{"Valid":true,"Error":"","Timestamp":"1517280645737","ReturnTime":"1517280646071","BaseBuy":87.21360760013062,"CompactBuy":0,"BaseSell":0.0128686459657361,"CompactSell":0,"Rate":0,"Block":5635245},"ETH":{"Valid":true,"Error":"","Timestamp":"1517280645737","ReturnTime":"1517280646071","BaseBuy":0,"CompactBuy":32,"BaseSell":0,"CompactSell":-14,"Rate":0,"Block":5635245},"KNC":{"Valid":true,"Error":"","Timestamp":"1517280645737","ReturnTime":"1517280646071","BaseBuy":307.05930436561505,"CompactBuy":-34,"BaseSell":0.003084981280661941,"CompactSell":81,"Rate":0,"Block":5635245},"OMG":{"Valid":true,"Error":"","Timestamp":"1517280645737","ReturnTime":"1517280646071","BaseBuy":65.0580993582104,"CompactBuy":32,"BaseSell":0.014925950060437398,"CompactSell":-14,"Rate":0,"Block":5635245},"SALT":{"Valid":true,"Error":"","Timestamp":"1517280645737","ReturnTime":"1517280646071","BaseBuy":152.3016783627643,"CompactBuy":9,"BaseSell":0.006196212698403499,"CompactSell":23,"Rate":0,"Block":5635245},"SNT":{"Valid":true,"Error":"","Timestamp":"1517280645737","ReturnTime":"1517280646071","BaseBuy":4053.2170631085987,"CompactBuy":43,"BaseSell":0.000233599514875301,"CompactSell":-3,"Rate":0,"Block":5635245}}},{"Version":0,"Valid":true,"Error":"","Timestamp":"1517280648738","ReturnTime":"1517280649073","Data":{"EOS":{"Valid":true,"Error":"","Timestamp":"1517280648738","ReturnTime":"1517280649073","BaseBuy":87.21360760013062,"CompactBuy":0,"BaseSell":0.0128686459657361,"CompactSell":0,"Rate":0,"Block":5635245},"ETH":{"Valid":true,"Error":"","Timestamp":"1517280648738","ReturnTime":"1517280649073","BaseBuy":0,"CompactBuy":32,"BaseSell":0,"CompactSell":-14,"Rate":0,"Block":5635245},"KNC":{"Valid":true,"Error":"","Timestamp":"1517280648738","ReturnTime":"1517280649073","BaseBuy":307.05930436561505,"CompactBuy":-34,"BaseSell":0.003084981280661941,"CompactSell":81,"Rate":0,"Block":5635245},"OMG":{"Valid":true,"Error":"","Timestamp":"1517280648738","ReturnTime":"1517280649073","BaseBuy":65.0580993582104,"CompactBuy":32,"BaseSell":0.014925950060437398,"CompactSell":-14,"Rate":0,"Block":5635245},"SALT":{"Valid":true,"Error":"","Timestamp":"1517280648738","ReturnTime":"1517280649073","BaseBuy":152.3016783627643,"CompactBuy":9,"BaseSell":0.006196212698403499,"CompactSell":23,"Rate":0,"Block":5635245},"SNT":{"Valid":true,"Error":"","Timestamp":"1517280648738","ReturnTime":"1517280649073","BaseBuy":4053.2170631085987,"CompactBuy":43,"BaseSell":0.000233599514875301,"CompactSell":-3,"Rate":0,"Block":5635245}}},{"Version":0,"Valid":true,"Error":"","Timestamp":"1517280651741","ReturnTime":"1517280652069","Data":{"EOS":{"Valid":true,"Error":"","Timestamp":"1517280651741","ReturnTime":"1517280652069","BaseBuy":87.21360760013062,"CompactBuy":0,"BaseSell":0.0128686459657361,"CompactSell":0,"Rate":0,"Block":5635245},"ETH":{"Valid":true,"Error":"","Timestamp":"1517280651741","ReturnTime":"1517280652069","BaseBuy":0,"CompactBuy":32,"BaseSell":0,"CompactSell":-14,"Rate":0,"Block":5635245},"KNC":{"Valid":true,"Error":"","Timestamp":"1517280651741","ReturnTime":"1517280652069","BaseBuy":307.05930436561505,"CompactBuy":-34,"BaseSell":0.003084981280661941,"CompactSell":81,"Rate":0,"Block":5635245},"OMG":{"Valid":true,"Error":"","Timestamp":"1517280651741","ReturnTime":"1517280652069","BaseBuy":65.0580993582104,"CompactBuy":32,"BaseSell":0.014925950060437398,"CompactSell":-14,"Rate":0,"Block":5635245},"SALT":{"Valid":true,"Error":"","Timestamp":"1517280651741","ReturnTime":"1517280652069","BaseBuy":152.3016783627643,"CompactBuy":9,"BaseSell":0.006196212698403499,"CompactSell":23,"Rate":0,"Block":5635245},"SNT":{"Valid":true,"Error":"","Timestamp":"1517280651741","ReturnTime":"1517280652069","BaseBuy":4053.2170631085987,"CompactBuy":43,"BaseSell":0.000233599514875301,"CompactSell":-3,"Rate":0,"Block":5635245}}},{"Version":0,"Valid":true,"Error":"","Timestamp":"1517280654737","ReturnTime":"1517280655067","Data":{"EOS":{"Valid":true,"Error":"","Timestamp":"1517280654737","ReturnTime":"1517280655067","BaseBuy":87.21360760013062,"CompactBuy":0,"BaseSell":0.0128686459657361,"CompactSell":0,"Rate":0,"Block":5635245},"ETH":{"Valid":true,"Error":"","Timestamp":"1517280654737","ReturnTime":"1517280655067","BaseBuy":0,"CompactBuy":32,"BaseSell":0,"CompactSell":-14,"Rate":0,"Block":5635245},"KNC":{"Valid":true,"Error":"","Timestamp":"1517280654737","ReturnTime":"1517280655067","BaseBuy":307.05930436561505,"CompactBuy":-34,"BaseSell":0.003084981280661941,"CompactSell":81,"Rate":0,"Block":5635245},"OMG":{"Valid":true,"Error":"","Timestamp":"1517280654737","ReturnTime":"1517280655067","BaseBuy":65.0580993582104,"CompactBuy":32,"BaseSell":0.014925950060437398,"CompactSell":-14,"Rate":0,"Block":5635245},"SALT":{"Valid":true,"Error":"","Timestamp":"1517280654737","ReturnTime":"1517280655067","BaseBuy":152.3016783627643,"CompactBuy":9,"BaseSell":0.006196212698403499,"CompactSell":23,"Rate":0,"Block":5635245},"SNT":{"Valid":true,"Error":"","Timestamp":"1517280654737","ReturnTime":"1517280655067","BaseBuy":4053.2170631085987,"CompactBuy":43,"BaseSell":0.000233599514875301,"CompactSell":-3,"Rate":0,"Block":5635245}}},{"Version":0,"Valid":true,"Error":"","Timestamp":"1517280657740","ReturnTime":"1517280658058","Data":{"EOS":{"Valid":true,"Error":"","Timestamp":"1517280657740","ReturnTime":"1517280658058","BaseBuy":87.21360760013062,"CompactBuy":0,"BaseSell":0.0128686459657361,"CompactSell":0,"Rate":0,"Block":5635245},"ETH":{"Valid":true,"Error":"","Timestamp":"1517280657740","ReturnTime":"1517280658058","BaseBuy":0,"CompactBuy":32,"BaseSell":0,"CompactSell":-14,"Rate":0,"Block":5635245},"KNC":{"Valid":true,"Error":"","Timestamp":"1517280657740","ReturnTime":"1517280658058","BaseBuy":307.05930436561505,"CompactBuy":-34,"BaseSell":0.003084981280661941,"CompactSell":81,"Rate":0,"Block":5635245},"OMG":{"Valid":true,"Error":"","Timestamp":"1517280657740","ReturnTime":"1517280658058","BaseBuy":65.0580993582104,"CompactBuy":32,"BaseSell":0.014925950060437398,"CompactSell":-14,"Rate":0,"Block":5635245},"SALT":{"Valid":true,"Error":"","Timestamp":"1517280657740","ReturnTime":"1517280658058","BaseBuy":152.3016783627643,"CompactBuy":9,"BaseSell":0.006196212698403499,"CompactSell":23,"Rate":0,"Block":5635245},"SNT":{"Valid":true,"Error":"","Timestamp":"1517280657740","ReturnTime":"1517280658058","BaseBuy":4053.2170631085987,"CompactBuy":43,"BaseSell":0.000233599514875301,"CompactSell":-3,"Rate":0,"Block":5635245}}},{"Version":0,"Valid":true,"Error":"","Timestamp":"1517280660736","ReturnTime":"1517280661076","Data":{"EOS":{"Valid":true,"Error":"","Timestamp":"1517280660736","ReturnTime":"1517280661076","BaseBuy":87.21360760013062,"CompactBuy":0,"BaseSell":0.0128686459657361,"CompactSell":0,"Rate":0,"Block":5635245},"ETH":{"Valid":true,"Error":"","Timestamp":"1517280660736","ReturnTime":"1517280661076","BaseBuy":0,"CompactBuy":32,"BaseSell":0,"CompactSell":-14,"Rate":0,"Block":5635245},"KNC":{"Valid":true,"Error":"","Timestamp":"1517280660736","ReturnTime":"1517280661076","BaseBuy":307.05930436561505,"CompactBuy":-34,"BaseSell":0.003084981280661941,"CompactSell":81,"Rate":0,"Block":5635245},"OMG":{"Valid":true,"Error":"","Timestamp":"1517280660736","ReturnTime":"1517280661076","BaseBuy":65.0580993582104,"CompactBuy":32,"BaseSell":0.014925950060437398,"CompactSell":-14,"Rate":0,"Block":5635245},"SALT":{"Valid":true,"Error":"","Timestamp":"1517280660736","ReturnTime":"1517280661076","BaseBuy":152.3016783627643,"CompactBuy":9,"BaseSell":0.006196212698403499,"CompactSell":23,"Rate":0,"Block":5635245},"SNT":{"Valid":true,"Error":"","Timestamp":"1517280660736","ReturnTime":"1517280661076","BaseBuy":4053.2170631085987,"CompactBuy":43,"BaseSell":0.000233599514875301,"CompactSell":-3,"Rate":0,"Block":5635245}}},{"Version":0,"Valid":true,"Error":"","Timestamp":"1517280663736","ReturnTime":"1517280664068","Data":{"EOS":{"Valid":true,"Error":"","Timestamp":"1517280663736","ReturnTime":"1517280664068","BaseBuy":87.21360760013062,"CompactBuy":2,"BaseSell":0.0128686459657361,"CompactSell":-119,"Rate":0,"Block":5635255},"ETH":{"Valid":true,"Error":"","Timestamp":"1517280663736","ReturnTime":"1517280664068","BaseBuy":0,"CompactBuy":0,"BaseSell":0,"CompactSell":0,"Rate":0,"Block":5635255},"KNC":{"Valid":true,"Error":"","Timestamp":"1517280663736","ReturnTime":"1517280664068","BaseBuy":307.05930436561505,"CompactBuy":-31,"BaseSell":0.003084981280661941,"CompactSell":77,"Rate":0,"Block":5635255},"OMG":{"Valid":true,"Error":"","Timestamp":"1517280663736","ReturnTime":"1517280664068","BaseBuy":65.0580993582104,"CompactBuy":0,"BaseSell":0.014925950060437398,"CompactSell":0,"Rate":0,"Block":5635255},"SALT":{"Valid":true,"Error":"","Timestamp":"1517280663736","ReturnTime":"1517280664068","BaseBuy":152.3016783627643,"CompactBuy":8,"BaseSell":0.006196212698403499,"CompactSell":21,"Rate":0,"Block":5635255},"SNT":{"Valid":true,"Error":"","Timestamp":"1517280663736","ReturnTime":"1517280664068","BaseBuy":4053.2170631085987,"CompactBuy":0,"BaseSell":0.000233599514875301,"CompactSell":0,"Rate":0,"Block":5635255}}}],"success":true}
```


### Get trade history for an account (signing required)

```shell
  <host>:8000/tradehistory  
  params:
  - fromTime: millisecond (required)
  - toTime: millisecond (required)
  Restriction: toTime - fromTime <= 3 days (in millisecond)
```

eg:

```shell
curl -X GET "http://localhost:8000/tradehistoryfromTime=1516116380102&toTime=18446737278344972745"
```

response:

```json
{"data":{"Version":1517298257114,"Valid":true,"Timestamp":"1517298257115","Data":{"binance":{"EOS-ETH":[],"KNC-ETH":[{"ID":"548002","Price":0.003038,"Qty":50,"Type":"buy","Timestamp":1516116380102},{"ID":"548003","Price":0.0030384,"Qty":7,"Type":"buy","Timestamp":1516116380102},{"ID":"548004","Price":0.003043,"Qty":16,"Type":"buy","Timestamp":1516116380102},{"ID":"548005","Price":0.0030604,"Qty":29,"Type":"buy","Timestamp":1516116380102},{"ID":"548006","Price":0.003065,"Qty":29,"Type":"buy","Timestamp":1516116380102},{"ID":"548007","Price":0.003065,"Qty":130,"Type":"buy","Timestamp":1516116380102}],"OMG-ETH":[{"ID":"123980","Price":0.020473,"Qty":48,"Type":"buy","Timestamp":1512395498231},{"ID":"130518","Price":0.021022,"Qty":13.49,"Type":"buy","Timestamp":1512564108827},{"ID":"130706","Price":0.020202,"Qty":9.93,"Type":"sell","Timestamp":1512569059460},{"ID":"140078","Price":0.019098,"Qty":11.07,"Type":"buy","Timestamp":1512714826339},{"ID":"140157","Price":0.019053,"Qty":7.68,"Type":"sell","Timestamp":1512716338997},{"ID":"295923","Price":0.020446,"Qty":4,"Type":"buy","Timestamp":1514360742162}],"SALT-ETH":[],"SNT-ETH":[]},"bittrex":{"OMG-ETH":[{"ID":"eb948865-6261-4991-8615-b36c8ccd1256","Price":0.01822057,"Qty":1,"Type":"buy","Timestamp":18446737278344972745}],"SALT-ETH":[],"SNT-ETH":[]}}},"success":true}
```



### Get exchange balances, reserve balances, pending activities at once (signing required)

```shell
<host>:8000/authdata
```

eg:

```shell
curl -X GET "http://localhost:8000/authdata"
```

response:

```json
{"data":{"Valid":true,"Error":"","Timestamp":"1514114408227","ReturnTime":"1514114408810","ExchangeBalances":{"bittrex":{"Valid":true,"Error":"","Timestamp":"1514114408226","ReturnTime":"1514114408461","AvailableBalance":{"ETH":0.10704306,"OMG":2.97381136},"LockedBalance":{"ETH":0,"OMG":0},"DepositBalance":{"ETH":0,"OMG":0}}},"ReserveBalances":{"ADX":{"Valid":true,"Error":"","Timestamp":"1514114408461","ReturnTime":"1514114408799","Balance":0},"BAT":{"Valid":true,"Error":"","Timestamp":"1514114408461","ReturnTime":"1514114408799","Balance":0},"CVC":{"Valid":true,"Error":"","Timestamp":"1514114408461","ReturnTime":"1514114408799","Balance":0},"DGD":{"Valid":true,"Error":"","Timestamp":"1514114408461","ReturnTime":"1514114408799","Balance":0},"EOS":{"Valid":true,"Error":"","Timestamp":"1514114408461","ReturnTime":"1514114408799","Balance":0},"ETH":{"Valid":true,"Error":"","Timestamp":"1514114408461","ReturnTime":"1514114408799","Balance":360169992138038352},"FUN":{"Valid":true,"Error":"","Timestamp":"1514114408461","ReturnTime":"1514114408799","Balance":0},"GNT":{"Valid":true,"Error":"","Timestamp":"1514114408461","ReturnTime":"1514114408799","Balance":0},"KNC":{"Valid":true,"Error":"","Timestamp":"1514114408461","ReturnTime":"1514114408799","Balance":0},"LINK":{"Valid":true,"Error":"","Timestamp":"1514114408461","ReturnTime":"1514114408799","Balance":0},"MCO":{"Valid":true,"Error":"","Timestamp":"1514114408461","ReturnTime":"1514114408799","Balance":0},"OMG":{"Valid":true,"Error":"","Timestamp":"1514114408461","ReturnTime":"1514114408799","Balance":23818094310417195708},"PAY":{"Valid":true,"Error":"","Timestamp":"1514114408461","ReturnTime":"1514114408799","Balance":0}},"PendingActivities":[]},"block": 2345678, "success":true,"timestamp":"1514114409088","version":39}
```

### Deposit to exchanges (signing required)

```shell
<host>:8000/deposit/:exchange_id
POST request
Form params:
  - amount: little endian hex string (must starts with 0x), eg: 0xde0b6b3a7640000
  - token: token id string, eg: ETH, EOS...
```

eg:

```shell
curl -X POST \
  http://localhost:8000/deposit/binance\
  -H 'content-type: multipart/form-data' \
  -F token=EOS \
  -F amount=0xde0b6b3a7640000
```

Response:  

```json
{
    "hash": "0x1b0c09f059904f1a9587641f2357c16c1c9fe43dfea161db31607f9221b0cfbb",
    "success": true
}
```
Where `hash` is the transaction hash

### Withdraw from exchanges (signing required)
```
<host>:8000/withdraw/:exchange_id
POST request
Form params:
  - amount: little endian hex string (must starts with 0x), eg: 0xde0b6b3a7640000
  - token: token id string, eg: ETH, EOS...
```

eg:
```
curl -X POST \
  http://localhost:8000/withdraw/binance\
  -H 'content-type: multipart/form-data' \
  -F token=EOS \
  -F amount=0xde0b6b3a7640000
```
Response:

```json
{
    "success": true
}
```
Where `hash` is the transaction hash

### Setting rates (signing required)
```
<host>:8000/setrates
POST request
Form params:
  - tokens: string, not including "ETH", represent all base token IDs separated by "-", eg: "ETH-ETH"
  - buys: string, represent all the buy (end users to buy tokens by ether) prices in little endian hex string, rates are separated by "-", eg: "0x5-0x7"
  - sells: string, represent all the sell (end users to sell tokens to ether) prices in little endian hex string, rates are separated by "-", eg: "0x5-0x7"
  - afp_mid: string, represent all the afp mid (average filled price) in little endian hex string, rates are separated by "-", eg: "0x5-0x7" (this rate only stores in activities for tracking)
  - block: number, in base 10, the block that prices are calculated on, eg: "3245876" means the prices are calculated from data at the time of block 3245876
```
eg:
```
curl -X POST \
  http://localhost:8000/setrates \
  -H 'content-type: multipart/form-data' \
  -F tokens=KNC-EOS \
  -F buys=0x5-0x7 \
  -F sells=0x5-0x7 \
  -F afp_mid=0x5-0x7 \
  -F block=2342353
```

### Trade (signing required)
```
<host>:8000/trade/:exchange_id
POST request
Form params:
  - base: token id string, eg: ETH, EOS...
  - quote: token id string, eg: ETH, EOS...
  - amount: float
  - rate: float
  - type: "buy" or "sell"
```

eg:
```
curl -X POST \
  http://localhost:8000/trade/binance\
  -F base=ETH \
  -F quote=KNC \
  -F rate=300 \
  -F type=buy \
  -F amount=0.01
```
Response:

```json
{
    "id": "19234634",
    "success": true,
    "done": 0,
    "remaining": 0.01,
    "finished": false
}
```
Where `hash` is the transaction hash

### Cancel order (signing required)
```
<host>:8000/cancelorder/:exchange
POST request
Form params:
  - base: token id string, eg: ETH, EOS...
  - quote: token id string, eg: ETH, EOS...
  - order_id: string
```

response:
```json
{
    "reason": "UNKNOWN_ORDER",
    "success": false
}
```

### Get all activityes (signing required)
```
<host>:8000/activities
GET request
url params: 
  fromTime: from timepoint - uint64, unix millisecond (optional if empty then get from first activity)
  toTime: to timepoint - uint64, unix millisecond (optional if empty then get to last activity)
```
Note: `fromTime` and `toTime` shouldn't be included into signing message.
### Get immediate pending activities (signing required)
```
<host>:8000/immediate-pending-activities
GET request
```

### Store processed data (signing required)
```
<host>:8000/metrics
POST request
form params:
  - timestamp: uint64, unix millisecond
  - data: string, in format of <token>_afpmid_spread|<token>_afpmid_spread|..., eg. OMG_0.4_5|KNC_1_2
```

### Get processed data (signing required)
```
<host>:8000/metrics
GET request
url params:
  - tokens: string, list of tokens to get data about, in format of <token_id>-<token_id>..., eg. OMG_DGD_KNC
  - from: uint64, unix millisecond
  - to: uint64, unix millisecond
```

response:
```
{
    "data": {
        "DGD": [
            {
                "Timestamp": 19,
                "AfpMid": 4,
                "Spread": 5
            }
        ],
        "OMG": [
            {
                "Timestamp": 19,
                "AfpMid": 0.9,
                "Spread": 1
            }
        ]
    },
    "returnTime": 1514966512560,
    "success": true,
    "timestamp": 1514966512549
}
```
Returned data will only include datas that have timestamp in range of `[from, to]`


### Get pending token target quantity (signing required)

```shell
<host>:8000/pendingtargetqty
GET request
```

response:

```json
  {
    "success": true,
    "data":{"ID":1517396850670,"Timestamp":0,"Data":"EOS_750_500_0.25_0.25|ETH_750_500_0.25_0.25|KNC_750_500_0.25_0.25|OMG_750_500_0.25_0.25|SALT_750_500_0.25_0.25","Status":"unconfirmed"}
  }
```

### Get token target quantity (signing required)

```shell
<host>:8000/targetqty
GET request
```

response:

```json
  {
    "success": true,
    "data":{"ID":1517396850670,"Timestamp":0,"Data":"EOS_750_500_0.25_0.25|ETH_750_500_0.25_0.25|KNC_750_500_0.25_0.25|OMG_750_500_0.25_0.25|SALT_750_500_0.25_0.25","Status":"confirmed"}
  }
```
response if there no data yet:

```
  {
    "success": false,
    "reason": "Version doesn't exist: 1517481572058"
  }
```

### Set token target quantity (signing required)
```
<host>:8000/settargetqty
POST request
form params:
  - data: required, string, must sort by token id by ascending order
  - action: required, string, set/confirm/cancel, action to set, confirm or cancel target quantity
  - id: optional, required to confirm target quantity
  - type: required, number, data type (now it should be 1)
```
eg:
```
curl -X POST \
  http://localhost:8000/settargetqty \
  -H 'content-type: multipart/form-data' \
  -F data= EOS_750_500_0.25_0.25|ETH_750_500_0.25_0.25|KNC_750_500_0.25_0.25|OMG_750_500_0.25_0.25|SALT_750_500_0.25_0.25 \
  -F action=set
  -F id=1517396850670
```
response
```
  {
    "success": true,
    "data":{"ID":1517396850670,"Timestamp":0,"Data":"EOS_750_500_0.25_0.25|ETH_750_500_0.25_0.25|KNC_750_500_0.25_0.25|OMG_750_500_0.25_0.25|SALT_750_500_0.25_0.25","Status":"unconfirmed"}
  }
```

### Confirm token target quantity (signing required)
```
<host>:8000/confirmtargetqty
POST request
form params:
  - data: required, string, must sort by token id by ascending order
  - id: optional, required to confirm target quantity
```
eg:
```
curl -X POST \
  http://localhost:8000/confirmtargetqty \
  -H 'content-type: multipart/form-data' \
  -F data= EOS_750_500_0.25_0.25|ETH_750_500_0.25_0.25|KNC_750_500_0.25_0.25|OMG_750_500_0.25_0.25|SALT_750_500_0.25_0.25 \
  -F id=1517396850670
```
response
```
  {
    "success": true,
    "data":{"ID":1517396850670,"Timestamp":0,"Data":"EOS_750_500_0.25_0.25|ETH_750_500_0.25_0.25|KNC_750_500_0.25_0.25|OMG_750_500_0.25_0.25|SALT_750_500_0.25_0.25","Status":"unconfirmed"}
  }
```

### Cancel token target quantity (signing required)
```
<host>:8000/confirmtargetqty
POST request
```
eg:
```
curl -X POST \
  http://localhost:8000/confirmtargetqty \
  -H 'content-type: multipart/form-data' \
```
response
```
  {
    "success": true,
  }
```

### Get rebalance status
Get rebalance status, if reponse is *true* then rebalance is enable, the analytic can perform rebalance, else reponse is *false*, the analytic hold rebalance ability.
```
<host>:8000/rebalancestatus
GET request
```

response
```
  {
    "success": true,
    "data": true
  }
```

### Hold rebalance
```
<host>:8000/holdrebalance
POST request
```
eg:
```
curl -X POST \
  http://localhost:8000/holdrebalance \
  -H 'content-type: multipart/form-data' \
```
response
```
  {
    "success": true
  }
```

### Enable rebalance
```
<host>:8000/enablerebalance
POST request
```
eg:
```
curl -X POST \
  http://localhost:8000/enablerebalance \
  -H 'content-type: multipart/form-data' \
```
response
```
  {
    "success": true
  }
```

### Get setrate status
Get setrate status, if reponse is *true* then setrate is enable, the analytic can perform setrate, else reponse is *false*, the analytic hold setrate ability.
```
<host>:8000/setratestatus
GET request
```

response
```
  {
    "success": true,
    "data": true
  }
```

### Hold setrate
```
<host>:8000/holdsetrate
POST request
```
eg:
```
curl -X POST \
  http://localhost:8000/holdsetrate \
  -H 'content-type: multipart/form-data' \
```
response
```
  {
    "success": true
  }
```

### Enable setrate
```
<host>:8000/enablesetrate
POST request
```
eg:
```
curl -X POST \
  http://localhost:8000/enablesetrate \
  -H 'content-type: multipart/form-data' \
```
response
```
  {
    "success": true
  }
```

### Get pending pwis equation (signing required)
```
<host>:8000/pending-pwis-equation
GET request
```

response:
```
  {
    "success": true,
    "data":{"id":1517396850670,"data":"EOS_750_500_0.25|ETH_750_500_0.25|KNC_750_500_0.25|OMG_750_500_0.25|SALT_750_500_0.25"}
  }
```

### Get pwis equation (signing required)
```
<host>:8000/pwis-equation
GET request
```

response:
```
  {
    "success": true,
    "data":{"id":1517396850670,"data":"EOS_750_500_0.25|ETH_750_500_0.25|KNC_750_500_0.25|OMG_750_500_0.25|SALT_750_500_0.25"}
  }
```

### Set pwis equation (signing required)
```
<host>:8000/set-pwis-equation
POST request
form params:
  - data: required, string, must sort by token id by ascending order
  - id: optional, required to confirm target quantity
```
eg:
```
curl -X POST \
  http://localhost:8000/set-pwis-equation \
  -H 'content-type: multipart/form-data' \
  -F data= EOS_750_500_0.25|ETH_750_500_0.25|KNC_750_500_0.25|OMG_750_500_0.25|SALT_750_500_0.25 \
  -F id=1517396850670
```
response
```
  {
    "success": true,
  }
```

### Confirm pwis equation (signing required)
```
<host>:8000/confirm-pwis-equation
POST request
form params:
  - data: required, string, must sort by token id by ascending order
```
eg:
```
curl -X POST \
  http://localhost:8000/confirm-pwis-equation \
  -H 'content-type: multipart/form-data' \
  -F data=EOS_750_500_0.25|ETH_750_500_0.25|KNC_750_500_0.25|OMG_750_500_0.25|SALT_750_500_0.25
```
response
```
  {
    "success": true,
  }
```

### Reject pwis equation (signing required)
```
<host>:8000/reject-pwis-equation
POST request
```
eg:
```
curl -X POST \
  http://localhost:8000/reject-pwis-equation \
  -H 'content-type: multipart/form-data' \
```
response
```
  {
    "success": true,
  }
```

### Get trade logs

```
<host>:8000/tradelogs
GET request
```
response
```
  {
    "success": true
  }
```

### Get asset volume for aggregate time (hour, day, month)
```
<host>:8000/get-asset-volume
GET request

Url params:
  - fromTime (millisecond - required): from time stamp
  - toTime (millisecond - required: to time stamp
  - freq (required): frequency to get data (H/D/M)
  - asset (required): asset name (eg: ETH)
```

```
curl -x GET http://localhost:8000/get-asset-volume?fromTime=1520640035000&toTime=1520722835000&asset=eth&freq=M
```
response
```
  {"data":{"1520652360000":{"usd_amount":0.734518,"volume":0.001},"1520654280000":{"usd_amount":0.7297319999999999,"volume":0.001},"1520654820000":{"usd_amount":1.4581552500230603,"volume":0.001998206533389053},"1520656440000":{"usd_amount":0.7297319999999999,"volume":0.001},"1520656500000":{"usd_amount":0.7297319999999999,"volume":0.001},"1520656560000":{"usd_amount":0.7297319999999999,"volume":0.001}},"success":true}
```

### Get burn fee follow aggregate time (hour, day, month)
```
<host>:8000/get-burn-fee
GET request

Url params:
  - fromTime (millisecond - required): from time stamp
  - toTime (millisecond - required: to time stamp
  - freq (required): frequency to get data (H/D/M)
  - reserveAddr (required): reserve address to get burn fee
```

```
curl -x GET http://localhost:8000/get-burn-fee?fromTime=1520640035000&toTime=1520722835000&reserveAddr=0x2c5a182d280eeb5824377b98cd74871f78d6b8bc&freq=H
```
response
```
  {"data":{"1520650800000":0.00225,"1520654400000":0.005622982350062684},"success":true}
```

### Get wallet fee follow aggregate time (hour, day, month)
```
<host>:8000/get-wallet-fee
GET request

Url params:
  - fromTime (millisecond - required): from time stamp
  - toTime (millisecond - required: to time stamp
  - freq (required): frequency to get data (H/D/M)
  - reserveAddr (required): reserve address
  - walletAddr (required): wallet address to get fee
```

```
curl -x GET http://localhost:8000/get-wallet-fee?fromTime=1520640035000&toTime=1520722835000&reserveAddr=0x2c5a182d280eeb5824377b98cd74871f78d6b8bc&walletAddr=0x0000000000000000000000000000000000000000&freq=H
```
response
```
  {"data":{"1520650800000":0,"1520654400000":0},"success":true}
```


### Get user volume follow aggregate time (hour, day, month)
```
<host>:8000/get-user-volume
GET request

Url params:
  - fromTime (millisecond - required): from time stamp
  - toTime (millisecond - required: to time stamp
  - freq (required): frequency to get data (H/D/M)
  - userAddr (required): user address to get volume
```

```
curl -x GET http://localhost:8000/get-user-volume?fromTime=1520640035000&toTime=1520722835000&userAddr=0x8fa07f46353a2b17e92645592a94a0fc1ceb783f&freq=H
```
response
```
  {"data":{"1520650800000":0.734518,"1520654400000":0},"success":true}  
```

### Get rate from blockchain follow reserve (including sanity rate)
```
<host>:8000/get-reserve-rate
GET request

URL params:
  - fromTime (millisecond - required): from timestamp
  - toTime (millisecond - required): to timestamp
  - reserveAddr (required): Address of the reserve to get rate from
```

```
curl -x GET http://localhost:8000/get-reserve-rate?fromTime=1520650426000&reserveAddr=0x2C5a182d280EeB5824377B98CD74871f78d6b8BC
```

response
```
{"data":[{"Timestamp":0,"ReturnTime":1520655211398,"BlockNumber":5228238,"Data":{"APPC-ETH":{"ReserveRate":0.008393501685222925,"SanityRate":0.009476954807692308},"BAT-ETH":{"ReserveRate":0.004239837479770336,"SanityRate":0.004723026},"BQX-ETH":{"ReserveRate":0.000584106942517358,"SanityRate":0.000652623583333333},"ELF-ETH":{"ReserveRate":0.000111035861616385,"SanityRate":0.000123576933333333},"ENG-ETH":{"ReserveRate":0.000596961062855617,"SanityRate":0.000671348333333333},"EOS-ETH":{"ReserveRate":0.002752586323625439,"SanityRate":0.0029518775},"ETH-APPC":{"ReserveRate":117.09352189952426,"SanityRate":127.67814393478591},"ETH-BAT":{"ReserveRate":229.70817443088293,"SanityRate":256.19168727845243},"ETH-BQX":{"ReserveRate":1674.1030165099337,"SanityRate":1854.0549727299406},"ETH-ELF":{"ReserveRate":8741.854159397268,"SanityRate":9791.471331758756},"ETH-ENG":{"ReserveRate":1615.634600168794,"SanityRate":1802.3430459597466},"ETH-EOS":{"ReserveRate":356.63560217559376,"SanityRate":409.9086090123997},"ETH-GTO":{"ReserveRate":377.41338205276884,"SanityRate":432.7020247561754},"ETH-KNC":{"ReserveRate":3343.445798727388,"SanityRate":3740.5264791019335},"ETH-MANA":{"ReserveRate":2653.110602592891,"SanityRate":2961.048749629869},"ETH-OMG":{"ReserveRate":221.03211631662654,"SanityRate":247.71892159696137},"ETH-POWR":{"ReserveRate":2625.724091042635,"SanityRate":2849.3656923419003},"ETH-RDN":{"ReserveRate":49.46371879742714,"SanityRate":54.91076347236177},"ETH-REQ":{"ReserveRate":5123.294220111987,"SanityRate":5665.576472406068},"ETH-SALT":{"ReserveRate":532.7984920557698,"SanityRate":611.1450636146453},"ETH-SNT":{"ReserveRate":924.3533982883454,"SanityRate":1052.547224086108},"GTO-ETH":{"ReserveRate":0.002590177384056749,"SanityRate":0.002796381645502645},"KNC-ETH":{"ReserveRate":0.0002894500017402,"SanityRate":0.000323483875},"MANA-ETH":{"ReserveRate":0.00036813437957934,"SanityRate":0.000408639},"OMG-ETH":{"ReserveRate":0.004383746019560721,"SanityRate":0.004884568333333332},"POWR-ETH":{"ReserveRate":0.000369936605210205,"SanityRate":0.000424655916666666},"RDN-ETH":{"ReserveRate":0.01987031936393942,"SanityRate":0.02203575261904761},"REQ-ETH":{"ReserveRate":0.000191920526182855,"SanityRate":0.0002135705},"SALT-ETH":{"ReserveRate":0.001821407074188612,"SanityRate":0.00197989},"SNT-ETH":{"ReserveRate":0.001042608668464954,"SanityRate":0.001149592125}}},{"Timestamp":0,"ReturnTime":1520655227886,"BlockNumber":5228239,"Data":{"APPC-ETH":{"ReserveRate":0.000369936605210205,"SanityRate":0.000424655916666666},"BAT-ETH":{"ReserveRate":0.0002894500017402,"SanityRate":0.000323483875},"BQX-ETH":{"ReserveRate":0.002590177384056749,"SanityRate":0.002796381645502645},"ELF-ETH":{"ReserveRate":0.01987031936393942,"SanityRate":0.02203575261904761},"ENG-ETH":{"ReserveRate":0.000584106942517358,"SanityRate":0.000652623583333333},"EOS-ETH":{"ReserveRate":0.000191920526182855,"SanityRate":0.0002135705},"ETH-APPC":{"ReserveRate":2625.724091042635,"SanityRate":2849.3656923419003},"ETH-BAT":{"ReserveRate":3343.445798727388,"SanityRate":3740.5264791019335},"ETH-BQX":{"ReserveRate":377.41338205276884,"SanityRate":432.7020247561754},"ETH-ELF":{"ReserveRate":49.46371879742714,"SanityRate":54.91076347236177},"ETH-ENG":{"ReserveRate":1674.1030165099337,"SanityRate":1854.0549727299406},"ETH-EOS":{"ReserveRate":5123.294220111987,"SanityRate":5665.576472406068},"ETH-GTO":{"ReserveRate":229.70817443088293,"SanityRate":256.19168727845243},"ETH-KNC":{"ReserveRate":1615.634600168794,"SanityRate":1802.3430459597466},"ETH-MANA":{"ReserveRate":221.03211631662654,"SanityRate":247.71892159696137},"ETH-OMG":{"ReserveRate":8741.854159397268,"SanityRate":9791.471331758756},"ETH-POWR":{"ReserveRate":924.3533982883454,"SanityRate":1052.547224086108},"ETH-RDN":{"ReserveRate":532.7984920557698,"SanityRate":611.1450636146453},"ETH-REQ":{"ReserveRate":117.09352189952426,"SanityRate":127.67814393478591},"ETH-SALT":{"ReserveRate":2653.110602592891,"SanityRate":2961.048749629869},"ETH-SNT":{"ReserveRate":356.63560217559376,"SanityRate":409.9086090123997},"GTO-ETH":{"ReserveRate":0.004239837479770336,"SanityRate":0.004723026},"KNC-ETH":{"ReserveRate":0.000596961062855617,"SanityRate":0.000671348333333333},"MANA-ETH":{"ReserveRate":0.004383746019560721,"SanityRate":0.004884568333333332},"OMG-ETH":{"ReserveRate":0.000111035861616385,"SanityRate":0.000123576933333333},"POWR-ETH":{"ReserveRate":0.001042608668464954,"SanityRate":0.001149592125},"RDN-ETH":{"ReserveRate":0.001821407074188612,"SanityRate":0.00197989},"REQ-ETH":{"ReserveRate":0.008393501685222925,"SanityRate":0.009476954807692308},"SALT-ETH":{"ReserveRate":0.00036813437957934,"SanityRate":0.000408639},"SNT-ETH":{"ReserveRate":0.002752586323625439,"SanityRate":0.0029518775}}}],"success":true}
```


### Get trade summary follow timeframe (day)

```shell
<host>:8000/get-trade-summary
GET request

Url params:
  - fromTime (millisecond - required): from time stamp
  - toTime (millisecond - required): to time stamp  
  - timeZone (in range [-12,14], default to 0): the integer specific which UTC timezone to query
```

eg:

```shell
curl -x GET http://localhost:8000/get-trade-summary?fromTime=1519297149000&toTime=1519815549000
```

response

```json
{"data":{"1519344000000":{"eth_per_trade":0.55402703087424,"kyced_addresses":0,"new_unique_addresses":35,"total_burn_fee":0,"total_eth_volume":44.3221624699392,"total_trade":80,"total_usd_amount":30981.281202536768,"unique_addresses":50,"usd_per_trade":387.26601503170957},"1519430400000":{"eth_per_trade":0.17008867987348247,"kyced_addresses":0,"new_unique_addresses":17,"total_burn_fee":0,"total_eth_volume":8.674522673547607,"total_trade":51,"total_usd_amount":6060.828270348999,"unique_addresses":29,"usd_per_trade":118.83977000684311},"1519516800000":{"eth_per_trade":0.14234886960871,"kyced_addresses":0,"new_unique_addresses":9,"total_burn_fee":1.1025,"total_eth_volume":5.40925704513098,"total_trade":38,"total_usd_amount":3779.4100326337,"unique_addresses":18,"usd_per_trade":99.45815875351843},"1519603200000":{"eth_per_trade":0.5430574166436676,"kyced_addresses":0,"new_unique_addresses":39,"total_burn_fee":42.85336706164196,"total_eth_volume":45.07376558142441,"total_trade":83,"total_usd_amount":31497.3427579499,"unique_addresses":56,"usd_per_trade":379.4860573246976},"1519689600000":{"eth_per_trade":0.6014134385918366,"kyced_addresses":0,"new_unique_addresses":69,"total_burn_fee":79.03472646631772,"total_eth_volume":78.7851604555306,"total_trade":131,"total_usd_amount":55076.026979006005,"unique_addresses":92,"usd_per_trade":420.4276868626413},"1519776000000":{"eth_per_trade":0.40083191776618454,"kyced_addresses":0,"new_unique_addresses":64,"total_burn_fee":48.899026261678536,"total_eth_volume":52.50898122737018,"total_trade":131,"total_usd_amount":36662.138255818456,"unique_addresses":94,"usd_per_trade":279.8636508077745}},"success":true}
```

### Get a specific wallet's stats summary follow timeframe (day)

```shell
<host>:8000/get-wallet-stats
GET request

Url params:
  - fromTime (millisecond - required): from time stamp
  - toTime (millisecond - required): to time stamp  
  - timeZone (in range [-12,14], default to 0): the integer specific which UTC timezone to query
  - walletAddr (hex string - required) : to specific which wallet Address to query data from. It must be larger than 2^128 to be valid.
```

```shell
curl -x GET http://localhost:8000/get-wallet-stats?fromTime=1521914061000&toTime=1523000461000&walletAddr=0xb9e29984fe50602e7a619662ebed4f90d93824c7
```
response

```json
{"data":{"1521936000000":{"eth_per_trade":0.15169175185997197,"kyced_addresses":0,"new_unique_addresses":27,"total_burn_fee":3.5843774403434443,"total_eth_volume":9.101505111598318,"total_trade":60,"total_usd_amount":4738.284168671162,"unique_addresses":40,"usd_per_trade":78.97140281118602},"1522022400000":{"eth_per_trade":0.1305336778977258,"kyced_addresses":0,"new_unique_addresses":13,"total_burn_fee":1.2758795269915402,"total_eth_volume":2.3496062021590642,"total_trade":18,"total_usd_amount":1230.3892752776494,"unique_addresses":18,"usd_per_trade":68.35495973764719}},"success":true}
```

### Get a list of wallet that has ever traded with core
```
<host>:8000/get-wallet-address 
GET request

URL params:
  Nil
```


```
curl -x GET http://localhost:8000/get-wallet-address
```
response
```
{"data":["0xb9e29984fe50602e7a619662ebed4f90d93824c7","0xf1aa99c69715f423086008eb9d06dc1e35cc504d"],"success":true}
``` 

### Get exchanges status
```
<host>:8000/get-exchange-status
GET request
```

eg:
```
curl -x GET http://localhost:8000/get-exchange-status
```

response:
```
{"data":{"binance":{"timestamp":1521532176702,"status":true},"bittrex":{"timestamp":1521532176704,"status":true},"huobi":{"timestamp":1521532176703,"status":true}},"success":true}
```

### Update exchanges status
```
<host>:8000/update-exchange-status
POST request

params: 
exchange (string): exchange name (eg: 'binance')
status (bool): true (up), false (down)
timestamp (integer): timestamp of the exchange status
```

eg:
```
curl -X POST \
  http://localhost:8000/update-exchange-status \
  -H 'content-type: multipart/form-data' \
  -F exchange=binance \
  -F status=false
```

### Get country stats
```
<host>:8000/get-country-stats
GET request
params:
 - fromTime (integer) - from timestamp (millisecond)
 - toTime (integer) - to timestamp (millisecond)
 - country (string) - internatinal country 
 - timezone (integer) - timezone to get country stats from -11 to 14
```

response: 
```
{"data":{"1522368000000":{"eth_per_trade":1.1759348083481784,"kyced_addresses":0,"new_unique_addresses":23,"total_burn_fee":40.10625390027786,"total_eth_volume":51.741131567319854,"total_trade":44,"total_usd_amount":19804.392524011764,"unique_addresses":26,"usd_per_trade":450.09983009117644}},"success":true}
```

### Get heatmap - list of countries sort by total ETH value
```
<host>:8000/get-heat-map
GET request
params:
 - fromTime (integer) - from timestamp (millisecond)
 - toTime (integer) - to timestamp (millisecond)
 - timezone (integer) - timezone to get country stats from -11 to 14
```

response:
```
{"data":[{"country":"US","total_eth_value":51.741131567319854,"total_fiat_value":19804.392524011764},{"country":"unknown","total_eth_value":31.28130484378119,"total_fiat_value":12268.937507634406},{"country":"TW","total_eth_value":15,"total_fiat_value":5916.6900000000005},{"country":"KR","total_eth_value":13.280037553077175,"total_fiat_value":5016.70456645198},{"country":"JP","total_eth_value":10.277090646,"total_fiat_value":3857.271305900826},{"country":"TH","total_eth_value":8.241091466923997,"total_fiat_value":3195.368602817533},{"country":"CA","total_eth_value":3.8122812821017558,"total_fiat_value":1445.8819158742285},{"country":"AU","total_eth_value":2.6,"total_fiat_value":969.02},{"country":"DE","total_eth_value":1.823287,"total_fiat_value":697.502009413},{"country":"ID","total_eth_value":1.7178731840736186,"total_fiat_value":674.8439050493492},{"country":"RO","total_eth_value":1.4009999999999998,"total_fiat_value":529.075415},{"country":"VN","total_eth_value":1.3951777988339262,"total_fiat_value":548.8376078547749},{"country":"CN","total_eth_value":1.0121575386522288,"total_fiat_value":401.6824093511598},{"country":"PL","total_eth_value":0.379699,"total_fiat_value":144.141714079},{"country":"FR","total_eth_value":0.319624,"total_fiat_value":122.92586391999998},{"country":"SG","total_eth_value":0.15642985716526572,"total_fiat_value":64.06928945889221},{"country":"ES","total_eth_value":0.09344946,"total_fiat_value":35.176806429959996},{"country":"XX","total_eth_value":0.09,"total_fiat_value":36.86148},{"country":"IN","total_eth_value":0.0714026952146661,"total_fiat_value":27.977050948875906},{"country":"AR","total_eth_value":0.02751473,"total_fiat_value":10.92519129691},{"country":"RU","total_eth_value":0.024162,"total_fiat_value":9.61210186},{"country":"SE","total_eth_value":0.023,"total_fiat_value":9.132541},{"country":"LV","total_eth_value":0.01,"total_fiat_value":3.9209899999999998},{"country":"AL","total_eth_value":0.003,"total_fiat_value":1.126449}],"success":true}
```

### Update Price Analytic Data - (signing required) set a record marking the condition because of which the set price is called. 
```
<host>:8000/update-price-analytic-data
POST request
params:
 - timestamp - the timestamp of the action (real time ) in millisecond
 - value - the json enconded object to save. 

Note: the data sent over must be encoded in Json in order to make it valid for output operation
  In Python, the data would be encoded as:
   data = {"timestamp": timestamp, "value": json.dumps(analytic_data)} 
 ```

response:
```
on success:
{"success":true}
on failure:
{"success":false,
 "reason":<error>}
```

### Get Price Analytic Data - (signing required) list of price analytic data, sorted by timestamp 
```
<host>:8000/get-get-price-analytic-data
GET request
params:
 - fromTime (integer) - from timestamp (millisecond)
 - toTime (integer) - to timestamp (millisecond)
```
example:
```
curl -x GET \
  http://localhost:8000/get-price-analytic-data?fromTime=1522753160000&toTime=1522755792000
```
 
response:
```
{
  "data": [
    {
      "Timestamp": 1522755271000,
      "Data": {
        "block_expiration": false,
        "trigger_price_update": true,
        "triggering_tokens_list": [
          {
            "ask_price": 0.002,
            "bid_price": 0.003,
            "mid afp_old_price": 0.34555,
            "mid_afp_price": 0.6555,
            "min_spread": 0.233,
            "token": "OMG"
          },
          {
            "ask_price": 0.004,
            "bid_price": 0.005,
            "mid afp_old_price": 0.21555,
            "mid_afp_price": 0.4355,
            "min_spread": 0.133,
            "token": "KNC"
          }
        ]
      }
    }
  ],
  "success": true
}
```

### Update exchange notifications 
```
<host>:8000/exchange-notification
POST request
params:
 - exchange (string) - exchange name
 - action (string) - action name
 - token (string) - token pair
 - fromTime (integer) - from timestamp
 - toTime (integer) - to timestamp
 - isWarning (bool) - is exchange warning or not
 - msg (string) - message for the notification
```

response:
```
  {
    "success": true
  }
```

### Get exchange notifications
```
<host>:8000/exchange-notifications
GET request
```

response:
```
{"data":{"binance":{"trade":{"OMG":{"fromTime":123,"toTime":125,"isWarning":true,"msg":"3 times"}}}},"success":true}
```

### Get reserve volume
```
<host>:8000/exchange-notifications
GET request
URL Params:
  - fromTime (integer): millisecond
  - toTime (integer): millisecond
  - token (string): name of token to get volume (eg: ETH)
  - reserveAddr (string): reserve address to get volume of token
  - freq (string): frequency to get volume ("M", "H", "D" - Minute, Hour, Day)
```

example:
```
curl -x GET \
http://localhost:8000/get-reserve-volume?fromTime=1522540800000&toTime=1522627200000&freq=D&token=KNC&reserveAddr=0x63825c174ab367968EC60f061753D3bbD36A0D8F
```

response:
```
{"data":{"1522540800000":{"eth_amount":9.971150530912206,"usd_amount":3838.6105908493496,"volume":3945.5899585215247},"1522627200000":{"eth_amount":14.749439804645423,"usd_amount":5766.650333669346,"volume":5884.90733954939}},"success":true}
```

### set stable token params - (signing required)
```
<host>:8000/set-stable-token-params
POST request
URL Params:
  - value (string) : the json enconded string, represent a map (string : interface)
```


response:
```
on success:
{"success":true}
on failure:
{"success":false,
 "reason":<error>}
```
### confirm stable token params - (signing required)
```
<host>:8000/confirm-stable-token-params
POST request
URL Params:
  - value (string) : the json enconded string, represent a map (string : interface), must be equal to current pending.
```


response:
```
on success:
{"success":true}
on failure:
{"success":false,
 "reason":<error>}
```

### reject stable token params - (signing required)
```
<host>:8000/reject-stable-token-params
POST request
URL Params:
  nil
```


response:
```
on success:
{"success":true}
on failure:
{"success":false,
 "reason":<error>}
```
### Get pending stable token params- (signing required) return the current pending stable token params
```
<host>:8000/pending-stable-token-params
GET request
params:
  - nonce (uint64) : the nonce to conform to signing requirement
```
example:
```
curl -x GET \
  http://localhost:8000/pending-token-params?nonce=111111
```
 
response:
```
{
  "data": {
    "DGX": {
      "AskSpread": 50,
      "BidSpread": 50,
      "PriceUpdateThreshold": 0.1
    }
  },
  "success": true
}
```

### Get stable token params- (signing required) return the current confirmed stable token params
```
<host>:8000/stable-token-params
GET request
params:
  - nonce (uint64) : the nonce to conform to signing requirement
```
example:
```
curl -x GET \
  http://localhost:8000/stable-token-params?nonce=111111
```
 
response:
```
{
  "data": {
    "DGX": {
      "AskSpread": 50,
      "BidSpread": 50,
      "PriceUpdateThreshold": 0.1
    }
  },
  "success": true
}
```
### Get heat map for token
```
<host>:8000/get-token-heatmap
URL Params:
  - fromTime (integer): millisecond
  - toTime (integer): millisecond
  - token (string): name of token to get heatmap
  - freq (string): frequencty to get volume ("M", "H", "D" - Minute, Hour, Day)
```

example:
```
curl -x GET \
http://localhost:8000/get-token-heatmap?fromTime=1518307200000&token=EOS&freq=D&toTime=1518911999999
```

response:
```
{"data":[{"country":"US","volume":2883.620428022146,"eth_volume":29.97000000311978,"usd_volume":28584.013502715607},{"country":"unknown","volume":663.7763113279779,"eth_volume":6.848675774186141,"usd_volume":5710.033060275751},{"country":"JP","volume":189.38349888667832,"eth_volume":1.99,"usd_volume":1881.86987},{"country":"KR","volume":93.83012247596538,"eth_volume":1,"usd_volume":857.766},{"country":"SI","volume":73.000042,"eth_volume":0.7584920000216375,"usd_volume":696.7810908998771},{"country":"IL","volume":9.757144977962138,"eth_volume":0.1,"usd_volume":85.47670000000001},{"country":"TH","volume":9.459436814264475,"eth_volume":0.1,"usd_volume":84.1759},{"country":"DE","volume":9.311558446913438,"eth_volume":0.09904,"usd_volume":85.93066944},{"country":"VN","volume":1.8918873628528947,"eth_volume":0.019789900740301923,"usd_volume":16.536080320374314}],"success":true}
```

### Get gold data
```
<host>:8000/gold-feed
```
response:
```
{"data":{"Timestamp":1526923808631,"DGX":{"Valid":true,"Timestamp":0,"success":"","data":[{"symbol":"DGXETH","price":0.06676463,"time":1526923801},{"symbol":"ETHUSD","price":694.4,"time":1526923801},{"symbol":"ETHSGD","price":931.89,"time":1526923801},{"symbol":"DGXUSD","price":46.36,"time":1526923801},{"symbol":"EURUSD","price":1.17732,"time":1526923801},{"symbol":"USDSGD","price":1.34201,"time":1526923801},{"symbol":"XAUUSD","price":1291.468,"time":1526923801},{"symbol":"USDJPY","price":111.061,"time":1526923801}],"Error":""},"OneForgeETH":{"Value":1.85646,"Text":"1 XAU is worth 1.85646 ETH","Timestamp":1526923803,"Error":false,"Message":""},"OneForgeUSD":{"Value":1291.57,"Text":"1 XAU is worth 1291.57 USD","Timestamp":1526923803,"Error":false,"Message":""},"GDAX":{"Valid":true,"Error":"","trade_id":34527604,"price":"695.56000000","size":"0.00894700","bid":"695.55","ask":"695.56","volume":"50497.82498957","time":"2018-05-21T17:30:04.729000Z"},"Kraken":{"Valid":true,"network_error":"","error":[],"result":{"XETHZUSD":{"a":["696.66000","1","1.000"],"b":["696.33000","4","4.000"],"c":["696.33000","0.10776064"],"v":["13536.83019524","16999.30348103"],"p":["707.93621","710.18316"],"t":[5361,8276],"l":["693.97000","693.97000"],"h":["721.38000","724.80000"],"o":"715.65000"}}},"Gemini":{"Valid":true,"Error":"","bid":"694.50","ask":"695.55","volume":{"ETH":"11418.5646926","USD":"8064891.13775284649999999999999999999704534","timestamp":1526923800000},"last":"695.36"}},"success":true}
```


### set target quantity v2 - (signing required)
```
<host>:8000/v2/settargetqty
POST request
URL Params:
  - value (string) : the json enconded string, represent a map (string : interface)
```


response:
```
on success:
{"success":true}
on failure:
{"success":false,
 "reason":<error>}
```
### confirm target quantity v2- (signing required)
```
<host>:8000/v2/confirmtargetqty
POST request
URL Params:
  - value (string) : the json enconded string, represent a map (string : interface), must be equal to current pending.
```


response:
```
on success:
{"success":true}
on failure:
{"success":false,
 "reason":<error>}
```

### cancel set target quantity v2- (signing required)
```
<host>:8000/v2/canceltargetqty
POST request
URL Params:
  nil
```


response:
```
on success:
{"success":true}
on failure:
{"success":false,
 "reason":<error>}
```
### Get pending target quantity - (signing required) return the current pending target quantity 
```
<host>:8000/v2/pendingtargetqty
GET request
params:
  - nonce (uint64) : the nonce to conform to signing requirement
```
example:
```
curl -x GET \
  http://localhost:8000/v2/pendingtargetqty?nonce=111111
```
 
response:
```
{
  "data": {
     "OMG" : {
        "TotalTarget": 1500,
        "ReserveTarget": 1005,
        "RebalanceThreshold": 0.33,
        "TransferThreshold": 0.2
    }
  },
  "success": true
}
```

### Get target quantity - (signing required) return the current confirmed target quantity 
```
<host>:8000/v2/targetqty
GET request
params:
  - nonce (uint64) : the nonce to conform to signing requirement
```
example:
```
curl -x GET \
  http://localhost:8000/v2/targetqty?nonce=111111
```
 
response:
```
{
  "data": {
    "OMG" : {
      "TotalTarget": 1500,
      "ReserveTarget": 1005,
      "RebalanceThreshold": 0.33,
      "TransferThreshold": 0.2
    }
  },
  "success": true
}
```

### Get pwis equation v2 - (signing required)

```
<host>:8000/v2/pwis-equation
GET request
```

eg:

```
curl -X "GET" "http://localhost:8000/v2/pwis-equation" \
     -H 'Content-Type: application/x-www-form-urlencoded' \
```

response:
```
{
  "data": {
    "EOS": {
      "ask": {
        "a": 800,
        "b": 600,
        "c": 0,
        "min_min_spread": 0,
        "price_multiply_factor": 0
      },
      "bid": {
        "a": 750,
        "b": 500,
        "c": 0,
        "min_min_spread": 0,
        "price_multiply_factor": 0
      }
    },
    "ETH": {
      "ask": {
        "a": 800,
        "b": 600,
        "c": 0,
        "min_min_spread": 0,
        "price_multiply_factor": 0
      },
      "bid": {
        "a": 750,
        "b": 500,
        "c": 0,
        "min_min_spread": 0,
        "price_multiply_factor": 0
      }
    }
  },
  "success": true
}
```

### Get pending pwis equation v2 - (signing required)

```
<host>:8000/v2/pending-pwis-equation
GET request

```

eg:
```
curl -X "GET" "http://localhost:8000/v2/pending-pwis-equation" \
     -H 'Content-Type: application/x-www-form-urlencoded' \
```

response:
```
{
  "data": {
    "EOS": {
      "ask": {
        "a": 800,
        "b": 600,
        "c": 0,
        "min_min_spread": 0,
        "price_multiply_factor": 0
      },
      "bid": {
        "a": 750,
        "b": 500,
        "c": 0,
        "min_min_spread": 0,
        "price_multiply_factor": 0
      }
    },
    "ETH": {
      "ask": {
        "a": 800,
        "b": 600,
        "c": 0,
        "min_min_spread": 0,
        "price_multiply_factor": 0
      },
      "bid": {
        "a": 750,
        "b": 500,
        "c": 0,
        "min_min_spread": 0,
        "price_multiply_factor": 0
      }
    }
  },
  "success": true
}
```

### Set pwis equation v2 - (signing required)

```
<host>:8000/v2/set-pwis-equation
POST request
Post form: json encoding data of pwis equation
```

eg:

```
curl -X "POST" "http://localhost:8000/v2/set-pwis-equation" \
     -H 'Content-Type: application/x-www-form-urlencoded' \
     --data-urlencode "data={
  \"EOS\": {
    \"bid\": {
      \"a\": 750,
      \"b\": 500,
      \"c\": 0,
      \"min_min_spread\": 0,
      \"price_multiply_factor\": 0
    },
    \"ask\": {
      \"a\": 800,
      \"b\": 600,
      \"c\": 0,
      \"min_min_spread\": 0,
      \"price_multiply_factor\": 0
    }
  },
  \"ETH\": {
    \"bid\": {
      \"a\": 750,
      \"b\": 500,
      \"c\": 0,
      \"min_min_spread\": 0,
      \"price_multiply_factor\": 0
    },
    \"ask\": {
      \"a\": 800,
      \"b\": 600,
      \"c\": 0,
      \"min_min_spread\": 0,
      \"price_multiply_factor\": 0
    }
  }
}"
```

response

```
  {
    "success": true,
  }
```

### Confirm pending pwis equation v2 - (signing required)

```
<host>:8000/v2/confirm-pwis-equation
POST request
Post form: json encoding data of pwis equation
```

eg

```
curl -X "POST" "http://localhost:8000/v2/confirm-pwis-equation" \
     -H 'Content-Type: application/x-www-form-urlencoded' \
     --data-urlencode "data={
  \"EOS\": {
    \"bid\": {
      \"a\": 750,
      \"b\": 500,
      \"c\": 0,
      \"min_min_spread\": 0,
      \"price_multiply_factor\": 0
    },
    \"ask\": {
      \"a\": 800,
      \"b\": 600,
      \"c\": 0,
      \"min_min_spread\": 0,
      \"price_multiply_factor\": 0
    }
  },
  \"ETH\": {
    \"bid\": {
      \"a\": 750,
      \"b\": 500,
      \"c\": 0,
      \"min_min_spread\": 0,
      \"price_multiply_factor\": 0
    },
    \"ask\": {
      \"a\": 800,
      \"b\": 600,
      \"c\": 0,
      \"min_min_spread\": 0,
      \"price_multiply_factor\": 0
    }
  }
}"
```

response

```
  {
    "success": true,
  }
```

### Reject pending pwis equation v2 - (signing required)

```
<host>:8000/v2/reject-pwis-equation
POST request
```

eg

```
curl -X "POST" "http://localhost:8000/v2/reject-pwis-equation" \
     -H 'Content-Type: application/x-www-form-urlencoded'
```

response

```
  {
    "success": true,
  }
```

### Get rebalance quadratic - (signing required)

```
<host>:8000/rebalance-quadratic
GET request

```

eg:
```
curl -X "GET" "http://localhost:8000/rebalance-quadratic" \
     -H 'Content-Type: application/x-www-form-urlencoded' \
```

response:
```
{
  "data": {
    "EOS": {
      "rebalance_quadratic": {
        "a": 800,
        "b": 600,
        "c": 0
      }
    },
    "ETH": {
      "rebalance_quadratic": {
        "a": 750,
        "b": 500,
        "c": 0
      }
    }
  },
  "success": true
}
```

### Set rebalance quadratic equation - (signing required)

```
<host>:8000/set-rebalance-quadratic
POST request
Post form: json encoding data of rebalance quadratic equation
```

eg:

```
curl -X "POST" "http://localhost:8000/set-rebalance-quadratic" \
     -H 'Content-Type: application/x-www-form-urlencoded' \
     --data-urlencode "data={
  "EOS":{
    "rebalance_quadratic": {
      "a": 750,
      "b": 500,
      "c": 0,
    }
  },
  "ETH": {
    "rebalance_quadratic": {
      "a": 750,
      "b": 500,
      "c": 0,
    }
  }
}"
```

response

```

### Get pending rebalance quadratic - (signing required)

```
<host>:8000/pending-rebalance-quadratic
GET request

```

eg:
```
curl -X "GET" "http://localhost:8000/pending-rebalance-quadratic" \
     -H 'Content-Type: application/x-www-form-urlencoded' \
```

response:
```
{
  "data": {
    "EOS": {
      "rebalance_quadratic": {
        "a": 800,
        "b": 600,
        "c": 0
      }
    },
    "ETH": {
      "rebalance_quadratic": {
        "a": 750,
        "b": 500,
        "c": 0
      }
    }
  },
  "success": true
}
```


### Confirm rebalance quadratic equation - (signing required)

```
<host>:8000/confirm-rebalance-quadratic
POST request
Post form: json encoding data of pwis equation
```

eg

```
curl -X "POST" "http://localhost:8000/confirm-rebalance-quadratic" \
     -H 'Content-Type: application/x-www-form-urlencoded' \
     --data-urlencode "data={
  "EOS":{
    "rebalance_quadratic": {
      "a": 750,
      "b": 500,
      "c": 0,
    }
  },
  "ETH": {
    "rebalance_quadratic": {
      "a": 750,
      "b": 500,
      "c": 0,
    }
  }
}"
```

response

```
  {
    "success": true,
  }
```

### Reject rebalance quadrtic equation - (signing required)

```
<host>:8000/reject-rebalance-quadratic
POST request
```

eg

```
curl -X "POST" "http://localhost:8000/reject-rebalance-quadratic" \
     -H 'Content-Type: application/x-www-form-urlencoded'
```

response

```
  {
    "success": true,
  }
```


### Setting APIs
#### Token related APIs

##### Set token update - (signing required) Prepare token update and store the request as pending
POST request 
Post form: {"data" : "JSON enconding of token update Object"}
```
<host>:8000/setting/set-token-update
```
**Note**: 
- The API allow user to update token settings and its status. Hence can be used both for **list** and **delist** a token, as well as 
to do minor modification for the token setting. 
To list a token, it active status is set to true. To delist a token, both its internal and active status is set to false.
- This data is in the form of a map tokenID:tokenUpdate which allows mutiple token updates at once
- It also allows mutiple requests, for example, one request update OMG, the other update KNC. Both these 
requests will be aggregate in to a list of token to be listed. These can be overwritten as well : if there 
are two requests update KNC, the later will overwite the ealier.  
- If a token is marked as internal, it will be required to come with exchange setting( fee, min deposit, 
exchange precision limit, deposit address) , and metric settings (pwis, targetQty). Since rebalance quadratic
data can be zero value, it is optional. 
- If exchange precision limit (tokenUpdate.Exchange.Info) is null, It can be queried from exchange and 
set automatically for the pair (token-ETH). If this data is available in the request,
it will be prioritize over the exchange queried data.
- In addition, if the update contain any Internal token, that token must be available in Smart contract
in order to update its indices. 
- The tokenID from the map object will overwrite the token object's ID. Hence this token object ID inside the request is optional.

Example: This request will list token OMG and NEO. OMG is internal, NEO is external. 

``` 
curl -X "POST" "http://localhost:8000/setting/set-token-update" \
     -H 'Content-Type: application/x-www-form-urlencoded'\
     --data-urlencode "data={  
      \"OMG\": {
        \"token\": {
          \"id\": \"OMG\",
          \"name\": \"OmisexGO\",
          \"decimals\": 18,
          \"address\": \"0xd26114cd6EE289AccF82350c8d8487fedB8A0C07\",
          \"internal\": true,
          \"active\": true
        },
        \"exchanges\": {
          \"binance\": {
            \"deposit_address\": \"0x22222222222222222222222222222222222\",
            \"fee\": {
              \"withdraw\": 0.2,
              \"deposit\": 0.3
            },
            \"min_deposit\": 4
          }
        },
        \"pwis_equation\": {
          \"ask\": {
            \"a\": 800,
            \"b\": 600,
            \"c\": 0,
            \"min_min_spread\": 0,
            \"price_multiply_factor\": 0
          },
          \"bid\": {
            \"a\": 750,
            \"b\": 500,
            \"c\": 0,
            \"min_min_spread\": 0,
            \"price_multiply_factor\": 0
          }
        },
        \"target_qty\": {
          \"set_target\": {
            \"total_target\": 0,
            \"reserve_target\": 0,
            \"rebalance_threshold\": 0,
            \"transfer_threshold\": 0
          }
        },
        \"rebalance_quadratic\": {
          \"rebalance_quadratic\": {
            \"a\": 1,
            \"b\": 2,
            \"c\": 3
          }
        }
      },
      \"NEO\": {
        \"Token\": {
          \"id\": \"NEO\",
          \"name\": \"Request\",
          \"decimals\": 18,
          \"address\": \"0x8f8221afbb33998d8584a2b05749ba73c37a938a\",
          \"internal\": false,
          \"active\": true
        }
      }
    }"

```
response

```
on success:
{"success":true}
on failure:
{"success":false,
 "reason":<error>}
```

##### Get pending token update - (singing required) Return the current pending token updates information
GET request

``` 
<host>:8000/setting/pending-token-update
```

Example
``` 
curl -X "GET" "http://localhost:8000/setting/pending-token-update"
```

response 
```
{
  "data": {
    "NEO": {
      "token": {
        "id": "NEO",
        "name": "Request",
        "address": "0x8f8221afbb33998d8584a2b05749ba73c37a938a",
        "decimals": 18,
        "active": true,
        "internal": false,
        "last_activation_change": 0
      },
      "exchanges": null,
      "pwis_equation": null,
      "target_qty": {
        "set_target": {
          "total_target": 0,
          "reserve_target": 0,
          "rebalance_threshold": 0,
          "transfer_threshold": 0
        }
      },
      "rebalance_quadratic": {
        "rebalance_quadratic": {
          "a": 0,
          "b": 0,
          "c": 0
        }
      }
    },
    "OMG": {
      "token": {
        "id": "OMG",
        "name": "OmisexGO",
        "address": "0xd26114cd6EE289AccF82350c8d8487fedB8A0C07",
        "decimals": 18,
        "active": true,
        "internal": true,
        "last_activation_change": 0
      },
      "exchanges": {
        "binance": {
          "deposit_address": "",
          "exchange_info": {
            "OMG-ETH": {
              "precision": {
                "amount": 2,
                "price": 6
              },
              "amount_limit": {
                "min": 0.01,
                "max": 90000000
              },
              "price_limit": {
                "min": 0.001611,
                "max": 0.16103
              },
              "min_notional": 0.01
            }
          },
          "fee": {
            "withdraw": 0.2,
            "deposit": 0.3
          },
          "min_deposit": 0
        }
      },
      "pwis_equation": {
        "ask": {
          "a": 800,
          "b": 600,
          "c": 0,
          "min_min_spread": 0,
          "price_multiply_factor": 0
        },
        "bid": {
          "a": 750,
          "b": 500,
          "c": 0,
          "min_min_spread": 0,
          "price_multiply_factor": 0
        }
      },
      "target_qty": {
        "set_target": {
          "total_target": 1,
          "reserve_target": 2,
          "rebalance_threshold": 0,
          "transfer_threshold": 0
        }
      },
      "rebalance_quadratic": {
        "rebalance_quadratic": {
          "a": 1,
          "b": 2,
          "c": 3
        }

##### Confirm token update - (signing required) Confirm token update and apply all the change to core.
POST request 
Post form: {"data" : "JSON enconding of token update Object"}
Note: This data is similar to token update, but all field must be the same as the current pending. 
```
<host>:8000/setting/confirm-token-update
```

Example 

``` 
curl -X "POST" "http://localhost:8000/setting/confirm-token-update" \
     -H 'Content-Type: application/x-www-form-urlencoded'\
     --data-urlencode "data={    
        \"NEO\": {
          \"token\": {
            \"id\": \"NEO\",
            \"name\": \"Request\",
            \"address\": \"0x8f8221afbb33998d8584a2b05749ba73c37a938a\",
            \"decimals\": 18,
            \"active\": true,
            \"internal\": false
          },
          \"exchanges\": null,
          \"pwis_equation\": null,
          \"target_qty\": {
            \"set_target\": {
              \"total_target\": 0,
              \"reserve_target\": 0,
              \"rebalance_threshold\": 0,
              \"transfer_threshold\": 0
            }
          },
          \"rebalance_quadratic\": {
            \"rebalance_quadratic\": {
              \"a\": 0,
              \"b\": 0,
              \"c\": 0
            }
          }
        },
        \"OMG\": {
          \"token\": {
            \"id\": \"OMG\",
            \"name\": \"OmisexGO\",
            \"address\": \"0xd26114cd6EE289AccF82350c8d8487fedB8A0C07\",
            \"decimals\": 18,
            \"active\": true,
            \"internal\": true
          },
          \"exchanges\": {
            \"binance\": {
              \"deposit_address\": \"0x22222222222222222222222222222222222\",
              \"exchange_info\": {
                \"OMG-ETH\": {
                  \"precision\": {
                    \"amount\": 2,
                    \"price\": 6
                  },
                  \"amount_limit\": {
                    \"min\": 0.01,
                    \"max\": 90000000
                  },
                  \"price_limit\": {
                    \"min\": 0.000001,
                    \"max\": 100000
                  },
                  \"min_notional\": 0.01
                }
              },
              \"fee\": {
                \"withdraw\": 0.2,
                \"deposit\": 0.3
              },
              \"min_deposit\": 4
            }
          },
          \"pwis_equation\": {
            \"ask\": {
              \"a\": 800,
              \"b\": 600,
              \"c\": 0,
              \"min_min_spread\": 0,
              \"price_multiply_factor\": 0
            },
            \"bid\": {
              \"a\": 750,
              \"b\": 500,
              \"c\": 0,
              \"min_min_spread\": 0,
              \"price_multiply_factor\": 0
            }
          },
          \"target_qty\": {
            \"set_target\": {
              \"total_target\": 0,
              \"reserve_target\": 0,
              \"rebalance_threshold\": 0,
              \"transfer_threshold\": 0
            }
          },
          \"rebalance_quadratic\": {
            \"rebalance_quadratic\": {
              \"a\": 0,
              \"b\": 0,
              \"c\": 0
            }
          }
        }
    }"

```
response

```
on success:
{"success":true}
on failure:
{"success":false,
 "reason":<error>}
```

##### Reject pending token update - (signing required) reject the update and remove the current pending update
POST request

```
<host>:8000/setting/reject-token-update
```

Example

```
curl -X "POST" "http://localhost:8000/setting/reject-token-update" \
     -H 'Content-Type: application/x-www-form-urlencoded'


on success:
{"success":true}
on failure:
{"success":false,
 "reason":<error>}
```

##### Get Token settings - (signing required) get current token settings of core.
GET request

``` 
<host>:8000/setting/token-settings
```

Example
```
curl -X "GET" "http://localhost:8000/setting/token-settings"
```

response
 
```json
{
  "data": [
    {
      "id": "ABT",
      "name": "",
      "address": "0xb98d4c97425d9908e66e53a6fdf673acca0be986",
      "decimals": 18,
      "active": true,
      "internal": true
    }
  ],
  "success": true
}
```
#### Address related APIs

##### Update address - (signing required) update a single address
POST request 
Post form: {"name" : "Name of the address (reserve, deposit etc...)",
            "address" : "Hex form of the new address"
            "timestamp" (optional) uint64 "this will overwrite version in address setting"  }
Note: This is used to update single address object. For list of address object, use add-address-to-set instead
```
<host>:8000/setting/update-address
```

Example 

```
curl -X "POST" "http://localhost:8000/setting/update-address" \
     -H 'Content-Type: application/x-www-form-urlencoded'\
     --data-urlencode "name=bank"\
     --data-urlencode "address=0x123456789aabbcceeeddff"\
     --data-urlencode "timestamp=1111111111"

```
response

```
on success:
{"success":true}
on failure:
{"success":false,
 "reason":<error>}
```

##### Add address to set- (signing required) add address to a list of address
POST request 
Post form: {"name" : <Name of the address set(oldBurners etc...)>,
            "address" : <Hex form of the new address>
            "timestamp" (optional) uint64 <this will overwrite version in address setting> }
```
<host>:8000/setting/add-address-to-set
```

Example 

```
curl -X "POST" "http://localhost:8000/setting/add-address-to-set" \
     -H 'Content-Type: application/x-www-form-urlencoded'\
     --data-urlencode "name="third_party_reserves"\
     --data-urlencode "address=0x123456789aabbcceeeddff" 

```
response

```
on success:
{"success":true}
on failure:
{"success":false,
 "reason":<error>}
```

#### Exchange related APIs

##### Update exchange fee - (signing required) update one exchange fee setting
POST request 
Post form: {"name" : <Name of the exchange (binance, huobi etc...)>,
            "data" : <JSON encoded form of fee setting >
            "timestamp" (optional) uint64 <this will overwrite version in exchange setting> }
}
**Note**: 
UpdateFee will merge the new fee setting to the current fee setting,
Any different key will be overwriten from new fee to current fee. This allows update
one single token's exchange fee on a destined exchange.
UpdateFee will not be mutiplied by any value, so please prepare a big enough number to avoid exchange's fee increasing.
```
<host>:8000/setting/update-exchange-fee
```

Example 

```
  curl -X "POST" "http://localhost:8000/setting/update-exchange-fee" \
     -H 'Content-Type: application/x-www-form-urlencoded'\
     --data-urlencode "name=binance"\
     --data-urlencode "data= {
      \"Trading\": {
        \"maker\": 0.001,
        \"taker\": 0.001
      },
      \"Funding\": {
        \"Withdraw\": {
          \"ZEC\": 0.005,
          \"ZIL\": 100,
          \"ZRX\": 5.8
        },
        \"Deposit\": {
          \"ZEC\": 0,
          \"ZIL\": 0,
          \"ZRX\": 2
        }
      }
    }"
```
##### Update exchange mindeposit - (signing required) update one exchange min deposit
POST request 
Post form: {"name" : <Name of the exchange (binance, huobi etc...)>,
            "data" : <JSON encoded form of min deposit>
            "timestamp" (optional) uint64 <this will overwrite version in exchange setting> }

**Note**: 
Update Exchange minDeposit will merge the new minDeposit setting to the current minDeposit setting,
Any different key will be overwriten from new minDeposit to current minDeposit. This allows update
one single token's exchange minDeposit on a destined exchange.
minDeposit input will not be mutiplied by any value, so please prepare a big enough number to avoid exchange's minDeposit increasing.
```
<host>:8000/setting/update-exchange-mindeposit
```

Example 

```
  curl -X "POST" "http://localhost:8000/setting/update-exchange-mindeposit" \
     -H 'Content-Type: application/x-www-form-urlencoded'\
     --data-urlencode "name=binance"\
     --data-urlencode "data= {
      \"POWR\": 0.1,
      \"MANA\": 0.2
    }"
```

#####  Update exchange deposit address - (signing required) update one exchange deposit address
POST request 
Post form: {"name" : <Name of the exchange (binance, huobi etc...)>,
            "data" : <JSON encoded form of a map of token : depositaddress >
            "timestamp" (optional) uint64 <this will overwrite version in exchange setting> }

**Note**: 
Update Exchange deposit address will merge the new deposit address setting to the current deposit address setting,
Any different key will be overwriten from new deposit address to current deposit address. This allows update
one single tokenpair's exchange precision limit on a destined exchange.
```
<host>:8000/setting/update-deposit-address
```

Example 

```shell
  curl -X "POST" "http://localhost:8000/setting/update-deposit-address" \
     -H 'Content-Type: application/x-www-form-urlencoded'\
     --data-urlencode "name=binance"\
     --data-urlencode "data= {
      \"POWR\": \"0x778599Dd7893C8166D313F0F9B5F6cbF7536c293\"
    }"
```

#####  Update exchange info - (signing required) update one exchange's info

POST request 
Post form: {"name" : <Name of the exchange (binance, huobi etc...)>,
            "data" : <JSON encoded form of exchange info >
            "timestamp" (optional) uint64 <this will overwrite version in exchange setting> }
}
**Note**: 
Update Exchange minDeposit will merge the new exchange info setting to the current exchange info setting,
Any different key will be overwriten from new exchange info to current exchange info. This allows update
one single token's exchange minDeposit on a destined exchange.

```shell
<host>:8000/setting/update-exchange-info
```

Example 

```shell
  curl -X "POST" "http://localhost:8000/setting/update-exchange-info" \
     -H 'Content-Type: application/x-www-form-urlencoded'\
     --data-urlencode "name=binance"\
     --data-urlencode "data= {
      \"LINK-ETH\": {
        \"precision\": {
          \"amount\": 0,
          \"price\": 8
        },
        \"amount_limit\": {
          \"min\": 1,
          \"max\": 90000000
        },
        \"price_limit\": {
          \"min\": 1e-8,
          \"max\": 120000
        },
        \"min_notional\": 0.01
      }
    }"
```

##### Get all settings - (signing required) return all current running setting of core
GET request

```shell
<host>:8000/setting/all-settings
```

Example

```shell
curl -X "GET" "http://localhost:8000/setting/all-settings"
```

Response

```json
{
  "data": {
    "Addresses": {
      "Addresses": {
        "bank": "",
        "burner": "0xed4f53268bfdff39b36e8786247ba3a02cf34b04",
        "deposit_operator": "0xEDd15B61505180B3A0C25B193dF27eF10214D851",
        "intermediate_operator": "0x13922F1857C0677F79e4BbB16Ad2c49fAa620829",
        "internal_network": "0x91a502c678605fbce581eae053319747482276b9",
        "network": "0x818e6fecd516ecc3849daf6845e3ec868087b755",
        "old_burners": [
          "0x07f6e905f2a1559cd9fd43cb92f8a1062a3ca706",
          "0x4e89bc8484b2c454f2f7b25b612b648c45e14a8e"
        ],
        "old_networks": [
          "0x964f35fae36d75b1e72770e244f6595b68508cf5"
        ],
        "pricing": "0x798abda6cc246d0edba912092a2a3dbd3d11191b",
        "pricing_operator": "0x760d30979EB313A2d23C53E4Fb55986183B0ffd9",
        "reserve": "0x63825c174ab367968ec60f061753d3bbd36a0d8f",
        "third_party_reserves": [
          "0x2aab2b157a03915c8a73adae735d0cf51c872f31",
          "0x4d864b5b4f866f65f53cbaad32eb9574760865e6",
          "0x6f50e41885fdc44dbdf7797df0393779a9c0a3a6"
        ],
        "whitelist": "0x6e106a75d369d09a9ea1dcc16da844792aa669a3",
        "wrapper": "0x6172afc8c00c46e0d07ce3af203828198194620a"
      },
      "Version": 1533615419127
    },
    "Tokens": {
      "Tokens": [
        {
          "id": "ABT",
          "name": "ArcBlock",
          "address": "0xb98d4c97425d9908e66e53a6fdf673acca0be986",
          "decimals": 18,
          "active": true,
          "internal": true,
          "last_activation_change": 1533615415641
        },
        {
          "id": "ZIL",
          "name": "Zilliqa",
          "address": "0x05f4a42e251f2d52b8ed15e9fedaacfcef1fad27",
          "decimals": 12,
          "active": true,
          "internal": true,
          "last_activation_change": 1533615415657
        }
      ],
      "Version": 1533615415671
    },
    "Exchanges": {
      "Exchanges": {
        "binance": {
          "deposit_address": {
            "TUSD": "0x44d34a119ba21a42167ff8b77a88f0fc7bb2db90",
            "ZIL": "0xa34c7ac0980c738e4fbf190568f44997a0d4f2dc"
          },
          "min_deposit": {
            "ADA": 0,
            "ADX": 0,
            "AE": 0,
            "ZRX": 0
          },
          "fee": {
            "Trading": {
              "maker": 0.001,
              "taker": 0.001
            },
            "Funding": {
              "Withdraw": {
                "ADA": 2,
                "ADX": 8,
                "AE": 4.6,
                "ZIL": 200,
                "ZRX": 11.6
              },
              "Deposit": {
                "ADA": 0,
                "ADX": 0,
                "AE": 0,
                "AION": 0,
                "ZRX": 0
              }
            }
          },
          "info": {
            "TUSD-ETH": {
              "precision": {
                "amount": 0,
                "price": 8
              },
              "amount_limit": {
                "min": 1,
                "max": 90000000
              },
              "price_limit": {
                "min": 0.0002475,
                "max": 0.0247499
              },
              "min_notional": 0.01
            },
            "ZIL-ETH": {
              "precision": {
                "amount": 0,
                "price": 8
              },
              "amount_limit": {
                "min": 1,
                "max": 90000000
              },
              "price_limit": {
                "min": 0.00001249,
                "max": 0.0012483
              },
              "min_notional": 0.01
            }
          }
        },
        "huobi": {
          "deposit_address": {
            "ABT": "0x0c8fd73eaf6089ef1b91231d0a07d0d2ca2b9d66",
            "WAX": "0x0c8fd73eaf6089ef1b91231d0a07d0d2ca2b9d66"
          },
          "min_deposit": {
            "ABT": 4,
            "APPC": 1,
            "ZIL": 200
          },
          "fee": {
            "Trading": {
              "maker": 0.002,
              "taker": 0.002
            },
            "Funding": {
              "Withdraw": {
                "ZLA": 2,
                "ZRX": 10
              },
              "Deposit": {
                "ZLA": 0,
                "ZRX": 0
              }
            }
          },
          "info": {
            "POLY-ETH": {
              "precision": {
                "amount": 4,
                "price": 6
              },
              "amount_limit": {
                "min": 0,
                "max": 0
              },
              "price_limit": {
                "min": 0,
                "max": 0
              },
              "min_notional": 0.02
            },
            "WAX-ETH": {
              "precision": {
                "amount": 4,
                "price": 6
              },
              "amount_limit": {
                "min": 0,
                "max": 0
              },
              "price_limit": {
                "min": 0,
                "max": 0
              },
              "min_notional": 0.02
            }
          }
        }
      },
      "Version": 1533615419111
    }
  },
  "success": true,
  "timestamp": 1533615425492
}
<<<<<<< HEAD
=======

```json
  {
    "success": true,
  }
>>>>>>> fa1d832b
```

## Authentication
All APIs that are marked with (signing required) must follow authentication mechanism below:

1. Must be urlencoded (x-www-form-urlencoded). 
1. Must have `signed` header with value equals to `hmac512(secret, message)`
1. Must contain `nonce` param, its value is the unix time in millisecond, it must not be before or after server time by 10s
1. `message` is constructed in following way: all query params (nonce is included) and body key-values are merged into one urlencoded string with keys are sorted.
1. `secret` is configured secret string.

Example:

- param query: `aount=0xde0b6b3a7640000&nonce=1514554594528&token=KNC`. 
- secret: `vtHpz1l0kxLyGc4R1qJBkFlQre5352xGJU9h8UQTwUTz5p6VrxcEslF4KnDI21s1`
- signed string: `2969826a713d13b399dd0d016dad3e95949aa81ed8703ec0258abebb5f0288b96272eef68275f12a32f7e396de3b5fd63ed12b530385e08e1b676c695aacb93b`

**Signing example**

*Get all settings*

```shell
#!/bin/bash

set -euo pipefail

secret_key="xxx"
nonce="$(($(date +%s%N)/1000000))"
message="nonce=$nonce"
signed=$(echo -n "$message" | openssl dgst -sha512 -hmac "$secret_key" | sed 's/^.*= //')

curl -H 'Content-Type: application/x-www-form-urlencoded' \
     -H "signed: $signed" \
     "https://staging-core.kyber.network/setting/all-settings?nonce=$nonce"
```

## Supported tokens

1. eth (ETH)
2. eos (EOS)
3. kybernetwork (KNC)
4. omisego (OMG)
5. salt (SALT)
6. snt (STATUS)

## Supported exchanges

1. Bittrex (bittrex)
2. Binance (binance)
3. Huobi (huobi)<|MERGE_RESOLUTION|>--- conflicted
+++ resolved
@@ -2645,14 +2645,11 @@
   "success": true,
   "timestamp": 1533615425492
 }
-<<<<<<< HEAD
-=======
 
 ```json
   {
     "success": true,
   }
->>>>>>> fa1d832b
 ```
 
 ## Authentication
