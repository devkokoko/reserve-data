--- conflicted
+++ resolved
@@ -9,12 +9,9 @@
 
 script:
   - gometalinter --config=gometalinter.json ./...
-<<<<<<< HEAD
-  - pushd exchange && gometalinter --vendor --disable-all --enable=vetshadow ./...; popd
-=======
   - pushd common && gometalinter --vendor --disable-all --enable=vetshadow ./...; popd
   - pushd cmd && gometalinter --vendor --disable-all --enable=vetshadow ./...; popd
->>>>>>> 1d516bf0
+  - pushd exchange && gometalinter --vendor --disable-all --enable=vetshadow ./...; popd
   - $GOPATH/bin/goveralls -v -service=travis-ci
 
 go:
