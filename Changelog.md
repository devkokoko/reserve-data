# 0.6.1 (2018-04-25)
## Features:
- Getting aws info from config file

## Bug fixes:
- Get correct filename from AWS's Item key for intergrity check

## Compatability:
- This version only works with KyberNetwork smart contracts version 0.3.0 or later

# 0.6.0 (2018-04-25)

## Features:
- support Huobi as backend centralized exchange
- API for analytic to submit notifications on exchange status
- API to enable/disable a particular exchange
- More graph data such as (timezone, heatmap, trade summary, trade summary for a wallet)
- Support more tokens (including DAI)
- Support multiple token mode (internal use, external use, unlisted tokens)
- API to support status server, dashboard notifications
- Analytic dev mode to support dev environment for analytic team
<<<<<<< HEAD
- API for analytic to submit pricing data
=======
>>>>>>> d3698a5d


## Bug fixes:
- fix bunch of errors in order to ensure stat server will not miss any tradelogs (including making log aggregation and last log id persistence atomic)
- return log in correct order to ensure consistent stat results
- enable authentication in stat server (it was ignored before)

## Improvements:
- Fallback to other nodes when primary node is down with contract calls
- Massive refactor the codebase which is related to blockchain interaction
- Add more tests to make the whole component more stable
- Improve a lot log aggregration performance by process in group and reduce number of database transactions
- Using ethereum.Address type in database interfaces to ensure it's consistency
- Update bittrex constants and settings
- Persist error messages for all kind of activities (deposit/withdraw/trade)

## Compatability:
- This version only works with KyberNetwork smart contracts version 0.3.0 or later

# 0.5.0 (2018-03-08)

## Features:
- Add api to halt setrate
- Reorganize commandline to make core runable in different modes and configs
- Rotate logs for better log management
- Add API to get all core relevant addresses
- Add api to check core version
- Add a tool to monitor base/compact to detect bugs
- Add binance trade history API
## Bug fixes:
- Fix minors with deposit signer
- Fix order of pending activities in its API
- Add API timerange limit to all relevant apis to mitigate dos attack from key keepers
- Add sanity check to validate response from node
- Remove eth-eth pair in requesting to exchange
## Improvements:
- Update binance limits
- Reduce bianance api rate
- Organize configuration better to list/delist token more easily
- Wait sometime before fetching new rate to hopefully mitigrate reorg
- Added sanity check on deposit/trade/withdraw
- Improved gas limit estimation for deposit and setrate
- Removed duplicated records in get rate API
- Query rate at a specific block instead of relying on latest block

# 0.4.1 (2018-02-19)
## Features:
- Listed more 4 tokens (eng, salt, appc, rdn)
- Added more tools for monitoring and testing such as deposit/withdraw trigger, rate validator

## Bug fixes:
- Fixed submit empty setrate for the first one
- Fixed bug in rare case that panics when core couldn't get mined nonce
- Fixed incompatibility between geth and parity in tx receipt data
- Enable microsecond info in log

## Improvements:
- Separated cex token pairs to config
- Separated cex fee to config
- Added sanity checks on setrates, deposit, withdraw and trade
- Added env tag to sentry

## Compatability:
- This version only works with KyberNetwork smart contracts version 0.3.0 or later

# 0.4.0 (2018-02-08)

## Features:
- Support rebalance toggle, dynamic target qty with set/confirm key model
- Support multiple keys for different roles

## Bug fixes:
- Fixed minor bugs
- Detect throwing txs

## Improvements:
- Done sanity check in with setrate api
- Rebroadcasting tx to multiple node to improve tx propagation
- Replace staled/long mining set rate txs
- Made improvements to the code base
- Applied timeout to communication to nodes to ensure analytic doesn't have to wait for too long to set another rate

## Compatability:
- This version only works with KyberNetwork smart contracts version 0.3.0 or later

# 0.3.0 (2018-01-31)

## Features:
- Introduce various key permissions
- New API for getting KN rate historical data
- New API for getting trade history on cexs

## Bugfixes:
- Handle lost transactions

## Improvements:
- Using multiple nodes to broadcast tx
- Avoid storing redundant rate data
- More code refactoring

## Compatability:
- This version only works with KyberNetwork smart contracts version 0.3.0

<|MERGE_RESOLUTION|>--- conflicted
+++ resolved
@@ -19,11 +19,7 @@
 - Support multiple token mode (internal use, external use, unlisted tokens)
 - API to support status server, dashboard notifications
 - Analytic dev mode to support dev environment for analytic team
-<<<<<<< HEAD
 - API for analytic to submit pricing data
-=======
->>>>>>> d3698a5d
-
 
 ## Bug fixes:
 - fix bunch of errors in order to ensure stat server will not miss any tradelogs (including making log aggregation and last log id persistence atomic)
