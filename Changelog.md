# Reserve-data Changelog

### Unreleased

### Features:

### Bug fixes:

### Improvements:

### Compatibility

### 0.9.1 (2018-06-26)

### Features:

- Listed new tokens
  - POLY
  - LBA
  - EDU
  - CVC

### Bug fixes:

### Improvements:

### Compatibility

## 0.9.0 (2018-06-19)

### Features:

- Add rebalance quadratic API set (#327)

### Bug fixes:

- Enable errcheck checker and fix all unhandled errors (#307)
- Fix GetAccounts error is ignored for houbi exchange (#308)
- Fix missing required fields in PWIs v2 APIs (#314)
<<<<<<< HEAD
- Fix type/interface conversion error swallow. Now these errors will be reported (#325)

### Improvements:

- Remove many unused methods (#309)
- Refactor GasOracle (#318)
=======
- Handle trade error in huobi (#317)
- Fix Binance is using wrong storage implementation (#310)
- Fix failed to store rate on a blank database (#287)
- Fix resource leaks in CallContract (#291)
- Fix inconsistent exchange status (#285)

### Improvements:

- Enable vet shadow (#296)
- Remove unused verification package (#312)
- Refactor activity record saving (#295)
- Add tests for Qty V2 APIs (#289)
- Add document for tbindex (#284)
>>>>>>> ce56570c

### Compatibility:

- KyberNetwork smart contracts (>= 0.3.0)
- KyberNetwork analytic (0.9.0)

## 0.8.0 (2018-06-03)

### Features:
- Support dry mode to check all configs and initializations (#223)
- Support more price feeds (XAU-ETH, USD-ETH...)
- Set target qty v2 to support more targets on ETH (#227)
- Add API to monitor pricing gas cost (#207)
- Add support for pwis in both side (sell/buy)

### Bug fixes:
- Fixed where trade logs are skipped if db writes failed (#216)
- Handled a lot of shadow errors
- Fixed a lot of minor bugs and design defects

### Improvements:
- Push old log to s3 (#217)
- Improved a lot code base quality
- Removed redundant signal field of TickerRunner
- Start having APIs version 2 to use json instead of string concatenation format

### Compatibility:
- KyberNetwork smart contracts (>= 0.3.0)
- KyberNetwork analytic (0.8.0)

## 0.7.0 (2018-04-30)

### Features:
- Support global data monitoring (gold feeds...)
- Support stable exchange (the virtual exchange to handle tokens that are not listed on big cexs)

### Bug fixes:
- TODO

### Compatibility:
- This version only works with KyberNetwork smart contracts version 0.3.0 or later

## 0.6.1 (2018-04-25)
### Features:
- Getting aws info from config file

### Bug fixes:
- Get correct filename from AWS's Item key for intergrity check

### Compatibility:
- This version only works with KyberNetwork smart contracts version 0.3.0 or later

## 0.6.0 (2018-04-25)

### Features:
- support Huobi as backend centralized exchange
- API for analytic to submit notifications on exchange status
- API to enable/disable a particular exchange
- More graph data such as (timezone, heatmap, trade summary, trade summary for a wallet)
- Support more tokens (including DAI)
- Support multiple token mode (internal use, external use, unlisted tokens)
- API to support status server, dashboard notifications
- Analytic dev mode to support dev environment for analytic team
- API for analytic to submit pricing data

### Bug fixes:
- fix bunch of errors in order to ensure stat server will not miss any tradelogs (including making log aggregation and last log id persistence atomic)
- return log in correct order to ensure consistent stat results
- enable authentication in stat server (it was ignored before)

### Improvements:
- Fallback to other nodes when primary node is down with contract calls
- Massive refactor the codebase which is related to blockchain interaction
- Add more tests to make the whole component more stable
- Improve a lot log aggregration performance by process in group and reduce number of database transactions
- Using ethereum.Address type in database interfaces to ensure it's consistency
- Update bittrex constants and settings
- Persist error messages for all kind of activities (deposit/withdraw/trade)

### Compatibility:
- This version only works with KyberNetwork smart contracts version 0.3.0 or later

## 0.5.0 (2018-03-08)

### Features:
- Add api to halt setrate
- Reorganize commandline to make core runable in different modes and configs
- Rotate logs for better log management
- Add API to get all core relevant addresses
- Add api to check core version
- Add a tool to monitor base/compact to detect bugs
- Add binance trade history API
### Bug fixes:
- Fix minors with deposit signer
- Fix order of pending activities in its API
- Add API timerange limit to all relevant apis to mitigate dos attack from key keepers
- Add sanity check to validate response from node
- Remove eth-eth pair in requesting to exchange
### Improvements:
- Update binance limits
- Reduce bianance api rate
- Organize configuration better to list/delist token more easily
- Wait sometime before fetching new rate to hopefully mitigrate reorg
- Added sanity check on deposit/trade/withdraw
- Improved gas limit estimation for deposit and setrate
- Removed duplicated records in get rate API
- Query rate at a specific block instead of relying on latest block

## 0.4.1 (2018-02-19)
### Features:
- Listed more 4 tokens (eng, salt, appc, rdn)
- Added more tools for monitoring and testing such as deposit/withdraw trigger, rate validator

### Bug fixes:
- Fixed submit empty setrate for the first one
- Fixed bug in rare case that panics when core couldn't get mined nonce
- Fixed incompatibility between geth and parity in tx receipt data
- Enable microsecond info in log

### Improvements:
- Separated cex token pairs to config
- Separated cex fee to config
- Added sanity checks on setrates, deposit, withdraw and trade
- Added env tag to sentry

### Compatibility:
- This version only works with KyberNetwork smart contracts version 0.3.0 or later

## 0.4.0 (2018-02-08)

### Features:
- Support rebalance toggle, dynamic target qty with set/confirm key model
- Support multiple keys for different roles

### Bug fixes:
- Fixed minor bugs
- Detect throwing txs

### Improvements:
- Done sanity check in with setrate api
- Rebroadcasting tx to multiple node to improve tx propagation
- Replace staled/long mining set rate txs
- Made improvements to the code base
- Applied timeout to communication to nodes to ensure analytic doesn't have to wait for too long to set another rate

### Compatibility:
- This version only works with KyberNetwork smart contracts version 0.3.0 or later

## 0.3.0 (2018-01-31)

### Features:
- Introduce various key permissions
- New API for getting KN rate historical data
- New API for getting trade history on cexs

### Bugfixes:
- Handle lost transactions

### Improvements:
- Using multiple nodes to broadcast tx
- Avoid storing redundant rate data
- More code refactoring

### Compatibility:
- This version only works with KyberNetwork smart contracts version 0.3.0

<|MERGE_RESOLUTION|>--- conflicted
+++ resolved
@@ -2,11 +2,19 @@
 
 ### Unreleased
 
-### Features:
-
-### Bug fixes:
-
-### Improvements:
+
+### Features:
+
+- Add rebalance quadratic API set (#327)
+
+### Bug fixes:
+
+- Fix type/interface conversion error swallow. Now these errors will be reported (#325)
+
+### Improvements:
+
+- Remove many unused methods (#309)
+- Refactor GasOracle (#318)
 
 ### Compatibility
 
@@ -30,27 +38,17 @@
 
 ### Features:
 
-- Add rebalance quadratic API set (#327)
-
 ### Bug fixes:
 
 - Enable errcheck checker and fix all unhandled errors (#307)
 - Fix GetAccounts error is ignored for houbi exchange (#308)
 - Fix missing required fields in PWIs v2 APIs (#314)
-<<<<<<< HEAD
-- Fix type/interface conversion error swallow. Now these errors will be reported (#325)
-
-### Improvements:
-
-- Remove many unused methods (#309)
-- Refactor GasOracle (#318)
-=======
+
 - Handle trade error in huobi (#317)
 - Fix Binance is using wrong storage implementation (#310)
 - Fix failed to store rate on a blank database (#287)
 - Fix resource leaks in CallContract (#291)
 - Fix inconsistent exchange status (#285)
-
 ### Improvements:
 
 - Enable vet shadow (#296)
@@ -58,12 +56,8 @@
 - Refactor activity record saving (#295)
 - Add tests for Qty V2 APIs (#289)
 - Add document for tbindex (#284)
->>>>>>> ce56570c
-
-### Compatibility:
-
-- KyberNetwork smart contracts (>= 0.3.0)
-- KyberNetwork analytic (0.9.0)
+
+### Compatibility:
 
 ## 0.8.0 (2018-06-03)
 
