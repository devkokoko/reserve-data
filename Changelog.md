# Reserve-data Changelog

### Unreleased

### Features:

### Bug fixes:

### Improvements:

### Compatibility

## 0.9.0 (2018-06-19)

### Features:

### Bug fixes:

- Enable errcheck checker and fix all unhandled errors (#307)
- Fix GetAccounts error is ignored for houbi exchange (#308)
- Fix missing required fields in PWIs v2 APIs (#314)
<<<<<<< HEAD
- Fix type/interface conversion error swallow. Now these errors will be reported (#325)

### Improvements:

- Remove many unused methods (#309)
- Refactor GasOracle (#318)
=======
- Handle trade error in huobi (#317)
- Fix Binance is using wrong storage implementation (#310)
- Fix failed to store rate on a blank database (#287)
- Fix resource leaks in CallContract (#291)
- Fix inconsistent exchange status (#285)

### Improvements:

- Enable vet shadow (#296)
- Remove unused verification package (#312)
- Refactor activity record saving (#295)
- Add tests for Qty V2 APIs (#289)
- Add document for tbindex (#284)
>>>>>>> 5255d15d

### Compatibility:

- KyberNetwork smart contracts (>= 0.3.0)
- KyberNetwork analytic (0.9.0)

## 0.8.0 (2018-06-03)

### Features:
- Support dry mode to check all configs and initializations (#223)
- Support more price feeds (XAU-ETH, USD-ETH...)
- Set target qty v2 to support more targets on ETH (#227)
- Add API to monitor pricing gas cost (#207)
- Add support for pwis in both side (sell/buy)

### Bug fixes:
- Fixed where trade logs are skipped if db writes failed (#216)
- Handled a lot of shadow errors
- Fixed a lot of minor bugs and design defects

### Improvements:
- Push old log to s3 (#217)
- Improved a lot code base quality
- Removed redundant signal field of TickerRunner
- Start having APIs version 2 to use json instead of string concatenation format

### Compatibility:
- KyberNetwork smart contracts (>= 0.3.0)
- KyberNetwork analytic (0.8.0)

## 0.7.0 (2018-04-30)

### Features:
- Support global data monitoring (gold feeds...)
- Support stable exchange (the virtual exchange to handle tokens that are not listed on big cexs)

### Bug fixes:
- TODO

### Compatibility:
- This version only works with KyberNetwork smart contracts version 0.3.0 or later

## 0.6.1 (2018-04-25)
### Features:
- Getting aws info from config file

### Bug fixes:
- Get correct filename from AWS's Item key for intergrity check

### Compatibility:
- This version only works with KyberNetwork smart contracts version 0.3.0 or later

## 0.6.0 (2018-04-25)

### Features:
- support Huobi as backend centralized exchange
- API for analytic to submit notifications on exchange status
- API to enable/disable a particular exchange
- More graph data such as (timezone, heatmap, trade summary, trade summary for a wallet)
- Support more tokens (including DAI)
- Support multiple token mode (internal use, external use, unlisted tokens)
- API to support status server, dashboard notifications
- Analytic dev mode to support dev environment for analytic team
- API for analytic to submit pricing data

### Bug fixes:
- fix bunch of errors in order to ensure stat server will not miss any tradelogs (including making log aggregation and last log id persistence atomic)
- return log in correct order to ensure consistent stat results
- enable authentication in stat server (it was ignored before)

### Improvements:
- Fallback to other nodes when primary node is down with contract calls
- Massive refactor the codebase which is related to blockchain interaction
- Add more tests to make the whole component more stable
- Improve a lot log aggregration performance by process in group and reduce number of database transactions
- Using ethereum.Address type in database interfaces to ensure it's consistency
- Update bittrex constants and settings
- Persist error messages for all kind of activities (deposit/withdraw/trade)

### Compatibility:
- This version only works with KyberNetwork smart contracts version 0.3.0 or later

## 0.5.0 (2018-03-08)

### Features:
- Add api to halt setrate
- Reorganize commandline to make core runable in different modes and configs
- Rotate logs for better log management
- Add API to get all core relevant addresses
- Add api to check core version
- Add a tool to monitor base/compact to detect bugs
- Add binance trade history API
### Bug fixes:
- Fix minors with deposit signer
- Fix order of pending activities in its API
- Add API timerange limit to all relevant apis to mitigate dos attack from key keepers
- Add sanity check to validate response from node
- Remove eth-eth pair in requesting to exchange
### Improvements:
- Update binance limits
- Reduce bianance api rate
- Organize configuration better to list/delist token more easily
- Wait sometime before fetching new rate to hopefully mitigrate reorg
- Added sanity check on deposit/trade/withdraw
- Improved gas limit estimation for deposit and setrate
- Removed duplicated records in get rate API
- Query rate at a specific block instead of relying on latest block

## 0.4.1 (2018-02-19)
### Features:
- Listed more 4 tokens (eng, salt, appc, rdn)
- Added more tools for monitoring and testing such as deposit/withdraw trigger, rate validator

### Bug fixes:
- Fixed submit empty setrate for the first one
- Fixed bug in rare case that panics when core couldn't get mined nonce
- Fixed incompatibility between geth and parity in tx receipt data
- Enable microsecond info in log

### Improvements:
- Separated cex token pairs to config
- Separated cex fee to config
- Added sanity checks on setrates, deposit, withdraw and trade
- Added env tag to sentry

### Compatibility:
- This version only works with KyberNetwork smart contracts version 0.3.0 or later

## 0.4.0 (2018-02-08)

### Features:
- Support rebalance toggle, dynamic target qty with set/confirm key model
- Support multiple keys for different roles

### Bug fixes:
- Fixed minor bugs
- Detect throwing txs

### Improvements:
- Done sanity check in with setrate api
- Rebroadcasting tx to multiple node to improve tx propagation
- Replace staled/long mining set rate txs
- Made improvements to the code base
- Applied timeout to communication to nodes to ensure analytic doesn't have to wait for too long to set another rate

### Compatibility:
- This version only works with KyberNetwork smart contracts version 0.3.0 or later

## 0.3.0 (2018-01-31)

### Features:
- Introduce various key permissions
- New API for getting KN rate historical data
- New API for getting trade history on cexs

### Bugfixes:
- Handle lost transactions

### Improvements:
- Using multiple nodes to broadcast tx
- Avoid storing redundant rate data
- More code refactoring

### Compatibility:
- This version only works with KyberNetwork smart contracts version 0.3.0

<|MERGE_RESOLUTION|>--- conflicted
+++ resolved
@@ -5,6 +5,8 @@
 ### Features:
 
 ### Bug fixes:
+
+- Fix type/interface conversion error swallow. Now these errors will be reported (#325)
 
 ### Improvements:
 
@@ -19,14 +21,11 @@
 - Enable errcheck checker and fix all unhandled errors (#307)
 - Fix GetAccounts error is ignored for houbi exchange (#308)
 - Fix missing required fields in PWIs v2 APIs (#314)
-<<<<<<< HEAD
-- Fix type/interface conversion error swallow. Now these errors will be reported (#325)
 
 ### Improvements:
 
 - Remove many unused methods (#309)
 - Refactor GasOracle (#318)
-=======
 - Handle trade error in huobi (#317)
 - Fix Binance is using wrong storage implementation (#310)
 - Fix failed to store rate on a blank database (#287)
@@ -40,7 +39,6 @@
 - Refactor activity record saving (#295)
 - Add tests for Qty V2 APIs (#289)
 - Add document for tbindex (#284)
->>>>>>> 5255d15d
 
 ### Compatibility:
 
